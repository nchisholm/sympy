from sympy.core import symbols
from sympy.core.compatibility import range
from sympy.crypto.crypto import (cycle_list,
      encipher_shift, encipher_affine, encipher_substitution,
      check_and_join, encipher_vigenere, decipher_vigenere,
      encipher_hill, decipher_hill, encipher_bifid5, encipher_bifid6,
      bifid5_square, bifid6_square, bifid5, bifid6, bifid10,
      decipher_bifid5, decipher_bifid6, encipher_kid_rsa,
      decipher_kid_rsa, kid_rsa_private_key, kid_rsa_public_key,
      decipher_rsa, rsa_private_key, rsa_public_key, encipher_rsa,
      lfsr_connection_polynomial, lfsr_autocorrelation, lfsr_sequence,
      encode_morse, decode_morse, elgamal_private_key, elgamal_public_key,
      encipher_elgamal, decipher_elgamal, dh_private_key, dh_public_key,
      dh_shared_key, decipher_shift, decipher_affine, encipher_bifid,
      decipher_bifid, bifid_square, padded_key, uniq, decipher_gm,
      encipher_gm, gm_public_key, gm_private_key, encipher_bg, decipher_bg,
<<<<<<< HEAD
      bg_private_key, bg_public_key)
=======
      bg_private_key, bg_public_key, encipher_rot13, decipher_rot13,
      encipher_atbash, decipher_atbash)
>>>>>>> a53b98b8
from sympy.matrices import Matrix
from sympy.ntheory import isprime, is_primitive_root
from sympy.polys.domains import FF

from sympy.utilities.pytest import raises, slow, warns_deprecated_sympy
<<<<<<< HEAD
=======
from sympy.utilities.exceptions import SymPyDeprecationWarning
>>>>>>> a53b98b8

from random import randrange


def test_cycle_list():
    assert cycle_list(3, 4) == [3, 0, 1, 2]
    assert cycle_list(-1, 4) == [3, 0, 1, 2]
    assert cycle_list(1, 4) == [1, 2, 3, 0]


def test_encipher_shift():
    assert encipher_shift("ABC", 0) == "ABC"
    assert encipher_shift("ABC", 1) == "BCD"
    assert encipher_shift("ABC", -1) == "ZAB"
    assert decipher_shift("ZAB", -1) == "ABC"

def test_encipher_rot13():
    assert encipher_rot13("ABC") == "NOP"
    assert encipher_rot13("NOP") == "ABC"
    assert decipher_rot13("ABC") == "NOP"
    assert decipher_rot13("NOP") == "ABC"


def test_encipher_affine():
    assert encipher_affine("ABC", (1, 0)) == "ABC"
    assert encipher_affine("ABC", (1, 1)) == "BCD"
    assert encipher_affine("ABC", (-1, 0)) == "AZY"
    assert encipher_affine("ABC", (-1, 1), symbols="ABCD") == "BAD"
    assert encipher_affine("123", (-1, 1), symbols="1234") == "214"
    assert encipher_affine("ABC", (3, 16)) == "QTW"
    assert decipher_affine("QTW", (3, 16)) == "ABC"

def test_encipher_atbash():
    assert encipher_atbash("ABC") == "ZYX"
    assert encipher_atbash("ZYX") == "ABC"
    assert decipher_atbash("ABC") == "ZYX"
    assert decipher_atbash("ZYX") == "ABC"

def test_encipher_substitution():
    assert encipher_substitution("ABC", "BAC", "ABC") == "BAC"
    assert encipher_substitution("123", "1243", "1234") == "124"


def test_check_and_join():
    assert check_and_join("abc") == "abc"
    assert check_and_join(uniq("aaabc")) == "abc"
    assert check_and_join("ab c".split()) == "abc"
    assert check_and_join("abc", "a", filter=True) == "a"
    raises(ValueError, lambda: check_and_join('ab', 'a'))


def test_encipher_vigenere():
    assert encipher_vigenere("ABC", "ABC") == "ACE"
    assert encipher_vigenere("ABC", "ABC", symbols="ABCD") == "ACA"
    assert encipher_vigenere("ABC", "AB", symbols="ABCD") == "ACC"
    assert encipher_vigenere("AB", "ABC", symbols="ABCD") == "AC"
    assert encipher_vigenere("A", "ABC", symbols="ABCD") == "A"


def test_decipher_vigenere():
    assert decipher_vigenere("ABC", "ABC") == "AAA"
    assert decipher_vigenere("ABC", "ABC", symbols="ABCD") == "AAA"
    assert decipher_vigenere("ABC", "AB", symbols="ABCD") == "AAC"
    assert decipher_vigenere("AB", "ABC", symbols="ABCD") == "AA"
    assert decipher_vigenere("A", "ABC", symbols="ABCD") == "A"


def test_encipher_hill():
    A = Matrix(2, 2, [1, 2, 3, 5])
    assert encipher_hill("ABCD", A) == "CFIV"
    A = Matrix(2, 2, [1, 0, 0, 1])
    assert encipher_hill("ABCD", A) == "ABCD"
    assert encipher_hill("ABCD", A, symbols="ABCD") == "ABCD"
    A = Matrix(2, 2, [1, 2, 3, 5])
    assert encipher_hill("ABCD", A, symbols="ABCD") == "CBAB"
    assert encipher_hill("AB", A, symbols="ABCD") == "CB"
    # message length, n, does not need to be a multiple of k;
    # it is padded
    assert encipher_hill("ABA", A) == "CFGC"
    assert encipher_hill("ABA", A, pad="Z") == "CFYV"


def test_decipher_hill():
    A = Matrix(2, 2, [1, 2, 3, 5])
    assert decipher_hill("CFIV", A) == "ABCD"
    A = Matrix(2, 2, [1, 0, 0, 1])
    assert decipher_hill("ABCD", A) == "ABCD"
    assert decipher_hill("ABCD", A, symbols="ABCD") == "ABCD"
    A = Matrix(2, 2, [1, 2, 3, 5])
    assert decipher_hill("CBAB", A, symbols="ABCD") == "ABCD"
    assert decipher_hill("CB", A, symbols="ABCD") == "AB"
    # n does not need to be a multiple of k
    assert decipher_hill("CFA", A) == "ABAA"


def test_encipher_bifid5():
    assert encipher_bifid5("AB", "AB") == "AB"
    assert encipher_bifid5("AB", "CD") == "CO"
    assert encipher_bifid5("ab", "c") == "CH"
    assert encipher_bifid5("a bc", "b") == "BAC"


def test_bifid5_square():
    A = bifid5
    f = lambda i, j: symbols(A[5*i + j])
    M = Matrix(5, 5, f)
    assert bifid5_square("") == M


def test_decipher_bifid5():
    assert decipher_bifid5("AB", "AB") == "AB"
    assert decipher_bifid5("CO", "CD") == "AB"
    assert decipher_bifid5("ch", "c") == "AB"
    assert decipher_bifid5("b ac", "b") == "ABC"


def test_encipher_bifid6():
    assert encipher_bifid6("AB", "AB") == "AB"
    assert encipher_bifid6("AB", "CD") == "CP"
    assert encipher_bifid6("ab", "c") == "CI"
    assert encipher_bifid6("a bc", "b") == "BAC"


def test_decipher_bifid6():
    assert decipher_bifid6("AB", "AB") == "AB"
    assert decipher_bifid6("CP", "CD") == "AB"
    assert decipher_bifid6("ci", "c") == "AB"
    assert decipher_bifid6("b ac", "b") == "ABC"


def test_bifid6_square():
    A = bifid6
    f = lambda i, j: symbols(A[6*i + j])
    M = Matrix(6, 6, f)
    assert bifid6_square("") == M


def test_rsa_public_key():
    assert rsa_public_key(2, 3, 1) == (6, 1)
    assert rsa_public_key(5, 3, 3) == (15, 3)
    assert rsa_public_key(8, 8, 8) is False

<<<<<<< HEAD
=======
    raises(SymPyDeprecationWarning, lambda: rsa_public_key(2, 2, 1))
>>>>>>> a53b98b8
    with warns_deprecated_sympy():
        assert rsa_public_key(2, 2, 1) == (4, 1)


def test_rsa_private_key():
    assert rsa_private_key(2, 3, 1) == (6, 1)
    assert rsa_private_key(5, 3, 3) == (15, 3)
    assert rsa_private_key(23,29,5) == (667,493)
    assert rsa_private_key(8, 8, 8) is False

<<<<<<< HEAD
=======
    raises(SymPyDeprecationWarning, lambda: rsa_private_key(2, 2, 1))
>>>>>>> a53b98b8
    with warns_deprecated_sympy():
        assert rsa_private_key(2, 2, 1) == (4, 1)


def test_rsa_large_key():
    # Sample from
    # http://www.herongyang.com/Cryptography/JCE-Public-Key-RSA-Private-Public-Key-Pair-Sample.html
    p = int('101565610013301240713207239558950144682174355406589305284428666'\
        '903702505233009')
    q = int('894687191887545488935455605955948413812376003053143521429242133'\
        '12069293984003')
    e = int('65537')
    d = int('893650581832704239530398858744759129594796235440844479456143566'\
        '6999402846577625762582824202269399672579058991442587406384754958587'\
        '400493169361356902030209')
    assert rsa_public_key(p, q, e) == (p*q, e)
    assert rsa_private_key(p, q, e) == (p*q, d)


def test_encipher_rsa():
    puk = rsa_public_key(2, 3, 1)
    assert encipher_rsa(2, puk) == 2
    puk = rsa_public_key(5, 3, 3)
    assert encipher_rsa(2, puk) == 8

    with warns_deprecated_sympy():
        puk = rsa_public_key(2, 2, 1)
        assert encipher_rsa(2, puk) == 2


def test_decipher_rsa():
    prk = rsa_private_key(2, 3, 1)
    assert decipher_rsa(2, prk) == 2
    prk = rsa_private_key(5, 3, 3)
    assert decipher_rsa(8, prk) == 2

    with warns_deprecated_sympy():
        prk = rsa_private_key(2, 2, 1)
        assert decipher_rsa(2, prk) == 2


def test_kid_rsa_public_key():
    assert kid_rsa_public_key(1, 2, 1, 1) == (5, 2)
    assert kid_rsa_public_key(1, 2, 2, 1) == (8, 3)
    assert kid_rsa_public_key(1, 2, 1, 2) == (7, 2)


def test_kid_rsa_private_key():
    assert kid_rsa_private_key(1, 2, 1, 1) == (5, 3)
    assert kid_rsa_private_key(1, 2, 2, 1) == (8, 3)
    assert kid_rsa_private_key(1, 2, 1, 2) == (7, 4)


def test_encipher_kid_rsa():
    assert encipher_kid_rsa(1, (5, 2)) == 2
    assert encipher_kid_rsa(1, (8, 3)) == 3
    assert encipher_kid_rsa(1, (7, 2)) == 2


def test_decipher_kid_rsa():
    assert decipher_kid_rsa(2, (5, 3)) == 1
    assert decipher_kid_rsa(3, (8, 3)) == 1
    assert decipher_kid_rsa(2, (7, 4)) == 1


def test_encode_morse():
    assert encode_morse('ABC') == '.-|-...|-.-.'
    assert encode_morse('SMS ') == '...|--|...||'
    assert encode_morse('SMS\n') == '...|--|...||'
    assert encode_morse('') == ''
    assert encode_morse(' ') == '||'
    assert encode_morse(' ', sep='`') == '``'
    assert encode_morse(' ', sep='``') == '````'
    assert encode_morse('!@#$%^&*()_+') == '-.-.--|.--.-.|...-..-|-.--.|-.--.-|..--.-|.-.-.'


def test_decode_morse():
    assert decode_morse('-.-|.|-.--') == 'KEY'
    assert decode_morse('.-.|..-|-.||') == 'RUN'
    raises(KeyError, lambda: decode_morse('.....----'))


def test_lfsr_sequence():
    raises(TypeError, lambda: lfsr_sequence(1, [1], 1))
    raises(TypeError, lambda: lfsr_sequence([1], 1, 1))
    F = FF(2)
    assert lfsr_sequence([F(1)], [F(1)], 2) == [F(1), F(1)]
    assert lfsr_sequence([F(0)], [F(1)], 2) == [F(1), F(0)]
    F = FF(3)
    assert lfsr_sequence([F(1)], [F(1)], 2) == [F(1), F(1)]
    assert lfsr_sequence([F(0)], [F(2)], 2) == [F(2), F(0)]
    assert lfsr_sequence([F(1)], [F(2)], 2) == [F(2), F(2)]


def test_lfsr_autocorrelation():
    raises(TypeError, lambda: lfsr_autocorrelation(1, 2, 3))
    F = FF(2)
    s = lfsr_sequence([F(1), F(0)], [F(0), F(1)], 5)
    assert lfsr_autocorrelation(s, 2, 0) == 1
    assert lfsr_autocorrelation(s, 2, 1) == -1


def test_lfsr_connection_polynomial():
    F = FF(2)
    x = symbols("x")
    s = lfsr_sequence([F(1), F(0)], [F(0), F(1)], 5)
    assert lfsr_connection_polynomial(s) == x**2 + 1
    s = lfsr_sequence([F(1), F(1)], [F(0), F(1)], 5)
    assert lfsr_connection_polynomial(s) == x**2 + x + 1


def test_elgamal_private_key():
    a, b, _ = elgamal_private_key(digit=100)
    assert isprime(a)
    assert is_primitive_root(b, a)
    assert len(bin(a)) >= 102


def test_elgamal():
    dk = elgamal_private_key(5)
    ek = elgamal_public_key(dk)
    P = ek[0]
    assert P - 1 == decipher_elgamal(encipher_elgamal(P - 1, ek), dk)
    raises(ValueError, lambda: encipher_elgamal(P, dk))
    raises(ValueError, lambda: encipher_elgamal(-1, dk))


def test_dh_private_key():
    p, g, _ = dh_private_key(digit = 100)
    assert isprime(p)
    assert is_primitive_root(g, p)
    assert len(bin(p)) >= 102


def test_dh_public_key():
    p1, g1, a = dh_private_key(digit = 100)
    p2, g2, ga = dh_public_key((p1, g1, a))
    assert p1 == p2
    assert g1 == g2
    assert ga == pow(g1, a, p1)


def test_dh_shared_key():
    prk = dh_private_key(digit = 100)
    p, _, ga = dh_public_key(prk)
    b = randrange(2, p)
    sk = dh_shared_key((p, _, ga), b)
    assert sk == pow(ga, b, p)
    raises(ValueError, lambda: dh_shared_key((1031, 14, 565), 2000))


def test_padded_key():
    assert padded_key('b', 'ab') == 'ba'
    raises(ValueError, lambda: padded_key('ab', 'ace'))
    raises(ValueError, lambda: padded_key('ab', 'abba'))


def test_bifid():
    raises(ValueError, lambda: encipher_bifid('abc', 'b', 'abcde'))
    assert encipher_bifid('abc', 'b', 'abcd') == 'bdb'
    raises(ValueError, lambda: decipher_bifid('bdb', 'b', 'abcde'))
    assert encipher_bifid('bdb', 'b', 'abcd') == 'abc'
    raises(ValueError, lambda: bifid_square('abcde'))
    assert bifid5_square("B") == \
        bifid5_square('BACDEFGHIKLMNOPQRSTUVWXYZ')
    assert bifid6_square('B0') == \
        bifid6_square('B0ACDEFGHIJKLMNOPQRSTUVWXYZ123456789')


def test_encipher_decipher_gm():
    ps = [131, 137, 139, 149, 151, 157, 163, 167,
          173, 179, 181, 191, 193, 197, 199]
    qs = [89, 97, 101, 103, 107, 109, 113, 127,
          131, 137, 139, 149, 151, 157, 47]
    messages = [
        0, 32855, 34303, 14805, 1280, 75859, 38368,
        724, 60356, 51675, 76697, 61854, 18661,
    ]
    for p, q in zip(ps, qs):
        pri = gm_private_key(p, q)
        for msg in messages:
            pub = gm_public_key(p, q)
            enc = encipher_gm(msg, pub)
            dec = decipher_gm(enc, pri)
            assert dec == msg


def test_gm_private_key():
    raises(ValueError, lambda: gm_public_key(13, 15))
    raises(ValueError, lambda: gm_public_key(0, 0))
    raises(ValueError, lambda: gm_public_key(0, 5))
    assert 17, 19 == gm_public_key(17, 19)


def test_gm_public_key():
    assert 323 == gm_public_key(17, 19)[1]
    assert 15  == gm_public_key(3, 5)[1]
    raises(ValueError, lambda: gm_public_key(15, 19))

def test_encipher_decipher_bg():
    ps = [67, 7, 71, 103, 11, 43, 107, 47,
          79, 19, 83, 23, 59, 127, 31]
    qs = qs = [7, 71, 103, 11, 43, 107, 47,
               79, 19, 83, 23, 59, 127, 31, 67]
    messages = [
        0, 328, 343, 148, 1280, 758, 383,
        724, 603, 516, 766, 618, 186,
    ]

    for p, q in zip(ps, qs):
        pri = bg_private_key(p, q)
        for msg in messages:
            pub = bg_public_key(p, q)
            enc = encipher_bg(msg, pub)
            dec = decipher_bg(enc, pri)
            assert dec == msg

def test_bg_private_key():
    raises(ValueError, lambda: bg_private_key(8, 16))
    raises(ValueError, lambda: bg_private_key(8, 8))
    raises(ValueError, lambda: bg_private_key(13, 17))
    assert 23, 31 == bg_private_key(23, 31)

def test_bg_public_key():
    assert 5293 == bg_public_key(67, 79)
    assert 713 == bg_public_key(23, 31)
    raises(ValueError, lambda: bg_private_key(13, 17))<|MERGE_RESOLUTION|>--- conflicted
+++ resolved
@@ -14,21 +14,13 @@
       dh_shared_key, decipher_shift, decipher_affine, encipher_bifid,
       decipher_bifid, bifid_square, padded_key, uniq, decipher_gm,
       encipher_gm, gm_public_key, gm_private_key, encipher_bg, decipher_bg,
-<<<<<<< HEAD
-      bg_private_key, bg_public_key)
-=======
       bg_private_key, bg_public_key, encipher_rot13, decipher_rot13,
       encipher_atbash, decipher_atbash)
->>>>>>> a53b98b8
 from sympy.matrices import Matrix
 from sympy.ntheory import isprime, is_primitive_root
 from sympy.polys.domains import FF
 
 from sympy.utilities.pytest import raises, slow, warns_deprecated_sympy
-<<<<<<< HEAD
-=======
-from sympy.utilities.exceptions import SymPyDeprecationWarning
->>>>>>> a53b98b8
 
 from random import randrange
 
@@ -171,10 +163,6 @@
     assert rsa_public_key(5, 3, 3) == (15, 3)
     assert rsa_public_key(8, 8, 8) is False
 
-<<<<<<< HEAD
-=======
-    raises(SymPyDeprecationWarning, lambda: rsa_public_key(2, 2, 1))
->>>>>>> a53b98b8
     with warns_deprecated_sympy():
         assert rsa_public_key(2, 2, 1) == (4, 1)
 
@@ -185,10 +173,6 @@
     assert rsa_private_key(23,29,5) == (667,493)
     assert rsa_private_key(8, 8, 8) is False
 
-<<<<<<< HEAD
-=======
-    raises(SymPyDeprecationWarning, lambda: rsa_private_key(2, 2, 1))
->>>>>>> a53b98b8
     with warns_deprecated_sympy():
         assert rsa_private_key(2, 2, 1) == (4, 1)
 
