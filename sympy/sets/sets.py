from typing import Optional

from collections import defaultdict
import inspect

from sympy.core.basic import Basic
from sympy.core.compatibility import iterable, ordered, reduce
from sympy.core.containers import Tuple
from sympy.core.decorators import (deprecated, sympify_method_args,
    sympify_return)
from sympy.core.evalf import EvalfMixin, prec_to_dps
from sympy.core.parameters import global_parameters
from sympy.core.expr import Expr
from sympy.core.logic import (FuzzyBool, fuzzy_bool, fuzzy_or, fuzzy_and,
    fuzzy_not)
from sympy.core.numbers import Float
from sympy.core.operations import LatticeOp
from sympy.core.relational import Eq, Ne, is_lt
from sympy.core.singleton import Singleton, S
from sympy.core.symbol import Symbol, Dummy, uniquely_named_symbol
from sympy.core.sympify import _sympify, sympify, converter
from sympy.logic.boolalg import And, Or, Not, Xor, true, false
from sympy.sets.contains import Contains
from sympy.utilities import subsets
from sympy.utilities.exceptions import SymPyDeprecationWarning
from sympy.utilities.iterables import iproduct, sift, roundrobin
from sympy.utilities.misc import func_name, filldedent
from mpmath import mpi, mpf


tfn = defaultdict(lambda: None, {
    True: S.true,
    S.true: S.true,
    False: S.false,
    S.false: S.false})


@sympify_method_args
class Set(Basic, EvalfMixin):
    """
    The base class for any kind of set.

    This is not meant to be used directly as a container of items. It does not
    behave like the builtin ``set``; see :class:`FiniteSet` for that.

    Real intervals are represented by the :class:`Interval` class and unions of
    sets by the :class:`Union` class. The empty set is represented by the
    :class:`EmptySet` class and available as a singleton as ``S.EmptySet``.
    """
    is_number = False
    is_iterable = False
    is_interval = False

    is_FiniteSet = False
    is_Interval = False
    is_ProductSet = False
    is_Union = False
    is_Intersection = None  # type: Optional[bool]
    is_UniversalSet = None  # type: Optional[bool]
    is_Complement = None  # type: Optional[bool]
    is_ComplexRegion = False

    is_empty = None  # type: FuzzyBool
    is_finite_set = None  # type: FuzzyBool

    @property  # type: ignore
    @deprecated(useinstead="is S.EmptySet or is_empty",
            issue=16946, deprecated_since_version="1.5")
    def is_EmptySet(self):
        return None

    @staticmethod
    def _infimum_key(expr):
        """
        Return infimum (if possible) else S.Infinity.
        """
        try:
            infimum = expr.inf
            assert infimum.is_comparable
            infimum = infimum.evalf()  # issue #18505
        except (NotImplementedError,
                AttributeError, AssertionError, ValueError):
            infimum = S.Infinity
        return infimum

    def union(self, other):
        """
        Returns the union of 'self' and 'other'.

        Examples
        ========

        As a shortcut it is possible to use the '+' operator:

        >>> from sympy import Interval, FiniteSet
        >>> Interval(0, 1).union(Interval(2, 3))
        Union(Interval(0, 1), Interval(2, 3))
        >>> Interval(0, 1) + Interval(2, 3)
        Union(Interval(0, 1), Interval(2, 3))
        >>> Interval(1, 2, True, True) + FiniteSet(2, 3)
        Union(FiniteSet(3), Interval.Lopen(1, 2))

        Similarly it is possible to use the '-' operator for set differences:

        >>> Interval(0, 2) - Interval(0, 1)
        Interval.Lopen(1, 2)
        >>> Interval(1, 3) - FiniteSet(2)
        Union(Interval.Ropen(1, 2), Interval.Lopen(2, 3))

        """
        return Union(self, other)

    def intersect(self, other):
        """
        Returns the intersection of 'self' and 'other'.

        >>> from sympy import Interval

        >>> Interval(1, 3).intersect(Interval(1, 2))
        Interval(1, 2)

        >>> from sympy import imageset, Lambda, symbols, S
        >>> n, m = symbols('n m')
        >>> a = imageset(Lambda(n, 2*n), S.Integers)
        >>> a.intersect(imageset(Lambda(m, 2*m + 1), S.Integers))
        EmptySet

        """
        return Intersection(self, other)

    def intersection(self, other):
        """
        Alias for :meth:`intersect()`
        """
        return self.intersect(other)

    def is_disjoint(self, other):
        """
        Returns True if 'self' and 'other' are disjoint

        Examples
        ========

        >>> from sympy import Interval
        >>> Interval(0, 2).is_disjoint(Interval(1, 2))
        False
        >>> Interval(0, 2).is_disjoint(Interval(3, 4))
        True

        References
        ==========

        .. [1] https://en.wikipedia.org/wiki/Disjoint_sets
        """
        return self.intersect(other) == S.EmptySet

    def isdisjoint(self, other):
        """
        Alias for :meth:`is_disjoint()`
        """
        return self.is_disjoint(other)

    def complement(self, universe):
        r"""
        The complement of 'self' w.r.t the given universe.

        Examples
        ========

        >>> from sympy import Interval, S
        >>> Interval(0, 1).complement(S.Reals)
        Union(Interval.open(-oo, 0), Interval.open(1, oo))

        >>> Interval(0, 1).complement(S.UniversalSet)
        Complement(UniversalSet, Interval(0, 1))

        """
        return Complement(universe, self)

    def _complement(self, other):
        # this behaves as other - self
        if isinstance(self, ProductSet) and isinstance(other, ProductSet):
            # If self and other are disjoint then other - self == self
            if len(self.sets) != len(other.sets):
                return other

            # There can be other ways to represent this but this gives:
            # (A x B) - (C x D) = ((A - C) x B) U (A x (B - D))
            overlaps = []
            pairs = list(zip(self.sets, other.sets))
            for n in range(len(pairs)):
                sets = (o if i != n else o-s for i, (s, o) in enumerate(pairs))
                overlaps.append(ProductSet(*sets))
            return Union(*overlaps)

        elif isinstance(other, Interval):
            if isinstance(self, Interval) or isinstance(self, FiniteSet):
                return Intersection(other, self.complement(S.Reals))

        elif isinstance(other, Union):
            return Union(*(o - self for o in other.args))

        elif isinstance(other, Complement):
            return Complement(other.args[0], Union(other.args[1], self), evaluate=False)

        elif isinstance(other, EmptySet):
            return S.EmptySet

        elif isinstance(other, FiniteSet):
            from sympy.utilities.iterables import sift

            sifted = sift(other, lambda x: fuzzy_bool(self.contains(x)))
            # ignore those that are contained in self
            return Union(FiniteSet(*(sifted[False])),
                Complement(FiniteSet(*(sifted[None])), self, evaluate=False)
                if sifted[None] else S.EmptySet)

    def symmetric_difference(self, other):
        """
        Returns symmetric difference of `self` and `other`.

        Examples
        ========

        >>> from sympy import Interval, S
        >>> Interval(1, 3).symmetric_difference(S.Reals)
        Union(Interval.open(-oo, 1), Interval.open(3, oo))
        >>> Interval(1, 10).symmetric_difference(S.Reals)
        Union(Interval.open(-oo, 1), Interval.open(10, oo))

        >>> from sympy import S, EmptySet
        >>> S.Reals.symmetric_difference(EmptySet)
        Reals

        References
        ==========
        .. [1] https://en.wikipedia.org/wiki/Symmetric_difference

        """
        return SymmetricDifference(self, other)

    def _symmetric_difference(self, other):
        return Union(Complement(self, other), Complement(other, self))

    @property
    def inf(self):
        """
        The infimum of 'self'

        Examples
        ========

        >>> from sympy import Interval, Union
        >>> Interval(0, 1).inf
        0
        >>> Union(Interval(0, 1), Interval(2, 3)).inf
        0

        """
        return self._inf

    @property
    def _inf(self):
        raise NotImplementedError("(%s)._inf" % self)

    @property
    def sup(self):
        """
        The supremum of 'self'

        Examples
        ========

        >>> from sympy import Interval, Union
        >>> Interval(0, 1).sup
        1
        >>> Union(Interval(0, 1), Interval(2, 3)).sup
        3

        """
        return self._sup

    @property
    def _sup(self):
        raise NotImplementedError("(%s)._sup" % self)

    def contains(self, other):
        """
        Returns a SymPy value indicating whether ``other`` is contained
        in ``self``: ``true`` if it is, ``false`` if it isn't, else
        an unevaluated ``Contains`` expression (or, as in the case of
        ConditionSet and a union of FiniteSet/Intervals, an expression
        indicating the conditions for containment).

        Examples
        ========

        >>> from sympy import Interval, S
        >>> from sympy.abc import x

        >>> Interval(0, 1).contains(0.5)
        True

        As a shortcut it is possible to use the 'in' operator, but that
        will raise an error unless an affirmative true or false is not
        obtained.

        >>> Interval(0, 1).contains(x)
        (0 <= x) & (x <= 1)
        >>> x in Interval(0, 1)
        Traceback (most recent call last):
        ...
        TypeError: did not evaluate to a bool: None

        The result of 'in' is a bool, not a SymPy value

        >>> 1 in Interval(0, 2)
        True
        >>> _ is S.true
        False
        """
        other = sympify(other, strict=True)
        c = self._contains(other)
        if isinstance(c, Contains):
            return c
        if c is None:
            return Contains(other, self, evaluate=False)
        b = tfn[c]
        if b is None:
            return c
        return b

    def _contains(self, other):
        raise NotImplementedError(filldedent('''
            (%s)._contains(%s) is not defined. This method, when
            defined, will receive a sympified object. The method
            should return True, False, None or something that
            expresses what must be true for the containment of that
            object in self to be evaluated. If None is returned
            then a generic Contains object will be returned
            by the ``contains`` method.''' % (self, other)))

    def is_subset(self, other):
        """
        Returns True if 'self' is a subset of 'other'.

        Examples
        ========

        >>> from sympy import Interval
        >>> Interval(0, 0.5).is_subset(Interval(0, 1))
        True
        >>> Interval(0, 1).is_subset(Interval(0, 1, left_open=True))
        False

        """
        if not isinstance(other, Set):
            raise ValueError("Unknown argument '%s'" % other)

        # Handle the trivial cases
        if self == other:
            return True
        is_empty = self.is_empty
        if is_empty is True:
            return True
        elif fuzzy_not(is_empty) and other.is_empty:
            return False
        if self.is_finite_set is False and other.is_finite_set:
            return False

        # Dispatch on subclass rules
        ret = self._eval_is_subset(other)
        if ret is not None:
            return ret
        ret = other._eval_is_superset(self)
        if ret is not None:
            return ret

        # Use pairwise rules from multiple dispatch
        from sympy.sets.handlers.issubset import is_subset_sets
        ret = is_subset_sets(self, other)
        if ret is not None:
            return ret

        # Fall back on computing the intersection
        # XXX: We shouldn't do this. A query like this should be handled
        # without evaluating new Set objects. It should be the other way round
        # so that the intersect method uses is_subset for evaluation.
        if self.intersect(other) == self:
            return True

    def _eval_is_subset(self, other):
        '''Returns a fuzzy bool for whether self is a subset of other.'''
        return None

    def _eval_is_superset(self, other):
        '''Returns a fuzzy bool for whether self is a subset of other.'''
        return None

    # This should be deprecated:
    def issubset(self, other):
        """
        Alias for :meth:`is_subset()`
        """
        return self.is_subset(other)

    def is_proper_subset(self, other):
        """
        Returns True if 'self' is a proper subset of 'other'.

        Examples
        ========

        >>> from sympy import Interval
        >>> Interval(0, 0.5).is_proper_subset(Interval(0, 1))
        True
        >>> Interval(0, 1).is_proper_subset(Interval(0, 1))
        False

        """
        if isinstance(other, Set):
            return self != other and self.is_subset(other)
        else:
            raise ValueError("Unknown argument '%s'" % other)

    def is_superset(self, other):
        """
        Returns True if 'self' is a superset of 'other'.

        Examples
        ========

        >>> from sympy import Interval
        >>> Interval(0, 0.5).is_superset(Interval(0, 1))
        False
        >>> Interval(0, 1).is_superset(Interval(0, 1, left_open=True))
        True

        """
        if isinstance(other, Set):
            return other.is_subset(self)
        else:
            raise ValueError("Unknown argument '%s'" % other)

    # This should be deprecated:
    def issuperset(self, other):
        """
        Alias for :meth:`is_superset()`
        """
        return self.is_superset(other)

    def is_proper_superset(self, other):
        """
        Returns True if 'self' is a proper superset of 'other'.

        Examples
        ========

        >>> from sympy import Interval
        >>> Interval(0, 1).is_proper_superset(Interval(0, 0.5))
        True
        >>> Interval(0, 1).is_proper_superset(Interval(0, 1))
        False

        """
        if isinstance(other, Set):
            return self != other and self.is_superset(other)
        else:
            raise ValueError("Unknown argument '%s'" % other)

    def _eval_powerset(self):
        from .powerset import PowerSet
        return PowerSet(self)

    def powerset(self):
        """
        Find the Power set of 'self'.

        Examples
        ========

        >>> from sympy import EmptySet, FiniteSet, Interval

        A power set of an empty set:

        >>> A = EmptySet
        >>> A.powerset()
        FiniteSet(EmptySet)

        A power set of a finite set:

        >>> A = FiniteSet(1, 2)
        >>> a, b, c = FiniteSet(1), FiniteSet(2), FiniteSet(1, 2)
        >>> A.powerset() == FiniteSet(a, b, c, EmptySet)
        True

        A power set of an interval:

        >>> Interval(1, 2).powerset()
        PowerSet(Interval(1, 2))

        References
        ==========

        .. [1] https://en.wikipedia.org/wiki/Power_set

        """
        return self._eval_powerset()

    @property
    def measure(self):
        """
        The (Lebesgue) measure of 'self'

        Examples
        ========

        >>> from sympy import Interval, Union
        >>> Interval(0, 1).measure
        1
        >>> Union(Interval(0, 1), Interval(2, 3)).measure
        2

        """
        return self._measure

    @property
    def boundary(self):
        """
        The boundary or frontier of a set

        A point x is on the boundary of a set S if

        1.  x is in the closure of S.
            I.e. Every neighborhood of x contains a point in S.
        2.  x is not in the interior of S.
            I.e. There does not exist an open set centered on x contained
            entirely within S.

        There are the points on the outer rim of S.  If S is open then these
        points need not actually be contained within S.

        For example, the boundary of an interval is its start and end points.
        This is true regardless of whether or not the interval is open.

        Examples
        ========

        >>> from sympy import Interval
        >>> Interval(0, 1).boundary
        FiniteSet(0, 1)
        >>> Interval(0, 1, True, False).boundary
        FiniteSet(0, 1)
        """
        return self._boundary

    @property
    def is_open(self):
        """
        Property method to check whether a set is open.

        A set is open if and only if it has an empty intersection with its
        boundary. In particular, a subset A of the reals is open if and only
        if each one of its points is contained in an open interval that is a
        subset of A.

        Examples
        ========
        >>> from sympy import S
        >>> S.Reals.is_open
        True
        >>> S.Rationals.is_open
        False
        """
        return Intersection(self, self.boundary).is_empty

    @property
    def is_closed(self):
        """
        A property method to check whether a set is closed.

        A set is closed if its complement is an open set. The closedness of a
        subset of the reals is determined with respect to R and its standard
        topology.

        Examples
        ========
        >>> from sympy import Interval
        >>> Interval(0, 1).is_closed
        True
        """
        return self.boundary.is_subset(self)

    @property
    def closure(self):
        """
        Property method which returns the closure of a set.
        The closure is defined as the union of the set itself and its
        boundary.

        Examples
        ========
        >>> from sympy import S, Interval
        >>> S.Reals.closure
        Reals
        >>> Interval(0, 1).closure
        Interval(0, 1)
        """
        return self + self.boundary

    @property
    def interior(self):
        """
        Property method which returns the interior of a set.
        The interior of a set S consists all points of S that do not
        belong to the boundary of S.

        Examples
        ========
        >>> from sympy import Interval
        >>> Interval(0, 1).interior
        Interval.open(0, 1)
        >>> Interval(0, 1).boundary.interior
        EmptySet
        """
        return self - self.boundary

    @property
    def _boundary(self):
        raise NotImplementedError()

    @property
    def _measure(self):
        raise NotImplementedError("(%s)._measure" % self)

    def _eval_evalf(self, prec):
        return self.func(*[arg._evalf(prec) for arg in self.args])

    @sympify_return([('other', 'Set')], NotImplemented)
    def __add__(self, other):
        return self.union(other)

    @sympify_return([('other', 'Set')], NotImplemented)
    def __or__(self, other):
        return self.union(other)

    @sympify_return([('other', 'Set')], NotImplemented)
    def __and__(self, other):
        return self.intersect(other)

    @sympify_return([('other', 'Set')], NotImplemented)
    def __mul__(self, other):
        return ProductSet(self, other)

    @sympify_return([('other', 'Set')], NotImplemented)
    def __xor__(self, other):
        return SymmetricDifference(self, other)

    @sympify_return([('exp', Expr)], NotImplemented)
    def __pow__(self, exp):
        if not (exp.is_Integer and exp >= 0):
            raise ValueError("%s: Exponent must be a positive Integer" % exp)
        return ProductSet(*[self]*exp)

    @sympify_return([('other', 'Set')], NotImplemented)
    def __sub__(self, other):
        return Complement(self, other)

    def __contains__(self, other):
        other = _sympify(other)
        c = self._contains(other)
        b = tfn[c]
        if b is None:
            # x in y must evaluate to T or F; to entertain a None
            # result with Set use y.contains(x)
            raise TypeError('did not evaluate to a bool: %r' % c)
        return b


class ProductSet(Set):
    """
    Represents a Cartesian Product of Sets.

    Returns a Cartesian product given several sets as either an iterable
    or individual arguments.

    Can use '*' operator on any sets for convenient shorthand.

    Examples
    ========

    >>> from sympy import Interval, FiniteSet, ProductSet
    >>> I = Interval(0, 5); S = FiniteSet(1, 2, 3)
    >>> ProductSet(I, S)
    ProductSet(Interval(0, 5), FiniteSet(1, 2, 3))

    >>> (2, 2) in ProductSet(I, S)
    True

    >>> Interval(0, 1) * Interval(0, 1) # The unit square
    ProductSet(Interval(0, 1), Interval(0, 1))

    >>> coin = FiniteSet('H', 'T')
    >>> set(coin**2)
    {(H, H), (H, T), (T, H), (T, T)}

    The Cartesian product is not commutative or associative e.g.:

    >>> I*S == S*I
    False
    >>> (I*I)*I == I*(I*I)
    False

    Notes
    =====

    - Passes most operations down to the argument sets

    References
    ==========

    .. [1] https://en.wikipedia.org/wiki/Cartesian_product
    """
    is_ProductSet = True

    def __new__(cls, *sets, **assumptions):
        if len(sets) == 1 and iterable(sets[0]) and not isinstance(sets[0], (Set, set)):
            SymPyDeprecationWarning(
                feature="ProductSet(iterable)",
                useinstead="ProductSet(*iterable)",
                issue=17557,
                deprecated_since_version="1.5"
            ).warn()
            sets = tuple(sets[0])

        sets = [sympify(s) for s in sets]

        if not all(isinstance(s, Set) for s in sets):
            raise TypeError("Arguments to ProductSet should be of type Set")

        # Nullary product of sets is *not* the empty set
        if len(sets) == 0:
            return FiniteSet(())

        if S.EmptySet in sets:
            return S.EmptySet

        return Basic.__new__(cls, *sets, **assumptions)

    @property
    def sets(self):
        return self.args

    def flatten(self):
        def _flatten(sets):
            for s in sets:
                if s.is_ProductSet:
                    yield from _flatten(s.sets)
                else:
                    yield s
        return ProductSet(*_flatten(self.sets))



    def _contains(self, element):
        """
        'in' operator for ProductSets

        Examples
        ========

        >>> from sympy import Interval
        >>> (2, 3) in Interval(0, 5) * Interval(0, 5)
        True

        >>> (10, 10) in Interval(0, 5) * Interval(0, 5)
        False

        Passes operation on to constituent sets
        """
        if element.is_Symbol:
            return None

        if not isinstance(element, Tuple) or len(element) != len(self.sets):
            return False

        return fuzzy_and(s._contains(e) for s, e in zip(self.sets, element))

    def as_relational(self, *symbols):
        symbols = [_sympify(s) for s in symbols]
        if len(symbols) != len(self.sets) or not all(
                i.is_Symbol for i in symbols):
            raise ValueError(
                'number of symbols must match the number of sets')
        return And(*[s.as_relational(i) for s, i in zip(self.sets, symbols)])

    @property
    def _boundary(self):
        return Union(*(ProductSet(*(b + b.boundary if i != j else b.boundary
                                for j, b in enumerate(self.sets)))
                                for i, a in enumerate(self.sets)))

    @property
    def is_iterable(self):
        """
        A property method which tests whether a set is iterable or not.
        Returns True if set is iterable, otherwise returns False.

        Examples
        ========

        >>> from sympy import FiniteSet, Interval
        >>> I = Interval(0, 1)
        >>> A = FiniteSet(1, 2, 3, 4, 5)
        >>> I.is_iterable
        False
        >>> A.is_iterable
        True

        """
        return all(set.is_iterable for set in self.sets)

    def __iter__(self):
        """
        A method which implements is_iterable property method.
        If self.is_iterable returns True (both constituent sets are iterable),
        then return the Cartesian Product. Otherwise, raise TypeError.
        """
        return iproduct(*self.sets)

    @property
    def is_empty(self):
        return fuzzy_or(s.is_empty for s in self.sets)

    @property
    def is_finite_set(self):
        all_finite = fuzzy_and(s.is_finite_set for s in self.sets)
        return fuzzy_or([self.is_empty, all_finite])

    @property
    def _measure(self):
        measure = 1
        for s in self.sets:
            measure *= s.measure
        return measure

    def __len__(self):
        return reduce(lambda a, b: a*b, (len(s) for s in self.args))

    def __bool__(self):
        return all([bool(s) for s in self.sets])


class Interval(Set):
    """
    Represents a real interval as a Set.

    Usage:
        Returns an interval with end points "start" and "end".

        For left_open=True (default left_open is False) the interval
        will be open on the left. Similarly, for right_open=True the interval
        will be open on the right.

    Examples
    ========

    >>> from sympy import Symbol, Interval
    >>> Interval(0, 1)
    Interval(0, 1)
    >>> Interval.Ropen(0, 1)
    Interval.Ropen(0, 1)
    >>> Interval.Ropen(0, 1)
    Interval.Ropen(0, 1)
    >>> Interval.Lopen(0, 1)
    Interval.Lopen(0, 1)
    >>> Interval.open(0, 1)
    Interval.open(0, 1)

    >>> a = Symbol('a', real=True)
    >>> Interval(0, a)
    Interval(0, a)

    Notes
    =====
    - Only real end points are supported
    - Interval(a, b) with a > b will return the empty set
    - Use the evalf() method to turn an Interval into an mpmath
      'mpi' interval instance

    References
    ==========

    .. [1] https://en.wikipedia.org/wiki/Interval_%28mathematics%29
    """
    is_Interval = True

    def __new__(cls, start, end, left_open=False, right_open=False):

        start = _sympify(start)
        end = _sympify(end)
        left_open = _sympify(left_open)
        right_open = _sympify(right_open)

        if not all(isinstance(a, (type(true), type(false)))
            for a in [left_open, right_open]):
            raise NotImplementedError(
                "left_open and right_open can have only true/false values, "
                "got %s and %s" % (left_open, right_open))

        # Only allow real intervals
        if fuzzy_not(fuzzy_and(i.is_extended_real for i in (start, end, end-start))):
            raise ValueError("Non-real intervals are not supported")

        # evaluate if possible
        if is_lt(end, start):
            return S.EmptySet
        elif (end - start).is_negative:
            return S.EmptySet

        if end == start and (left_open or right_open):
            return S.EmptySet
        if end == start and not (left_open or right_open):
            if start is S.Infinity or start is S.NegativeInfinity:
                return S.EmptySet
            return FiniteSet(end)

        # Make sure infinite interval end points are open.
        if start is S.NegativeInfinity:
            left_open = true
        if end is S.Infinity:
            right_open = true
        if start == S.Infinity or end == S.NegativeInfinity:
            return S.EmptySet

        return Basic.__new__(cls, start, end, left_open, right_open)

    @property
    def start(self):
        """
        The left end point of 'self'.

        This property takes the same value as the 'inf' property.

        Examples
        ========

        >>> from sympy import Interval
        >>> Interval(0, 1).start
        0

        """
        return self._args[0]

    _inf = left = start

    @classmethod
    def open(cls, a, b):
        """Return an interval including neither boundary."""
        return cls(a, b, True, True)

    @classmethod
    def Lopen(cls, a, b):
        """Return an interval not including the left boundary."""
        return cls(a, b, True, False)

    @classmethod
    def Ropen(cls, a, b):
        """Return an interval not including the right boundary."""
        return cls(a, b, False, True)

    @property
    def end(self):
        """
        The right end point of 'self'.

        This property takes the same value as the 'sup' property.

        Examples
        ========

        >>> from sympy import Interval
        >>> Interval(0, 1).end
        1

        """
        return self._args[1]

    _sup = right = end

    @property
    def left_open(self):
        """
        True if 'self' is left-open.

        Examples
        ========

        >>> from sympy import Interval
        >>> Interval(0, 1, left_open=True).left_open
        True
        >>> Interval(0, 1, left_open=False).left_open
        False

        """
        return self._args[2]

    @property
    def right_open(self):
        """
        True if 'self' is right-open.

        Examples
        ========

        >>> from sympy import Interval
        >>> Interval(0, 1, right_open=True).right_open
        True
        >>> Interval(0, 1, right_open=False).right_open
        False

        """
        return self._args[3]

    @property
    def is_empty(self):
        if self.left_open or self.right_open:
            cond = self.start >= self.end  # One/both bounds open
        else:
            cond = self.start > self.end  # Both bounds closed
        return fuzzy_bool(cond)

    @property
    def is_finite_set(self):
        return self.measure.is_zero

    def _complement(self, other):
        if other == S.Reals:
            a = Interval(S.NegativeInfinity, self.start,
                         True, not self.left_open)
            b = Interval(self.end, S.Infinity, not self.right_open, True)
            return Union(a, b)

        if isinstance(other, FiniteSet):
            nums = [m for m in other.args if m.is_number]
            if nums == []:
                return None

        return Set._complement(self, other)

    @property
    def _boundary(self):
        finite_points = [p for p in (self.start, self.end)
                         if abs(p) != S.Infinity]
        return FiniteSet(*finite_points)

    def _contains(self, other):
        if (not isinstance(other, Expr) or other is S.NaN
            or other.is_real is False):
                return false

        if self.start is S.NegativeInfinity and self.end is S.Infinity:
            if other.is_real is not None:
                return other.is_real

        d = Dummy()
        return self.as_relational(d).subs(d, other)

    def as_relational(self, x):
        """Rewrite an interval in terms of inequalities and logic operators."""
        x = sympify(x)
        if self.right_open:
            right = x < self.end
        else:
            right = x <= self.end
        if self.left_open:
            left = self.start < x
        else:
            left = self.start <= x
        return And(left, right)

    @property
    def _measure(self):
        return self.end - self.start

    def to_mpi(self, prec=53):
        return mpi(mpf(self.start._eval_evalf(prec)),
            mpf(self.end._eval_evalf(prec)))

    def _eval_evalf(self, prec):
        return Interval(self.left._evalf(prec), self.right._evalf(prec),
            left_open=self.left_open, right_open=self.right_open)

    def _is_comparable(self, other):
        is_comparable = self.start.is_comparable
        is_comparable &= self.end.is_comparable
        is_comparable &= other.start.is_comparable
        is_comparable &= other.end.is_comparable

        return is_comparable

    @property
    def is_left_unbounded(self):
        """Return ``True`` if the left endpoint is negative infinity. """
        return self.left is S.NegativeInfinity or self.left == Float("-inf")

    @property
    def is_right_unbounded(self):
        """Return ``True`` if the right endpoint is positive infinity. """
        return self.right is S.Infinity or self.right == Float("+inf")

    def _eval_Eq(self, other):
        if not isinstance(other, Interval):
            if isinstance(other, FiniteSet):
                return false
            elif isinstance(other, Set):
                return None
            return false


class Union(Set, LatticeOp):
    """
    Represents a union of sets as a :class:`Set`.

    Examples
    ========

    >>> from sympy import Union, Interval
    >>> Union(Interval(1, 2), Interval(3, 4))
    Union(Interval(1, 2), Interval(3, 4))

    The Union constructor will always try to merge overlapping intervals,
    if possible. For example:

    >>> Union(Interval(1, 2), Interval(2, 3))
    Interval(1, 3)

    See Also
    ========

    Intersection

    References
    ==========

    .. [1] https://en.wikipedia.org/wiki/Union_%28set_theory%29
    """
    is_Union = True

    @property
    def identity(self):
        return S.EmptySet

    @property
    def zero(self):
        return S.UniversalSet

    def __new__(cls, *args, **kwargs):
        evaluate = kwargs.get('evaluate', global_parameters.evaluate)

        # flatten inputs to merge intersections and iterables
        args = _sympify(args)

        # Reduce sets using known rules
        if evaluate:
            args = list(cls._new_args_filter(args))
            return simplify_union(args)

        args = list(ordered(args, Set._infimum_key))

        obj = Basic.__new__(cls, *args)
        obj._argset = frozenset(args)
        return obj

    @property
    def args(self):
        return self._args

    def _complement(self, universe):
        # DeMorgan's Law
        return Intersection(s.complement(universe) for s in self.args)

    @property
    def _inf(self):
        # We use Min so that sup is meaningful in combination with symbolic
        # interval end points.
        from sympy.functions.elementary.miscellaneous import Min
        return Min(*[set.inf for set in self.args])

    @property
    def _sup(self):
        # We use Max so that sup is meaningful in combination with symbolic
        # end points.
        from sympy.functions.elementary.miscellaneous import Max
        return Max(*[set.sup for set in self.args])

    @property
    def is_empty(self):
        return fuzzy_and(set.is_empty for set in self.args)

    @property
    def is_finite_set(self):
        return fuzzy_and(set.is_finite_set for set in self.args)

    @property
    def _measure(self):
        # Measure of a union is the sum of the measures of the sets minus
        # the sum of their pairwise intersections plus the sum of their
        # triple-wise intersections minus ... etc...

        # Sets is a collection of intersections and a set of elementary
        # sets which made up those intersections (called "sos" for set of sets)
        # An example element might of this list might be:
        #    ( {A,B,C}, A.intersect(B).intersect(C) )

        # Start with just elementary sets (  ({A}, A), ({B}, B), ... )
        # Then get and subtract (  ({A,B}, (A int B), ... ) while non-zero
        sets = [(FiniteSet(s), s) for s in self.args]
        measure = 0
        parity = 1
        while sets:
            # Add up the measure of these sets and add or subtract it to total
            measure += parity * sum(inter.measure for sos, inter in sets)

            # For each intersection in sets, compute the intersection with every
            # other set not already part of the intersection.
            sets = ((sos + FiniteSet(newset), newset.intersect(intersection))
                    for sos, intersection in sets for newset in self.args
                    if newset not in sos)

            # Clear out sets with no measure
            sets = [(sos, inter) for sos, inter in sets if inter.measure != 0]

            # Clear out duplicates
            sos_list = []
            sets_list = []
            for set in sets:
                if set[0] in sos_list:
                    continue
                else:
                    sos_list.append(set[0])
                    sets_list.append(set)
            sets = sets_list

            # Flip Parity - next time subtract/add if we added/subtracted here
            parity *= -1
        return measure

    @property
    def _boundary(self):
        def boundary_of_set(i):
            """ The boundary of set i minus interior of all other sets """
            b = self.args[i].boundary
            for j, a in enumerate(self.args):
                if j != i:
                    b = b - a.interior
            return b
        return Union(*map(boundary_of_set, range(len(self.args))))

    def _contains(self, other):
        return Or(*[s.contains(other) for s in self.args])

    def is_subset(self, other):
        return fuzzy_and(s.is_subset(other) for s in self.args)

    def as_relational(self, symbol):
        """Rewrite a Union in terms of equalities and logic operators. """
        if all(isinstance(i, (FiniteSet, Interval)) for i in self.args):
            if len(self.args) == 2:
                a, b = self.args
                if (a.sup == b.inf and a.inf is S.NegativeInfinity
                        and b.sup is S.Infinity):
                    return And(Ne(symbol, a.sup), symbol < b.sup, symbol > a.inf)
            return Or(*[set.as_relational(symbol) for set in self.args])
        raise NotImplementedError('relational of Union with non-Intervals')

    @property
    def is_iterable(self):
        return all(arg.is_iterable for arg in self.args)

    def __iter__(self):
        return roundrobin(*(iter(arg) for arg in self.args))


class Intersection(Set, LatticeOp):
    """
    Represents an intersection of sets as a :class:`Set`.

    Examples
    ========

    >>> from sympy import Intersection, Interval
    >>> Intersection(Interval(1, 3), Interval(2, 4))
    Interval(2, 3)

    We often use the .intersect method

    >>> Interval(1,3).intersect(Interval(2,4))
    Interval(2, 3)

    See Also
    ========

    Union

    References
    ==========

    .. [1] https://en.wikipedia.org/wiki/Intersection_%28set_theory%29
    """
    is_Intersection = True

    @property
    def identity(self):
        return S.UniversalSet

    @property
    def zero(self):
        return S.EmptySet

    def __new__(cls, *args, **kwargs):
        evaluate = kwargs.get('evaluate', global_parameters.evaluate)

        # flatten inputs to merge intersections and iterables
        args = list(ordered(set(_sympify(args))))

        # Reduce sets using known rules
        if evaluate:
            args = list(cls._new_args_filter(args))
            return simplify_intersection(args)

        args = list(ordered(args, Set._infimum_key))

        obj = Basic.__new__(cls, *args)
        obj._argset = frozenset(args)
        return obj

    @property
    def args(self):
        return self._args

    @property
    def is_iterable(self):
        return any(arg.is_iterable for arg in self.args)

    @property
    def is_finite_set(self):
        if fuzzy_or(arg.is_finite_set for arg in self.args):
            return True

    @property
    def _inf(self):
        raise NotImplementedError()

    @property
    def _sup(self):
        raise NotImplementedError()

    def _contains(self, other):
        return And(*[set.contains(other) for set in self.args])

    def __iter__(self):
        sets_sift = sift(self.args, lambda x: x.is_iterable)

        completed = False
        candidates = sets_sift[True] + sets_sift[None]

        finite_candidates, others = [], []
        for candidate in candidates:
            length = None
            try:
                length = len(candidate)
            except TypeError:
                others.append(candidate)

            if length is not None:
                finite_candidates.append(candidate)
        finite_candidates.sort(key=len)

        for s in finite_candidates + others:
            other_sets = set(self.args) - {s}
            other = Intersection(*other_sets, evaluate=False)
            completed = True
            for x in s:
                try:
                    if x in other:
                        yield x
                except TypeError:
                    completed = False
            if completed:
                return

        if not completed:
            if not candidates:
                raise TypeError("None of the constituent sets are iterable")
            raise TypeError(
                "The computation had not completed because of the "
                "undecidable set membership is found in every candidates.")

    @staticmethod
    def _handle_finite_sets(args):
        '''Simplify intersection of one or more FiniteSets and other sets'''

        # First separate the FiniteSets from the others
        fs_args, others = sift(args, lambda x: x.is_FiniteSet, binary=True)

        # Let the caller handle intersection of non-FiniteSets
        if not fs_args:
            return

        # Convert to Python sets and build the set of all elements
        fs_sets = [set(fs) for fs in fs_args]
        all_elements = reduce(lambda a, b: a | b, fs_sets, set())

        # Extract elements that are definitely in or definitely not in the
        # intersection. Here we check contains for all of args.
        definite = set()
        for e in all_elements:
            inall = fuzzy_and(s.contains(e) for s in args)
            if inall is True:
                definite.add(e)
            if inall is not None:
                for s in fs_sets:
                    s.discard(e)

        # At this point all elements in all of fs_sets are possibly in the
        # intersection. In some cases this is because they are definitely in
        # the intersection of the finite sets but it's not clear if they are
        # members of others. We might have {m, n}, {m}, and Reals where we
        # don't know if m or n is real. We want to remove n here but it is
        # possibly in because it might be equal to m. So what we do now is
        # extract the elements that are definitely in the remaining finite
        # sets iteratively until we end up with {n}, {}. At that point if we
        # get any empty set all remaining elements are discarded.

        fs_elements = reduce(lambda a, b: a | b, fs_sets, set())

        # Need fuzzy containment testing
        fs_symsets = [FiniteSet(*s) for s in fs_sets]

        while fs_elements:
            for e in fs_elements:
                infs = fuzzy_and(s.contains(e) for s in fs_symsets)
                if infs is True:
                    definite.add(e)
                if infs is not None:
                    for n, s in enumerate(fs_sets):
                        # Update Python set and FiniteSet
                        if e in s:
                            s.remove(e)
                            fs_symsets[n] = FiniteSet(*s)
                    fs_elements.remove(e)
                    break
            # If we completed the for loop without removing anything we are
            # done so quit the outer while loop
            else:
                break

        # If any of the sets of remainder elements is empty then we discard
        # all of them for the intersection.
        if not all(fs_sets):
            fs_sets = [set()]

        # Here we fold back the definitely included elements into each fs.
        # Since they are definitely included they must have been members of
        # each FiniteSet to begin with. We could instead fold these in with a
        # Union at the end to get e.g. {3}|({x}&{y}) rather than {3,x}&{3,y}.
        if definite:
            fs_sets = [fs | definite for fs in fs_sets]

        if fs_sets == [set()]:
            return S.EmptySet

        sets = [FiniteSet(*s) for s in fs_sets]

        # Any set in others is redundant if it contains all the elements that
        # are in the finite sets so we don't need it in the Intersection
        all_elements = reduce(lambda a, b: a | b, fs_sets, set())
        is_redundant = lambda o: all(fuzzy_bool(o.contains(e)) for e in all_elements)
        others = [o for o in others if not is_redundant(o)]

        if others:
            rest = Intersection(*others)
            # XXX: Maybe this shortcut should be at the beginning. For large
            # FiniteSets it could much more efficient to process the other
            # sets first...
            if rest is S.EmptySet:
                return S.EmptySet
            # Flatten the Intersection
            if rest.is_Intersection:
                sets.extend(rest.args)
            else:
                sets.append(rest)

        if len(sets) == 1:
            return sets[0]
        else:
            return Intersection(*sets, evaluate=False)

    def as_relational(self, symbol):
        """Rewrite an Intersection in terms of equalities and logic operators"""
        return And(*[set.as_relational(symbol) for set in self.args])


class Complement(Set):
    r"""Represents the set difference or relative complement of a set with
    another set.

    `A - B = \{x \in A \mid x \notin B\}`


    Examples
    ========

    >>> from sympy import Complement, FiniteSet
    >>> Complement(FiniteSet(0, 1, 2), FiniteSet(1))
    FiniteSet(0, 2)

    See Also
    =========

    Intersection, Union

    References
    ==========

    .. [1] http://mathworld.wolfram.com/ComplementSet.html
    """

    is_Complement = True

    def __new__(cls, a, b, evaluate=True):
        if evaluate:
            return Complement.reduce(a, b)

        return Basic.__new__(cls, a, b)

    @staticmethod
    def reduce(A, B):
        """
        Simplify a :class:`Complement`.

        """
        if B == S.UniversalSet or A.is_subset(B):
            return S.EmptySet

        if isinstance(B, Union):
            return Intersection(*(s.complement(A) for s in B.args))

        result = B._complement(A)
        if result is not None:
            return result
        else:
            return Complement(A, B, evaluate=False)

    def _contains(self, other):
        A = self.args[0]
        B = self.args[1]
        return And(A.contains(other), Not(B.contains(other)))

    def as_relational(self, symbol):
        """Rewrite a complement in terms of equalities and logic
        operators"""
        A, B = self.args

        A_rel = A.as_relational(symbol)
        B_rel = Not(B.as_relational(symbol))

        return And(A_rel, B_rel)

    @property
    def is_iterable(self):
        if self.args[0].is_iterable:
            return True

    @property
    def is_finite_set(self):
        A, B = self.args
        a_finite = A.is_finite_set
        if a_finite is True:
            return True
        elif a_finite is False and B.is_finite_set:
            return False

    def __iter__(self):
        A, B = self.args
        for a in A:
            if a not in B:
                    yield a
            else:
                continue


class EmptySet(Set, metaclass=Singleton):
    """
    Represents the empty set. The empty set is available as a singleton
    as S.EmptySet.

    Examples
    ========

    >>> from sympy import S, Interval
    >>> S.EmptySet
    EmptySet

    >>> Interval(1, 2).intersect(S.EmptySet)
    EmptySet

    See Also
    ========

    UniversalSet

    References
    ==========

    .. [1] https://en.wikipedia.org/wiki/Empty_set
    """
    is_empty = True
    is_finite_set = True
    is_FiniteSet = True

    @property  # type: ignore
    @deprecated(useinstead="is S.EmptySet or is_empty",
            issue=16946, deprecated_since_version="1.5")
    def is_EmptySet(self):
        return True

    @property
    def _measure(self):
        return 0

    def _contains(self, other):
        return false

    def as_relational(self, symbol):
        return false

    def __len__(self):
        return 0

    def __iter__(self):
        return iter([])

    def _eval_powerset(self):
        return FiniteSet(self)

    @property
    def _boundary(self):
        return self

    def _complement(self, other):
        return other

    def _symmetric_difference(self, other):
        return other


class UniversalSet(Set, metaclass=Singleton):
    """
    Represents the set of all things.
    The universal set is available as a singleton as S.UniversalSet

    Examples
    ========

    >>> from sympy import S, Interval
    >>> S.UniversalSet
    UniversalSet

    >>> Interval(1, 2).intersect(S.UniversalSet)
    Interval(1, 2)

    See Also
    ========

    EmptySet

    References
    ==========

    .. [1] https://en.wikipedia.org/wiki/Universal_set
    """

    is_UniversalSet = True
    is_empty = False
    is_finite_set = False

    def _complement(self, other):
        return S.EmptySet

    def _symmetric_difference(self, other):
        return other

    @property
    def _measure(self):
        return S.Infinity

    def _contains(self, other):
        return true

    def as_relational(self, symbol):
        return true

    @property
    def _boundary(self):
        return S.EmptySet


class FiniteSet(Set):
    """
    Represents a finite set of discrete numbers

    Examples
    ========

    >>> from sympy import FiniteSet
    >>> FiniteSet(1, 2, 3, 4)
    FiniteSet(1, 2, 3, 4)
    >>> 3 in FiniteSet(1, 2, 3, 4)
    True

    >>> members = [1, 2, 3, 4]
    >>> f = FiniteSet(*members)
    >>> f
    FiniteSet(1, 2, 3, 4)
    >>> f - FiniteSet(2)
    FiniteSet(1, 3, 4)
    >>> f + FiniteSet(2, 5)
    FiniteSet(1, 2, 3, 4, 5)

    References
    ==========

    .. [1] https://en.wikipedia.org/wiki/Finite_set
    """
    is_FiniteSet = True
    is_iterable = True
    is_empty = False
    is_finite_set = True

    def __new__(cls, *args, **kwargs):
        evaluate = kwargs.get('evaluate', global_parameters.evaluate)
        if evaluate:
            args = list(map(sympify, args))

            if len(args) == 0:
                return S.EmptySet
        else:
            args = list(map(sympify, args))

        # keep the form of the first canonical arg
        dargs = {}
        for i in reversed(list(ordered(args))):
            if i.is_Symbol:
                dargs[i] = i
            else:
                try:
                    dargs[i.as_dummy()] = i
                except TypeError:
                    # e.g. i = class without args like `Interval`
                    dargs[i] = i
        _args_set = set(dargs.values())
        args = list(ordered(_args_set, Set._infimum_key))
        obj = Basic.__new__(cls, *args)
        obj._args_set = _args_set
        return obj


    def __iter__(self):
        return iter(self.args)

    def _complement(self, other):
        if isinstance(other, Interval):
            # Splitting in sub-intervals is only done for S.Reals;
            # other cases that need splitting will first pass through
            # Set._complement().
            nums, syms = [], []
            for m in self.args:
                if m.is_number and m.is_real:
                    nums.append(m)
                elif m.is_real == False:
                    pass  # drop non-reals
                else:
                    syms.append(m)  # various symbolic expressions
            if other == S.Reals and nums != []:
                nums.sort()
                intervals = []  # Build up a list of intervals between the elements
                intervals += [Interval(S.NegativeInfinity, nums[0], True, True)]
                for a, b in zip(nums[:-1], nums[1:]):
                    intervals.append(Interval(a, b, True, True))  # both open
                intervals.append(Interval(nums[-1], S.Infinity, True, True))
                if syms != []:
                    return Complement(Union(*intervals, evaluate=False),
                            FiniteSet(*syms), evaluate=False)
                else:
                    return Union(*intervals, evaluate=False)
            elif nums == []:  # no splitting necessary or possible:
                if syms:
                    return Complement(other, FiniteSet(*syms), evaluate=False)
                else:
                    return other

        elif isinstance(other, FiniteSet):
            unk = []
            for i in self:
                c = sympify(other.contains(i))
                if c is not S.true and c is not S.false:
                    unk.append(i)
            unk = FiniteSet(*unk)
            if unk == self:
                return
            not_true = []
            for i in other:
                c = sympify(self.contains(i))
                if c is not S.true:
                    not_true.append(i)
            return Complement(FiniteSet(*not_true), unk)

        return Set._complement(self, other)

    def _contains(self, other):
        """
        Tests whether an element, other, is in the set.

        The actual test is for mathematical equality (as opposed to
        syntactical equality). In the worst case all elements of the
        set must be checked.

        Examples
        ========

        >>> from sympy import FiniteSet
        >>> 1 in FiniteSet(1, 2)
        True
        >>> 5 in FiniteSet(1, 2)
        False

        """
        if other in self._args_set:
            return True
        else:
            # evaluate=True is needed to override evaluate=False context;
            # we need Eq to do the evaluation
            return fuzzy_or(fuzzy_bool(Eq(e, other, evaluate=True))
                for e in self.args)

    def _eval_is_subset(self, other):
        return fuzzy_and(other._contains(e) for e in self.args)

    @property
    def _boundary(self):
        return self

    @property
    def _inf(self):
        from sympy.functions.elementary.miscellaneous import Min
        return Min(*self)

    @property
    def _sup(self):
        from sympy.functions.elementary.miscellaneous import Max
        return Max(*self)

    @property
    def measure(self):
        return 0

    def __len__(self):
        return len(self.args)

    def as_relational(self, symbol):
        """Rewrite a FiniteSet in terms of equalities and logic operators. """
        from sympy.core.relational import Eq
        return Or(*[Eq(symbol, elem) for elem in self])

    def compare(self, other):
        return (hash(self) - hash(other))

<<<<<<< HEAD
=======
    def _eval_evalf(self, prec):
        return FiniteSet(*[elem.evalf(n=prec_to_dps(prec)) for elem in self])

>>>>>>> e036b1cf
    @property
    def _sorted_args(self):
        return self.args

    def _eval_powerset(self):
        return self.func(*[self.func(*s) for s in subsets(self.args)])

    def _eval_rewrite_as_PowerSet(self, *args, **kwargs):
        """Rewriting method for a finite set to a power set."""
        from .powerset import PowerSet

        is2pow = lambda n: bool(n and not n & (n - 1))
        if not is2pow(len(self)):
            return None

        fs_test = lambda arg: isinstance(arg, Set) and arg.is_FiniteSet
        if not all(fs_test(arg) for arg in args):
            return None

        biggest = max(args, key=len)
        for arg in subsets(biggest.args):
            arg_set = FiniteSet(*arg)
            if arg_set not in args:
                return None
        return PowerSet(biggest)

    def __ge__(self, other):
        if not isinstance(other, Set):
            raise TypeError("Invalid comparison of set with %s" % func_name(other))
        return other.is_subset(self)

    def __gt__(self, other):
        if not isinstance(other, Set):
            raise TypeError("Invalid comparison of set with %s" % func_name(other))
        return self.is_proper_superset(other)

    def __le__(self, other):
        if not isinstance(other, Set):
            raise TypeError("Invalid comparison of set with %s" % func_name(other))
        return self.is_subset(other)

    def __lt__(self, other):
        if not isinstance(other, Set):
            raise TypeError("Invalid comparison of set with %s" % func_name(other))
        return self.is_proper_subset(other)


converter[set] = lambda x: FiniteSet(*x)
converter[frozenset] = lambda x: FiniteSet(*x)


class SymmetricDifference(Set):
    """Represents the set of elements which are in either of the
    sets and not in their intersection.

    Examples
    ========

    >>> from sympy import SymmetricDifference, FiniteSet
    >>> SymmetricDifference(FiniteSet(1, 2, 3), FiniteSet(3, 4, 5))
    FiniteSet(1, 2, 4, 5)

    See Also
    ========

    Complement, Union

    References
    ==========

    .. [1] https://en.wikipedia.org/wiki/Symmetric_difference
    """

    is_SymmetricDifference = True

    def __new__(cls, a, b, evaluate=True):
        if evaluate:
            return SymmetricDifference.reduce(a, b)

        return Basic.__new__(cls, a, b)

    @staticmethod
    def reduce(A, B):
        result = B._symmetric_difference(A)
        if result is not None:
            return result
        else:
            return SymmetricDifference(A, B, evaluate=False)

    def as_relational(self, symbol):
        """Rewrite a symmetric_difference in terms of equalities and
        logic operators"""
        A, B = self.args

        A_rel = A.as_relational(symbol)
        B_rel = B.as_relational(symbol)

        return Xor(A_rel, B_rel)

    @property
    def is_iterable(self):
        if all(arg.is_iterable for arg in self.args):
            return True

    def __iter__(self):

        args = self.args
        union = roundrobin(*(iter(arg) for arg in args))

        for item in union:
            count = 0
            for s in args:
                if item in s:
                    count += 1

            if count % 2 == 1:
                yield item



class DisjointUnion(Set):
    """ Represents the disjoint union (also known as the external disjoint union)
    of a finite number of sets.

    Examples
    ========

    >>> from sympy import DisjointUnion, FiniteSet, Interval, Union, Symbol
    >>> A = FiniteSet(1, 2, 3)
    >>> B = Interval(0, 5)
    >>> DisjointUnion(A, B)
    DisjointUnion(FiniteSet(1, 2, 3), Interval(0, 5))
    >>> DisjointUnion(A, B).rewrite(Union)
    Union(ProductSet(FiniteSet(1, 2, 3), FiniteSet(0)), ProductSet(Interval(0, 5), FiniteSet(1)))
    >>> C = FiniteSet(Symbol('x'), Symbol('y'), Symbol('z'))
    >>> DisjointUnion(C, C)
    DisjointUnion(FiniteSet(x, y, z), FiniteSet(x, y, z))
    >>> DisjointUnion(C, C).rewrite(Union)
    ProductSet(FiniteSet(x, y, z), FiniteSet(0, 1))

    References
    ==========

    https://en.wikipedia.org/wiki/Disjoint_union
    """

    def __new__(cls, *sets):
        dj_collection = []
        for set_i in sets:
            if isinstance(set_i, Set):
                dj_collection.append(set_i)
            else:
                raise TypeError("Invalid input: '%s', input args \
                    to DisjointUnion must be Sets" % set_i)
        obj = Basic.__new__(cls, *dj_collection)
        return obj

    @property
    def sets(self):
        return self.args

    @property
    def is_empty(self):
        return fuzzy_and(s.is_empty for s in self.sets)

    @property
    def is_finite_set(self):
        all_finite = fuzzy_and(s.is_finite_set for s in self.sets)
        return fuzzy_or([self.is_empty, all_finite])

    @property
    def is_iterable(self):
        if self.is_empty:
            return False
        iter_flag = True
        for set_i in self.sets:
            if not set_i.is_empty:
                iter_flag = iter_flag and set_i.is_iterable
        return iter_flag

    def _eval_rewrite_as_Union(self, *sets):
        """
        Rewrites the disjoint union as the union of (``set`` x {``i``})
        where ``set`` is the element in ``sets`` at index = ``i``
        """

        dj_union = EmptySet()
        index = 0
        for set_i in sets:
            if isinstance(set_i, Set):
                cross = ProductSet(set_i, FiniteSet(index))
                dj_union = Union(dj_union, cross)
                index = index + 1
        return dj_union

    def _contains(self, element):
        """
        'in' operator for DisjointUnion

        Examples
        ========

        >>> from sympy import Interval, DisjointUnion
        >>> D = DisjointUnion(Interval(0, 1), Interval(0, 2))
        >>> (0.5, 0) in D
        True
        >>> (0.5, 1) in D
        True
        >>> (1.5, 0) in D
        False
        >>> (1.5, 1) in D
        True

        Passes operation on to constituent sets
        """
        if not isinstance(element, Tuple) or len(element) != 2:
            return False

        if not element[1].is_Integer:
            return False

        if element[1] >= len(self.sets) or element[1] < 0:
            return False

        return element[0] in self.sets[element[1]]

    def __iter__(self):
        if self.is_iterable:
            from sympy.core.numbers import Integer

            iters = []
            for i, s in enumerate(self.sets):
                iters.append(iproduct(s, {Integer(i)}))

            return iter(roundrobin(*iters))
        else:
            raise ValueError("'%s' is not iterable." % self)

    def __len__(self):
        """
        Returns the length of the disjoint union, i.e., the number of elements in the set.

        Examples
        ========

        >>> from sympy import FiniteSet, DisjointUnion, EmptySet
        >>> D1 = DisjointUnion(FiniteSet(1, 2, 3, 4), EmptySet, FiniteSet(3, 4, 5))
        >>> len(D1)
        7
        >>> D2 = DisjointUnion(FiniteSet(3, 5, 7), EmptySet, FiniteSet(3, 5, 7))
        >>> len(D2)
        6
        >>> D3 = DisjointUnion(EmptySet, EmptySet)
        >>> len(D3)
        0

        Adds up the lengths of the constituent sets.
        """

        if self.is_finite_set:
            size = 0
            for set in self.sets:
                size += len(set)
            return size
        else:
            raise ValueError("'%s' is not a finite set." % self)


def imageset(*args):
    r"""
    Return an image of the set under transformation ``f``.

    If this function can't compute the image, it returns an
    unevaluated ImageSet object.

    .. math::
        \{ f(x) \mid x \in \mathrm{self} \}

    Examples
    ========

    >>> from sympy import S, Interval, imageset, sin, Lambda
    >>> from sympy.abc import x

    >>> imageset(x, 2*x, Interval(0, 2))
    Interval(0, 4)

    >>> imageset(lambda x: 2*x, Interval(0, 2))
    Interval(0, 4)

    >>> imageset(Lambda(x, sin(x)), Interval(-2, 1))
    ImageSet(Lambda(x, sin(x)), Interval(-2, 1))

    >>> imageset(sin, Interval(-2, 1))
    ImageSet(Lambda(x, sin(x)), Interval(-2, 1))
    >>> imageset(lambda y: x + y, Interval(-2, 1))
    ImageSet(Lambda(y, x + y), Interval(-2, 1))

    Expressions applied to the set of Integers are simplified
    to show as few negatives as possible and linear expressions
    are converted to a canonical form. If this is not desirable
    then the unevaluated ImageSet should be used.

    >>> imageset(x, -2*x + 5, S.Integers)
    ImageSet(Lambda(x, 2*x + 1), Integers)

    See Also
    ========

    sympy.sets.fancysets.ImageSet

    """
    from sympy.core import Lambda
    from sympy.sets.fancysets import ImageSet
    from sympy.sets.setexpr import set_function

    if len(args) < 2:
        raise ValueError('imageset expects at least 2 args, got: %s' % len(args))

    if isinstance(args[0], (Symbol, tuple)) and len(args) > 2:
        f = Lambda(args[0], args[1])
        set_list = args[2:]
    else:
        f = args[0]
        set_list = args[1:]

    if isinstance(f, Lambda):
        pass
    elif callable(f):
        nargs = getattr(f, 'nargs', {})
        if nargs:
            if len(nargs) != 1:
                raise NotImplementedError(filldedent('''
                    This function can take more than 1 arg
                    but the potentially complicated set input
                    has not been analyzed at this point to
                    know its dimensions. TODO
                    '''))
            N = nargs.args[0]
            if N == 1:
                s = 'x'
            else:
                s = [Symbol('x%i' % i) for i in range(1, N + 1)]
        else:
            s = inspect.signature(f).parameters

        dexpr = _sympify(f(*[Dummy() for i in s]))
        var = tuple(uniquely_named_symbol(
            Symbol(i), dexpr) for i in s)
        f = Lambda(var, f(*var))
    else:
        raise TypeError(filldedent('''
            expecting lambda, Lambda, or FunctionClass,
            not \'%s\'.''' % func_name(f)))

    if any(not isinstance(s, Set) for s in set_list):
        name = [func_name(s) for s in set_list]
        raise ValueError(
            'arguments after mapping should be sets, not %s' % name)

    if len(set_list) == 1:
        set = set_list[0]
        try:
            # TypeError if arg count != set dimensions
            r = set_function(f, set)
            if r is None:
                raise TypeError
            if not r:
                return r
        except TypeError:
            r = ImageSet(f, set)
        if isinstance(r, ImageSet):
            f, set = r.args

        if f.variables[0] == f.expr:
            return set

        if isinstance(set, ImageSet):
            # XXX: Maybe this should just be:
            # f2 = set.lambda
            # fun = Lambda(f2.signature, f(*f2.expr))
            # return imageset(fun, *set.base_sets)
            if len(set.lamda.variables) == 1 and len(f.variables) == 1:
                x = set.lamda.variables[0]
                y = f.variables[0]
                return imageset(
                    Lambda(x, f.expr.subs(y, set.lamda.expr)), *set.base_sets)

        if r is not None:
            return r

    return ImageSet(f, *set_list)


def is_function_invertible_in_set(func, setv):
    """
    Checks whether function ``func`` is invertible when the domain is
    restricted to set ``setv``.
    """
    from sympy import exp, log
    # Functions known to always be invertible:
    if func in (exp, log):
        return True
    u = Dummy("u")
    fdiff = func(u).diff(u)
    # monotonous functions:
    # TODO: check subsets (`func` in `setv`)
    if (fdiff > 0) == True or (fdiff < 0) == True:
        return True
    # TODO: support more
    return None


def simplify_union(args):
    """
    Simplify a :class:`Union` using known rules

    We first start with global rules like 'Merge all FiniteSets'

    Then we iterate through all pairs and ask the constituent sets if they
    can simplify themselves with any other constituent.  This process depends
    on ``union_sets(a, b)`` functions.
    """
    from sympy.sets.handlers.union import union_sets

    # ===== Global Rules =====
    if not args:
        return S.EmptySet

    for arg in args:
        if not isinstance(arg, Set):
            raise TypeError("Input args to Union must be Sets")

    # Merge all finite sets
    finite_sets = [x for x in args if x.is_FiniteSet]
    if len(finite_sets) > 1:
        a = (x for set in finite_sets for x in set)
        finite_set = FiniteSet(*a)
        args = [finite_set] + [x for x in args if not x.is_FiniteSet]

    # ===== Pair-wise Rules =====
    # Here we depend on rules built into the constituent sets
    args = set(args)
    new_args = True
    while new_args:
        for s in args:
            new_args = False
            for t in args - {s}:
                new_set = union_sets(s, t)
                # This returns None if s does not know how to intersect
                # with t. Returns the newly intersected set otherwise
                if new_set is not None:
                    if not isinstance(new_set, set):
                        new_set = {new_set}
                    new_args = (args - {s, t}).union(new_set)
                    break
            if new_args:
                args = new_args
                break

    if len(args) == 1:
        return args.pop()
    else:
        return Union(*args, evaluate=False)


def simplify_intersection(args):
    """
    Simplify an intersection using known rules

    We first start with global rules like
    'if any empty sets return empty set' and 'distribute any unions'

    Then we iterate through all pairs and ask the constituent sets if they
    can simplify themselves with any other constituent
    """

    # ===== Global Rules =====
    if not args:
        return S.UniversalSet

    for arg in args:
        if not isinstance(arg, Set):
            raise TypeError("Input args to Union must be Sets")

    # If any EmptySets return EmptySet
    if S.EmptySet in args:
        return S.EmptySet

    # Handle Finite sets
    rv = Intersection._handle_finite_sets(args)

    if rv is not None:
        return rv

    # If any of the sets are unions, return a Union of Intersections
    for s in args:
        if s.is_Union:
            other_sets = set(args) - {s}
            if len(other_sets) > 0:
                other = Intersection(*other_sets)
                return Union(*(Intersection(arg, other) for arg in s.args))
            else:
                return Union(*[arg for arg in s.args])

    for s in args:
        if s.is_Complement:
            args.remove(s)
            other_sets = args + [s.args[0]]
            return Complement(Intersection(*other_sets), s.args[1])


    from sympy.sets.handlers.intersection import intersection_sets

    # At this stage we are guaranteed not to have any
    # EmptySets, FiniteSets, or Unions in the intersection

    # ===== Pair-wise Rules =====
    # Here we depend on rules built into the constituent sets
    args = set(args)
    new_args = True
    while new_args:
        for s in args:
            new_args = False
            for t in args - {s}:
                new_set = intersection_sets(s, t)
                # This returns None if s does not know how to intersect
                # with t. Returns the newly intersected set otherwise

                if new_set is not None:
                    new_args = (args - {s, t}).union({new_set})
                    break
            if new_args:
                args = new_args
                break

    if len(args) == 1:
        return args.pop()
    else:
        return Intersection(*args, evaluate=False)


def _handle_finite_sets(op, x, y, commutative):
    # Handle finite sets:
    fs_args, other = sift([x, y], lambda x: isinstance(x, FiniteSet), binary=True)
    if len(fs_args) == 2:
        return FiniteSet(*[op(i, j) for i in fs_args[0] for j in fs_args[1]])
    elif len(fs_args) == 1:
        sets = [_apply_operation(op, other[0], i, commutative) for i in fs_args[0]]
        return Union(*sets)
    else:
        return None

def _apply_operation(op, x, y, commutative):
    from sympy.sets import ImageSet
    from sympy import symbols,Lambda
    d = Dummy('d')

    out = _handle_finite_sets(op, x, y, commutative)
    if out is None:
        out = op(x, y)

    if out is None and commutative:
        out = op(y, x)
    if out is None:
        _x, _y = symbols("x y")
        if isinstance(x, Set) and not isinstance(y, Set):
            out = ImageSet(Lambda(d, op(d, y)), x).doit()
        elif not isinstance(x, Set) and isinstance(y, Set):
            out = ImageSet(Lambda(d, op(x, d)), y).doit()
        else:
            out = ImageSet(Lambda((_x, _y), op(_x, _y)), x, y)
    return out

def set_add(x, y):
    from sympy.sets.handlers.add import _set_add
    return _apply_operation(_set_add, x, y, commutative=True)

def set_sub(x, y):
    from sympy.sets.handlers.add import _set_sub
    return _apply_operation(_set_sub, x, y, commutative=False)

def set_mul(x, y):
    from sympy.sets.handlers.mul import _set_mul
    return _apply_operation(_set_mul, x, y, commutative=True)

def set_div(x, y):
    from sympy.sets.handlers.mul import _set_div
    return _apply_operation(_set_div, x, y, commutative=False)

def set_pow(x, y):
    from sympy.sets.handlers.power import _set_pow
    return _apply_operation(_set_pow, x, y, commutative=False)

def set_function(f, x):
    from sympy.sets.handlers.functions import _set_function
    return _set_function(f, x)<|MERGE_RESOLUTION|>--- conflicted
+++ resolved
@@ -634,7 +634,7 @@
         raise NotImplementedError("(%s)._measure" % self)
 
     def _eval_evalf(self, prec):
-        return self.func(*[arg._evalf(prec) for arg in self.args])
+        return self.func(*[arg.evalf(n=prec_to_dps(prec)) for arg in self])
 
     @sympify_return([('other', 'Set')], NotImplemented)
     def __add__(self, other):
@@ -1877,12 +1877,6 @@
     def compare(self, other):
         return (hash(self) - hash(other))
 
-<<<<<<< HEAD
-=======
-    def _eval_evalf(self, prec):
-        return FiniteSet(*[elem.evalf(n=prec_to_dps(prec)) for elem in self])
-
->>>>>>> e036b1cf
     @property
     def _sorted_args(self):
         return self.args
