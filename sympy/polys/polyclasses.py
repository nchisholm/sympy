"""OO layer for several polynomial representations. """


from sympy.core.numbers import oo
from sympy.core.sympify import CantSympify
from sympy.polys.polyerrors import CoercionFailed, NotReversible, NotInvertible
from sympy.polys.polyutils import PicklableWithSlots


class GenericPoly(PicklableWithSlots):
    """Base class for low-level polynomial representations. """

    def ground_to_ring(f):
        """Make the ground domain a ring. """
        return f.set_domain(f.dom.get_ring())

    def ground_to_field(f):
        """Make the ground domain a field. """
        return f.set_domain(f.dom.get_field())

    def ground_to_exact(f):
        """Make the ground domain exact. """
        return f.set_domain(f.dom.get_exact())

    @classmethod
    def _perify_factors(per, result, include):
        if include:
            coeff, factors = result

        factors = [ (per(g), k) for g, k in factors ]

        if include:
            return coeff, factors
        else:
            return factors

from sympy.polys.densebasic import (
    dmp_validate,
    dup_normal, dmp_normal,
    dup_convert, dmp_convert,
    dmp_from_sympy,
    dup_strip,
    dup_degree, dmp_degree_in,
    dmp_degree_list,
    dmp_negative_p,
    dup_LC, dmp_ground_LC,
    dup_TC, dmp_ground_TC,
    dmp_ground_nth,
    dmp_one, dmp_ground,
    dmp_zero_p, dmp_one_p, dmp_ground_p,
    dup_from_dict, dmp_from_dict,
    dmp_to_dict,
    dmp_deflate,
    dmp_inject, dmp_eject,
    dmp_terms_gcd,
    dmp_list_terms, dmp_exclude,
    dmp_slice_in, dmp_permute,
    dmp_to_tuple,)

from sympy.polys.densearith import (
    dmp_add_ground,
    dmp_sub_ground,
    dmp_mul_ground,
    dmp_quo_ground,
    dmp_exquo_ground,
    dmp_abs,
    dup_neg, dmp_neg,
    dup_add, dmp_add,
    dup_sub, dmp_sub,
    dup_mul, dmp_mul,
    dmp_sqr,
    dup_pow, dmp_pow,
    dmp_pdiv,
    dmp_prem,
    dmp_pquo,
    dmp_pexquo,
    dmp_div,
    dup_rem, dmp_rem,
    dmp_quo,
    dmp_exquo,
    dmp_add_mul, dmp_sub_mul,
    dmp_max_norm,
    dmp_l1_norm)

from sympy.polys.densetools import (
    dmp_clear_denoms,
    dmp_integrate_in,
    dmp_diff_in,
    dmp_eval_in,
    dup_revert,
    dmp_ground_trunc,
    dmp_ground_content,
    dmp_ground_primitive,
    dmp_ground_monic,
    dmp_compose,
    dup_decompose,
    dup_shift,
    dup_transform,
    dmp_lift)

from sympy.polys.euclidtools import (
    dup_half_gcdex, dup_gcdex, dup_invert,
    dmp_subresultants,
    dmp_resultant,
    dmp_discriminant,
    dmp_inner_gcd,
    dmp_gcd,
    dmp_lcm,
    dmp_cancel)

from sympy.polys.sqfreetools import (
    dup_gff_list,
    dmp_norm,
    dmp_sqf_p,
    dmp_sqf_norm,
    dmp_sqf_part,
    dmp_sqf_list, dmp_sqf_list_include)

from sympy.polys.factortools import (
    dup_cyclotomic_p, dmp_irreducible_p,
    dmp_factor_list, dmp_factor_list_include)

from sympy.polys.rootisolation import (
    dup_isolate_real_roots_sqf,
    dup_isolate_real_roots,
    dup_isolate_all_roots_sqf,
    dup_isolate_all_roots,
    dup_refine_real_root,
    dup_count_real_roots,
    dup_count_complex_roots,
    dup_sturm)

from sympy.polys.polyerrors import (
    UnificationFailed,
    PolynomialError)


def init_normal_DMP(rep, lev, dom):
    return DMP(dmp_normal(rep, lev, dom), dom, lev)


class DMP(PicklableWithSlots, CantSympify):
    """Dense Multivariate Polynomials over `K`. """

    __slots__ = ('rep', 'lev', 'dom', 'ring')

    def __init__(self, rep, dom, lev=None, ring=None):
        if lev is not None:
            # Not possible to check with isinstance
            if type(rep) is dict:
                rep = dmp_from_dict(rep, lev, dom)
            elif not isinstance(rep, list):
                rep = dmp_ground(dom.convert(rep), lev)
        else:
            rep, lev = dmp_validate(rep)

        self.rep = rep
        self.lev = lev
        self.dom = dom
        self.ring = ring

    def __repr__(f):
        return "%s(%s, %s, %s)" % (f.__class__.__name__, f.rep, f.dom, f.ring)

    def __hash__(f):
        return hash((f.__class__.__name__, f.to_tuple(), f.lev, f.dom, f.ring))

    def unify(f, g):
        """Unify representations of two multivariate polynomials. """
        if not isinstance(g, DMP) or f.lev != g.lev:
            raise UnificationFailed("Cannot unify %s with %s" % (f, g))

        if f.dom == g.dom and f.ring == g.ring:
            return f.lev, f.dom, f.per, f.rep, g.rep
        else:
            lev, dom = f.lev, f.dom.unify(g.dom)
            ring = f.ring
            if g.ring is not None:
                if ring is not None:
                    ring = ring.unify(g.ring)
                else:
                    ring = g.ring

            F = dmp_convert(f.rep, lev, f.dom, dom)
            G = dmp_convert(g.rep, lev, g.dom, dom)

            def per(rep, dom=dom, lev=lev, kill=False):
                if kill:
                    if not lev:
                        return rep
                    else:
                        lev -= 1

                return DMP(rep, dom, lev, ring)

            return lev, dom, per, F, G

    def per(f, rep, dom=None, kill=False, ring=None):
        """Create a DMP out of the given representation. """
        lev = f.lev

        if kill:
            if not lev:
                return rep
            else:
                lev -= 1

        if dom is None:
            dom = f.dom

        if ring is None:
            ring = f.ring

        return DMP(rep, dom, lev, ring)

    @classmethod
    def zero(cls, lev, dom, ring=None):
        return DMP(0, dom, lev, ring)

    @classmethod
    def one(cls, lev, dom, ring=None):
        return DMP(1, dom, lev, ring)

    @classmethod
    def from_list(cls, rep, lev, dom):
        """Create an instance of ``cls`` given a list of native coefficients. """
        return cls(dmp_convert(rep, lev, None, dom), dom, lev)

    @classmethod
    def from_sympy_list(cls, rep, lev, dom):
        """Create an instance of ``cls`` given a list of SymPy coefficients. """
        return cls(dmp_from_sympy(rep, lev, dom), dom, lev)

    def to_dict(f, zero=False):
        """Convert ``f`` to a dict representation with native coefficients. """
        return dmp_to_dict(f.rep, f.lev, f.dom, zero=zero)

    def to_sympy_dict(f, zero=False):
        """Convert ``f`` to a dict representation with SymPy coefficients. """
        rep = dmp_to_dict(f.rep, f.lev, f.dom, zero=zero)

        for k, v in rep.items():
            rep[k] = f.dom.to_sympy(v)

        return rep

    def to_list(f):
        """Convert ``f`` to a list representation with native coefficients. """
        return f.rep

    def to_sympy_list(f):
        """Convert ``f`` to a list representation with SymPy coefficients. """
        def sympify_nested_list(rep):
            out = []
            for val in rep:
                if isinstance(val, list):
                    out.append(sympify_nested_list(val))
                else:
                    out.append(f.dom.to_sympy(val))
            return out

        return sympify_nested_list(f.rep)

    def to_tuple(f):
        """
        Convert ``f`` to a tuple representation with native coefficients.

        This is needed for hashing.
        """
        return dmp_to_tuple(f.rep, f.lev)

    @classmethod
    def from_dict(cls, rep, lev, dom):
        """Construct and instance of ``cls`` from a ``dict`` representation. """
        return cls(dmp_from_dict(rep, lev, dom), dom, lev)

    @classmethod
    def from_monoms_coeffs(cls, monoms, coeffs, lev, dom, ring=None):
        return DMP(dict(list(zip(monoms, coeffs))), dom, lev, ring)

    def to_ring(f):
        """Make the ground domain a ring. """
        return f.convert(f.dom.get_ring())

    def to_field(f):
        """Make the ground domain a field. """
        return f.convert(f.dom.get_field())

    def to_exact(f):
        """Make the ground domain exact. """
        return f.convert(f.dom.get_exact())

    def convert(f, dom):
        """Convert the ground domain of ``f``. """
        if f.dom == dom:
            return f
        else:
            return DMP(dmp_convert(f.rep, f.lev, f.dom, dom), dom, f.lev)

    def slice(f, m, n, j=0):
        """Take a continuous subsequence of terms of ``f``. """
        return f.per(dmp_slice_in(f.rep, m, n, j, f.lev, f.dom))

    def coeffs(f, order=None):
        """Returns all non-zero coefficients from ``f`` in lex order. """
        return [ c for _, c in dmp_list_terms(f.rep, f.lev, f.dom, order=order) ]

    def monoms(f, order=None):
        """Returns all non-zero monomials from ``f`` in lex order. """
        return [ m for m, _ in dmp_list_terms(f.rep, f.lev, f.dom, order=order) ]

    def terms(f, order=None):
        """Returns all non-zero terms from ``f`` in lex order. """
        return dmp_list_terms(f.rep, f.lev, f.dom, order=order)

    def all_coeffs(f):
        """Returns all coefficients from ``f``. """
        if not f.lev:
            if not f:
                return [f.dom.zero]
            else:
                return [ c for c in f.rep ]
        else:
            raise PolynomialError('multivariate polynomials not supported')

    def all_monoms(f):
        """Returns all monomials from ``f``. """
        if not f.lev:
            n = dup_degree(f.rep)

            if n < 0:
                return [(0,)]
            else:
                return [ (n - i,) for i, c in enumerate(f.rep) ]
        else:
            raise PolynomialError('multivariate polynomials not supported')

    def all_terms(f):
        """Returns all terms from a ``f``. """
        if not f.lev:
            n = dup_degree(f.rep)

            if n < 0:
                return [((0,), f.dom.zero)]
            else:
                return [ ((n - i,), c) for i, c in enumerate(f.rep) ]
        else:
            raise PolynomialError('multivariate polynomials not supported')

    def lift(f):
        """Convert algebraic coefficients to rationals. """
        return f.per(dmp_lift(f.rep, f.lev, f.dom), dom=f.dom.dom)

    def deflate(f):
        """Reduce degree of `f` by mapping `x_i^m` to `y_i`. """
        J, F = dmp_deflate(f.rep, f.lev, f.dom)
        return J, f.per(F)

    def inject(f, front=False):
        """Inject ground domain generators into ``f``. """
        F, lev = dmp_inject(f.rep, f.lev, f.dom, front=front)
        return f.__class__(F, f.dom.dom, lev)

    def eject(f, dom, front=False):
        """Eject selected generators into the ground domain. """
        F = dmp_eject(f.rep, f.lev, dom, front=front)
        return f.__class__(F, dom, f.lev - len(dom.symbols))

    def exclude(f):
        r"""
        Remove useless generators from ``f``.

        Returns the removed generators and the new excluded ``f``.

        Examples
        ========

        >>> from sympy.polys.polyclasses import DMP
        >>> from sympy.polys.domains import ZZ

        >>> DMP([[[ZZ(1)]], [[ZZ(1)], [ZZ(2)]]], ZZ).exclude()
        ([2], DMP([[1], [1, 2]], ZZ, None))

        """
        J, F, u = dmp_exclude(f.rep, f.lev, f.dom)
        return J, f.__class__(F, f.dom, u)

    def permute(f, P):
        r"""
        Returns a polynomial in `K[x_{P(1)}, ..., x_{P(n)}]`.

        Examples
        ========

        >>> from sympy.polys.polyclasses import DMP
        >>> from sympy.polys.domains import ZZ

        >>> DMP([[[ZZ(2)], [ZZ(1), ZZ(0)]], [[]]], ZZ).permute([1, 0, 2])
        DMP([[[2], []], [[1, 0], []]], ZZ, None)

        >>> DMP([[[ZZ(2)], [ZZ(1), ZZ(0)]], [[]]], ZZ).permute([1, 2, 0])
        DMP([[[1], []], [[2, 0], []]], ZZ, None)

        """
        return f.per(dmp_permute(f.rep, P, f.lev, f.dom))

    def terms_gcd(f):
        """Remove GCD of terms from the polynomial ``f``. """
        J, F = dmp_terms_gcd(f.rep, f.lev, f.dom)
        return J, f.per(F)

    def add_ground(f, c):
        """Add an element of the ground domain to ``f``. """
        return f.per(dmp_add_ground(f.rep, f.dom.convert(c), f.lev, f.dom))

    def sub_ground(f, c):
        """Subtract an element of the ground domain from ``f``. """
        return f.per(dmp_sub_ground(f.rep, f.dom.convert(c), f.lev, f.dom))

    def mul_ground(f, c):
        """Multiply ``f`` by a an element of the ground domain. """
        return f.per(dmp_mul_ground(f.rep, f.dom.convert(c), f.lev, f.dom))

    def quo_ground(f, c):
        """Quotient of ``f`` by a an element of the ground domain. """
        return f.per(dmp_quo_ground(f.rep, f.dom.convert(c), f.lev, f.dom))

    def exquo_ground(f, c):
        """Exact quotient of ``f`` by a an element of the ground domain. """
        return f.per(dmp_exquo_ground(f.rep, f.dom.convert(c), f.lev, f.dom))

    def abs(f):
        """Make all coefficients in ``f`` positive. """
        return f.per(dmp_abs(f.rep, f.lev, f.dom))

    def neg(f):
        """Negate all coefficients in ``f``. """
        return f.per(dmp_neg(f.rep, f.lev, f.dom))

    def add(f, g):
        """Add two multivariate polynomials ``f`` and ``g``. """
        lev, dom, per, F, G = f.unify(g)
        return per(dmp_add(F, G, lev, dom))

    def sub(f, g):
        """Subtract two multivariate polynomials ``f`` and ``g``. """
        lev, dom, per, F, G = f.unify(g)
        return per(dmp_sub(F, G, lev, dom))

    def mul(f, g):
        """Multiply two multivariate polynomials ``f`` and ``g``. """
        lev, dom, per, F, G = f.unify(g)
        return per(dmp_mul(F, G, lev, dom))

    def sqr(f):
        """Square a multivariate polynomial ``f``. """
        return f.per(dmp_sqr(f.rep, f.lev, f.dom))

    def pow(f, n):
        """Raise ``f`` to a non-negative power ``n``. """
        if isinstance(n, int):
            return f.per(dmp_pow(f.rep, n, f.lev, f.dom))
        else:
            raise TypeError("``int`` expected, got %s" % type(n))

    def pdiv(f, g):
        """Polynomial pseudo-division of ``f`` and ``g``. """
        lev, dom, per, F, G = f.unify(g)
        q, r = dmp_pdiv(F, G, lev, dom)
        return per(q), per(r)

    def prem(f, g):
        """Polynomial pseudo-remainder of ``f`` and ``g``. """
        lev, dom, per, F, G = f.unify(g)
        return per(dmp_prem(F, G, lev, dom))

    def pquo(f, g):
        """Polynomial pseudo-quotient of ``f`` and ``g``. """
        lev, dom, per, F, G = f.unify(g)
        return per(dmp_pquo(F, G, lev, dom))

    def pexquo(f, g):
        """Polynomial exact pseudo-quotient of ``f`` and ``g``. """
        lev, dom, per, F, G = f.unify(g)
        return per(dmp_pexquo(F, G, lev, dom))

    def div(f, g):
        """Polynomial division with remainder of ``f`` and ``g``. """
        lev, dom, per, F, G = f.unify(g)
        q, r = dmp_div(F, G, lev, dom)
        return per(q), per(r)

    def rem(f, g):
        """Computes polynomial remainder of ``f`` and ``g``. """
        lev, dom, per, F, G = f.unify(g)
        return per(dmp_rem(F, G, lev, dom))

    def quo(f, g):
        """Computes polynomial quotient of ``f`` and ``g``. """
        lev, dom, per, F, G = f.unify(g)
        return per(dmp_quo(F, G, lev, dom))

    def exquo(f, g):
        """Computes polynomial exact quotient of ``f`` and ``g``. """
        lev, dom, per, F, G = f.unify(g)
        res = per(dmp_exquo(F, G, lev, dom))
        if f.ring and res not in f.ring:
            from sympy.polys.polyerrors import ExactQuotientFailed
            raise ExactQuotientFailed(f, g, f.ring)
        return res

    def degree(f, j=0):
        """Returns the leading degree of ``f`` in ``x_j``. """
        if isinstance(j, int):
            return dmp_degree_in(f.rep, j, f.lev)
        else:
            raise TypeError("``int`` expected, got %s" % type(j))

    def degree_list(f):
        """Returns a list of degrees of ``f``. """
        return dmp_degree_list(f.rep, f.lev)

    def total_degree(f):
        """Returns the total degree of ``f``. """
        return max(sum(m) for m in f.monoms())

    def homogenize(f, s):
        """Return homogeneous polynomial of ``f``"""
        td = f.total_degree()
        result = {}
        new_symbol = (s == len(f.terms()[0][0]))
        for term in f.terms():
            d = sum(term[0])
            if d < td:
                i = td - d
            else:
                i = 0
            if new_symbol:
                result[term[0] + (i,)] = term[1]
            else:
                l = list(term[0])
                l[s] += i
                result[tuple(l)] = term[1]
        return DMP(result, f.dom, f.lev + int(new_symbol), f.ring)

    def homogeneous_order(f):
        """Returns the homogeneous order of ``f``. """
        if f.is_zero:
            return -oo

        monoms = f.monoms()
        tdeg = sum(monoms[0])

        for monom in monoms:
            _tdeg = sum(monom)

            if _tdeg != tdeg:
                return None

        return tdeg

    def LC(f):
        """Returns the leading coefficient of ``f``. """
        return dmp_ground_LC(f.rep, f.lev, f.dom)

    def TC(f):
        """Returns the trailing coefficient of ``f``. """
        return dmp_ground_TC(f.rep, f.lev, f.dom)

    def nth(f, *N):
        """Returns the ``n``-th coefficient of ``f``. """
        if all(isinstance(n, int) for n in N):
            return dmp_ground_nth(f.rep, N, f.lev, f.dom)
        else:
            raise TypeError("a sequence of integers expected")

    def max_norm(f):
        """Returns maximum norm of ``f``. """
        return dmp_max_norm(f.rep, f.lev, f.dom)

    def l1_norm(f):
        """Returns l1 norm of ``f``. """
        return dmp_l1_norm(f.rep, f.lev, f.dom)

    def clear_denoms(f):
        """Clear denominators, but keep the ground domain. """
        coeff, F = dmp_clear_denoms(f.rep, f.lev, f.dom)
        return coeff, f.per(F)

    def integrate(f, m=1, j=0):
        """Computes the ``m``-th order indefinite integral of ``f`` in ``x_j``. """
        if not isinstance(m, int):
            raise TypeError("``int`` expected, got %s" % type(m))

        if not isinstance(j, int):
            raise TypeError("``int`` expected, got %s" % type(j))

        return f.per(dmp_integrate_in(f.rep, m, j, f.lev, f.dom))

    def diff(f, m=1, j=0):
        """Computes the ``m``-th order derivative of ``f`` in ``x_j``. """
        if not isinstance(m, int):
            raise TypeError("``int`` expected, got %s" % type(m))

        if not isinstance(j, int):
            raise TypeError("``int`` expected, got %s" % type(j))

        return f.per(dmp_diff_in(f.rep, m, j, f.lev, f.dom))

    def eval(f, a, j=0):
        """Evaluates ``f`` at the given point ``a`` in ``x_j``. """
        if not isinstance(j, int):
            raise TypeError("``int`` expected, got %s" % type(j))

        return f.per(dmp_eval_in(f.rep,
            f.dom.convert(a), j, f.lev, f.dom), kill=True)

    def half_gcdex(f, g):
        """Half extended Euclidean algorithm, if univariate. """
        lev, dom, per, F, G = f.unify(g)

        if not lev:
            s, h = dup_half_gcdex(F, G, dom)
            return per(s), per(h)
        else:
            raise ValueError('univariate polynomial expected')

    def gcdex(f, g):
        """Extended Euclidean algorithm, if univariate. """
        lev, dom, per, F, G = f.unify(g)

        if not lev:
            s, t, h = dup_gcdex(F, G, dom)
            return per(s), per(t), per(h)
        else:
            raise ValueError('univariate polynomial expected')

    def invert(f, g):
        """Invert ``f`` modulo ``g``, if possible. """
        lev, dom, per, F, G = f.unify(g)

        if not lev:
            return per(dup_invert(F, G, dom))
        else:
            raise ValueError('univariate polynomial expected')

    def revert(f, n):
        """Compute ``f**(-1)`` mod ``x**n``. """
        if not f.lev:
            return f.per(dup_revert(f.rep, n, f.dom))
        else:
            raise ValueError('univariate polynomial expected')

    def subresultants(f, g):
        """Computes subresultant PRS sequence of ``f`` and ``g``. """
        lev, dom, per, F, G = f.unify(g)
        R = dmp_subresultants(F, G, lev, dom)
        return list(map(per, R))

    def resultant(f, g, includePRS=False):
        """Computes resultant of ``f`` and ``g`` via PRS. """
        lev, dom, per, F, G = f.unify(g)
        if includePRS:
            res, R = dmp_resultant(F, G, lev, dom, includePRS=includePRS)
            return per(res, kill=True), list(map(per, R))
        return per(dmp_resultant(F, G, lev, dom), kill=True)

    def discriminant(f):
        """Computes discriminant of ``f``. """
        return f.per(dmp_discriminant(f.rep, f.lev, f.dom), kill=True)

    def cofactors(f, g):
        """Returns GCD of ``f`` and ``g`` and their cofactors. """
        lev, dom, per, F, G = f.unify(g)
        h, cff, cfg = dmp_inner_gcd(F, G, lev, dom)
        return per(h), per(cff), per(cfg)

    def gcd(f, g):
        """Returns polynomial GCD of ``f`` and ``g``. """
        lev, dom, per, F, G = f.unify(g)
        return per(dmp_gcd(F, G, lev, dom))

    def lcm(f, g):
        """Returns polynomial LCM of ``f`` and ``g``. """
        lev, dom, per, F, G = f.unify(g)
        return per(dmp_lcm(F, G, lev, dom))

    def cancel(f, g, include=True):
        """Cancel common factors in a rational function ``f/g``. """
        lev, dom, per, F, G = f.unify(g)

        if include:
            F, G = dmp_cancel(F, G, lev, dom, include=True)
        else:
            cF, cG, F, G = dmp_cancel(F, G, lev, dom, include=False)

        F, G = per(F), per(G)

        if include:
            return F, G
        else:
            return cF, cG, F, G

    def trunc(f, p):
        """Reduce ``f`` modulo a constant ``p``. """
        return f.per(dmp_ground_trunc(f.rep, f.dom.convert(p), f.lev, f.dom))

    def monic(f):
        """Divides all coefficients by ``LC(f)``. """
        return f.per(dmp_ground_monic(f.rep, f.lev, f.dom))

    def content(f):
        """Returns GCD of polynomial coefficients. """
        return dmp_ground_content(f.rep, f.lev, f.dom)

    def primitive(f):
        """Returns content and a primitive form of ``f``. """
        cont, F = dmp_ground_primitive(f.rep, f.lev, f.dom)
        return cont, f.per(F)

    def compose(f, g):
        """Computes functional composition of ``f`` and ``g``. """
        lev, dom, per, F, G = f.unify(g)
        return per(dmp_compose(F, G, lev, dom))

    def decompose(f):
        """Computes functional decomposition of ``f``. """
        if not f.lev:
            return list(map(f.per, dup_decompose(f.rep, f.dom)))
        else:
            raise ValueError('univariate polynomial expected')

    def shift(f, a):
        """Efficiently compute Taylor shift ``f(x + a)``. """
        if not f.lev:
            return f.per(dup_shift(f.rep, f.dom.convert(a), f.dom))
        else:
            raise ValueError('univariate polynomial expected')

    def transform(f, p, q):
        """Evaluate functional transformation ``q**n * f(p/q)``."""
        if f.lev:
            raise ValueError('univariate polynomial expected')

        lev, dom, per, P, Q = p.unify(q)
        lev, dom, per, F, P = f.unify(per(P, dom, lev))
        lev, dom, per, F, Q = per(F, dom, lev).unify(per(Q, dom, lev))

        if not lev:
            return per(dup_transform(F, P, Q, dom))
        else:
            raise ValueError('univariate polynomial expected')

    def sturm(f):
        """Computes the Sturm sequence of ``f``. """
        if not f.lev:
            return list(map(f.per, dup_sturm(f.rep, f.dom)))
        else:
            raise ValueError('univariate polynomial expected')

    def gff_list(f):
        """Computes greatest factorial factorization of ``f``. """
        if not f.lev:
            return [ (f.per(g), k) for g, k in dup_gff_list(f.rep, f.dom) ]
        else:
            raise ValueError('univariate polynomial expected')

    def norm(f):
        """Computes ``Norm(f)``."""
        r = dmp_norm(f.rep, f.lev, f.dom)
        return f.per(r, dom=f.dom.dom)

    def sqf_norm(f):
        """Computes square-free norm of ``f``. """
        s, g, r = dmp_sqf_norm(f.rep, f.lev, f.dom)
        return s, f.per(g), f.per(r, dom=f.dom.dom)

    def sqf_part(f):
        """Computes square-free part of ``f``. """
        return f.per(dmp_sqf_part(f.rep, f.lev, f.dom))

    def sqf_list(f, all=False):
        """Returns a list of square-free factors of ``f``. """
        coeff, factors = dmp_sqf_list(f.rep, f.lev, f.dom, all)
        return coeff, [ (f.per(g), k) for g, k in factors ]

    def sqf_list_include(f, all=False):
        """Returns a list of square-free factors of ``f``. """
        factors = dmp_sqf_list_include(f.rep, f.lev, f.dom, all)
        return [ (f.per(g), k) for g, k in factors ]

    def factor_list(f):
        """Returns a list of irreducible factors of ``f``. """
        coeff, factors = dmp_factor_list(f.rep, f.lev, f.dom)
        return coeff, [ (f.per(g), k) for g, k in factors ]

    def factor_list_include(f):
        """Returns a list of irreducible factors of ``f``. """
        factors = dmp_factor_list_include(f.rep, f.lev, f.dom)
        return [ (f.per(g), k) for g, k in factors ]

    def intervals(f, all=False, eps=None, inf=None, sup=None, fast=False, sqf=False):
        """Compute isolating intervals for roots of ``f``. """
        if not f.lev:
            if not all:
                if not sqf:
                    return dup_isolate_real_roots(f.rep, f.dom, eps=eps, inf=inf, sup=sup, fast=fast)
                else:
                    return dup_isolate_real_roots_sqf(f.rep, f.dom, eps=eps, inf=inf, sup=sup, fast=fast)
            else:
                if not sqf:
                    return dup_isolate_all_roots(f.rep, f.dom, eps=eps, inf=inf, sup=sup, fast=fast)
                else:
                    return dup_isolate_all_roots_sqf(f.rep, f.dom, eps=eps, inf=inf, sup=sup, fast=fast)
        else:
            raise PolynomialError(
                "Cannot isolate roots of a multivariate polynomial")

    def refine_root(f, s, t, eps=None, steps=None, fast=False):
        """
        Refine an isolating interval to the given precision.

        ``eps`` should be a rational number.

        """
        if not f.lev:
            return dup_refine_real_root(f.rep, s, t, f.dom, eps=eps, steps=steps, fast=fast)
        else:
            raise PolynomialError(
                "Cannot refine a root of a multivariate polynomial")

    def count_real_roots(f, inf=None, sup=None):
        """Return the number of real roots of ``f`` in ``[inf, sup]``. """
        return dup_count_real_roots(f.rep, f.dom, inf=inf, sup=sup)

    def count_complex_roots(f, inf=None, sup=None):
        """Return the number of complex roots of ``f`` in ``[inf, sup]``. """
        return dup_count_complex_roots(f.rep, f.dom, inf=inf, sup=sup)

    @property
    def is_zero(f):
        """Returns ``True`` if ``f`` is a zero polynomial. """
        return dmp_zero_p(f.rep, f.lev)

    @property
    def is_one(f):
        """Returns ``True`` if ``f`` is a unit polynomial. """
        return dmp_one_p(f.rep, f.lev, f.dom)

    @property
    def is_ground(f):
        """Returns ``True`` if ``f`` is an element of the ground domain. """
        return dmp_ground_p(f.rep, None, f.lev)

    @property
    def is_sqf(f):
        """Returns ``True`` if ``f`` is a square-free polynomial. """
        return dmp_sqf_p(f.rep, f.lev, f.dom)

    @property
    def is_monic(f):
        """Returns ``True`` if the leading coefficient of ``f`` is one. """
        return f.dom.is_one(dmp_ground_LC(f.rep, f.lev, f.dom))

    @property
    def is_primitive(f):
        """Returns ``True`` if the GCD of the coefficients of ``f`` is one. """
        return f.dom.is_one(dmp_ground_content(f.rep, f.lev, f.dom))

    @property
    def is_linear(f):
        """Returns ``True`` if ``f`` is linear in all its variables. """
        return all(sum(monom) <= 1 for monom in dmp_to_dict(f.rep, f.lev, f.dom).keys())

    @property
    def is_quadratic(f):
        """Returns ``True`` if ``f`` is quadratic in all its variables. """
        return all(sum(monom) <= 2 for monom in dmp_to_dict(f.rep, f.lev, f.dom).keys())

    @property
    def is_monomial(f):
        """Returns ``True`` if ``f`` is zero or has only one term. """
        return len(f.to_dict()) <= 1

    @property
    def is_homogeneous(f):
        """Returns ``True`` if ``f`` is a homogeneous polynomial. """
        return f.homogeneous_order() is not None

    @property
    def is_irreducible(f):
        """Returns ``True`` if ``f`` has no factors over its domain. """
        return dmp_irreducible_p(f.rep, f.lev, f.dom)

    @property
    def is_cyclotomic(f):
        """Returns ``True`` if ``f`` is a cyclotomic polynomial. """
        if not f.lev:
            return dup_cyclotomic_p(f.rep, f.dom)
        else:
            return False

    def __abs__(f):
        return f.abs()

    def __neg__(f):
        return f.neg()

    def __add__(f, g):
        if not isinstance(g, DMP):
            try:
                g = f.per(dmp_ground(f.dom.convert(g), f.lev))
            except TypeError:
                return NotImplemented
            except (CoercionFailed, NotImplementedError):
                if f.ring is not None:
                    try:
                        g = f.ring.convert(g)
                    except (CoercionFailed, NotImplementedError):
                        return NotImplemented

        return f.add(g)

    def __radd__(f, g):
        return f.__add__(g)

    def __sub__(f, g):
        if not isinstance(g, DMP):
            try:
                g = f.per(dmp_ground(f.dom.convert(g), f.lev))
            except TypeError:
                return NotImplemented
            except (CoercionFailed, NotImplementedError):
                if f.ring is not None:
                    try:
                        g = f.ring.convert(g)
                    except (CoercionFailed, NotImplementedError):
                        return NotImplemented

        return f.sub(g)

    def __rsub__(f, g):
        return (-f).__add__(g)

    def __mul__(f, g):
        if isinstance(g, DMP):
            return f.mul(g)
        else:
            try:
                return f.mul_ground(g)
            except TypeError:
                return NotImplemented
            except (CoercionFailed, NotImplementedError):
                if f.ring is not None:
                    try:
                        return f.mul(f.ring.convert(g))
                    except (CoercionFailed, NotImplementedError):
                        pass
                return NotImplemented

    def __truediv__(f, g):
        if isinstance(g, DMP):
            return f.exquo(g)
        else:
            try:
                return f.mul_ground(g)
            except TypeError:
                return NotImplemented
            except (CoercionFailed, NotImplementedError):
                if f.ring is not None:
                    try:
                        return f.exquo(f.ring.convert(g))
                    except (CoercionFailed, NotImplementedError):
                        pass
                return NotImplemented

    def __rtruediv__(f, g):
        if isinstance(g, DMP):
            return g.exquo(f)
        elif f.ring is not None:
            try:
                return f.ring.convert(g).exquo(f)
            except (CoercionFailed, NotImplementedError):
                pass
        return NotImplemented

    def __rmul__(f, g):
        return f.__mul__(g)

    def __pow__(f, n):
        return f.pow(n)

    def __divmod__(f, g):
        return f.div(g)

    def __mod__(f, g):
        return f.rem(g)

    def __floordiv__(f, g):
        if isinstance(g, DMP):
            return f.quo(g)
        else:
            try:
                return f.quo_ground(g)
            except TypeError:
                return NotImplemented

    def __eq__(f, g):
        try:
            _, _, _, F, G = f.unify(g)

            if f.lev == g.lev:
                return F == G
        except UnificationFailed:
            pass

        return False

    def __ne__(f, g):
        return not f == g

    def eq(f, g, strict=False):
        if not strict:
            return f == g
        else:
            return f._strict_eq(g)

    def ne(f, g, strict=False):
        return not f.eq(g, strict=strict)

    def _strict_eq(f, g):
        return isinstance(g, f.__class__) and f.lev == g.lev \
            and f.dom == g.dom \
            and f.rep == g.rep

    def __lt__(f, g):
        _, _, _, F, G = f.unify(g)
        return F < G

    def __le__(f, g):
        _, _, _, F, G = f.unify(g)
        return F <= G

    def __gt__(f, g):
        _, _, _, F, G = f.unify(g)
        return F > G

    def __ge__(f, g):
        _, _, _, F, G = f.unify(g)
        return F >= G

    def __bool__(f):
        return not dmp_zero_p(f.rep, f.lev)


def init_normal_DMF(num, den, lev, dom):
    return DMF(dmp_normal(num, lev, dom),
               dmp_normal(den, lev, dom), dom, lev)


class DMF(PicklableWithSlots, CantSympify):
    """Dense Multivariate Fractions over `K`. """

    __slots__ = ('num', 'den', 'lev', 'dom', 'ring')

    def __init__(self, rep, dom, lev=None, ring=None):
        num, den, lev = self._parse(rep, dom, lev)
        num, den = dmp_cancel(num, den, lev, dom)

        self.num = num
        self.den = den
        self.lev = lev
        self.dom = dom
        self.ring = ring

    @classmethod
    def new(cls, rep, dom, lev=None, ring=None):
        num, den, lev = cls._parse(rep, dom, lev)

        obj = object.__new__(cls)

        obj.num = num
        obj.den = den
        obj.lev = lev
        obj.dom = dom
        obj.ring = ring

        return obj

    @classmethod
    def _parse(cls, rep, dom, lev=None):
        if isinstance(rep, tuple):
            num, den = rep

            if lev is not None:
                if isinstance(num, dict):
                    num = dmp_from_dict(num, lev, dom)

                if isinstance(den, dict):
                    den = dmp_from_dict(den, lev, dom)
            else:
                num, num_lev = dmp_validate(num)
                den, den_lev = dmp_validate(den)

                if num_lev == den_lev:
                    lev = num_lev
                else:
                    raise ValueError('inconsistent number of levels')

            if dmp_zero_p(den, lev):
                raise ZeroDivisionError('fraction denominator')

            if dmp_zero_p(num, lev):
                den = dmp_one(lev, dom)
            else:
                if dmp_negative_p(den, lev, dom):
                    num = dmp_neg(num, lev, dom)
                    den = dmp_neg(den, lev, dom)
        else:
            num = rep

            if lev is not None:
                if isinstance(num, dict):
                    num = dmp_from_dict(num, lev, dom)
                elif not isinstance(num, list):
                    num = dmp_ground(dom.convert(num), lev)
            else:
                num, lev = dmp_validate(num)

            den = dmp_one(lev, dom)

        return num, den, lev

    def __repr__(f):
        return "%s((%s, %s), %s, %s)" % (f.__class__.__name__, f.num, f.den,
                                         f.dom, f.ring)

    def __hash__(f):
        return hash((f.__class__.__name__, dmp_to_tuple(f.num, f.lev),
            dmp_to_tuple(f.den, f.lev), f.lev, f.dom, f.ring))

    def poly_unify(f, g):
        """Unify a multivariate fraction and a polynomial. """
        if not isinstance(g, DMP) or f.lev != g.lev:
            raise UnificationFailed("Cannot unify %s with %s" % (f, g))

        if f.dom == g.dom and f.ring == g.ring:
            return (f.lev, f.dom, f.per, (f.num, f.den), g.rep)
        else:
            lev, dom = f.lev, f.dom.unify(g.dom)
            ring = f.ring
            if g.ring is not None:
                if ring is not None:
                    ring = ring.unify(g.ring)
                else:
                    ring = g.ring

            F = (dmp_convert(f.num, lev, f.dom, dom),
                 dmp_convert(f.den, lev, f.dom, dom))

            G = dmp_convert(g.rep, lev, g.dom, dom)

            def per(num, den, cancel=True, kill=False, lev=lev):
                if kill:
                    if not lev:
                        return num/den
                    else:
                        lev = lev - 1

                if cancel:
                    num, den = dmp_cancel(num, den, lev, dom)

                return f.__class__.new((num, den), dom, lev, ring=ring)

            return lev, dom, per, F, G

    def frac_unify(f, g):
        """Unify representations of two multivariate fractions. """
        if not isinstance(g, DMF) or f.lev != g.lev:
            raise UnificationFailed("Cannot unify %s with %s" % (f, g))

        if f.dom == g.dom and f.ring == g.ring:
            return (f.lev, f.dom, f.per, (f.num, f.den),
                                         (g.num, g.den))
        else:
            lev, dom = f.lev, f.dom.unify(g.dom)
            ring = f.ring
            if g.ring is not None:
                if ring is not None:
                    ring = ring.unify(g.ring)
                else:
                    ring = g.ring

            F = (dmp_convert(f.num, lev, f.dom, dom),
                 dmp_convert(f.den, lev, f.dom, dom))

            G = (dmp_convert(g.num, lev, g.dom, dom),
                 dmp_convert(g.den, lev, g.dom, dom))

            def per(num, den, cancel=True, kill=False, lev=lev):
                if kill:
                    if not lev:
                        return num/den
                    else:
                        lev = lev - 1

                if cancel:
                    num, den = dmp_cancel(num, den, lev, dom)

                return f.__class__.new((num, den), dom, lev, ring=ring)

            return lev, dom, per, F, G

    def per(f, num, den, cancel=True, kill=False, ring=None):
        """Create a DMF out of the given representation. """
        lev, dom = f.lev, f.dom

        if kill:
            if not lev:
                return num/den
            else:
                lev -= 1

        if cancel:
            num, den = dmp_cancel(num, den, lev, dom)

        if ring is None:
            ring = f.ring

        return f.__class__.new((num, den), dom, lev, ring=ring)

    def half_per(f, rep, kill=False):
        """Create a DMP out of the given representation. """
        lev = f.lev

        if kill:
            if not lev:
                return rep
            else:
                lev -= 1

        return DMP(rep, f.dom, lev)

    @classmethod
    def zero(cls, lev, dom, ring=None):
        return cls.new(0, dom, lev, ring=ring)

    @classmethod
    def one(cls, lev, dom, ring=None):
        return cls.new(1, dom, lev, ring=ring)

    def numer(f):
        """Returns the numerator of ``f``. """
        return f.half_per(f.num)

    def denom(f):
        """Returns the denominator of ``f``. """
        return f.half_per(f.den)

    def cancel(f):
        """Remove common factors from ``f.num`` and ``f.den``. """
        return f.per(f.num, f.den)

    def neg(f):
        """Negate all coefficients in ``f``. """
        return f.per(dmp_neg(f.num, f.lev, f.dom), f.den, cancel=False)

    def add(f, g):
        """Add two multivariate fractions ``f`` and ``g``. """
        if isinstance(g, DMP):
            lev, dom, per, (F_num, F_den), G = f.poly_unify(g)
            num, den = dmp_add_mul(F_num, F_den, G, lev, dom), F_den
        else:
            lev, dom, per, F, G = f.frac_unify(g)
            (F_num, F_den), (G_num, G_den) = F, G

            num = dmp_add(dmp_mul(F_num, G_den, lev, dom),
                          dmp_mul(F_den, G_num, lev, dom), lev, dom)
            den = dmp_mul(F_den, G_den, lev, dom)

        return per(num, den)

    def sub(f, g):
        """Subtract two multivariate fractions ``f`` and ``g``. """
        if isinstance(g, DMP):
            lev, dom, per, (F_num, F_den), G = f.poly_unify(g)
            num, den = dmp_sub_mul(F_num, F_den, G, lev, dom), F_den
        else:
            lev, dom, per, F, G = f.frac_unify(g)
            (F_num, F_den), (G_num, G_den) = F, G

            num = dmp_sub(dmp_mul(F_num, G_den, lev, dom),
                          dmp_mul(F_den, G_num, lev, dom), lev, dom)
            den = dmp_mul(F_den, G_den, lev, dom)

        return per(num, den)

    def mul(f, g):
        """Multiply two multivariate fractions ``f`` and ``g``. """
        if isinstance(g, DMP):
            lev, dom, per, (F_num, F_den), G = f.poly_unify(g)
            num, den = dmp_mul(F_num, G, lev, dom), F_den
        else:
            lev, dom, per, F, G = f.frac_unify(g)
            (F_num, F_den), (G_num, G_den) = F, G

            num = dmp_mul(F_num, G_num, lev, dom)
            den = dmp_mul(F_den, G_den, lev, dom)

        return per(num, den)

    def pow(f, n):
        """Raise ``f`` to a non-negative power ``n``. """
        if isinstance(n, int):
            num, den = f.num, f.den
            if n < 0:
                num, den, n = den, num, -n
            return f.per(dmp_pow(num, n, f.lev, f.dom),
                         dmp_pow(den, n, f.lev, f.dom), cancel=False)
        else:
            raise TypeError("``int`` expected, got %s" % type(n))

    def quo(f, g):
        """Computes quotient of fractions ``f`` and ``g``. """
        if isinstance(g, DMP):
            lev, dom, per, (F_num, F_den), G = f.poly_unify(g)
            num, den = F_num, dmp_mul(F_den, G, lev, dom)
        else:
            lev, dom, per, F, G = f.frac_unify(g)
            (F_num, F_den), (G_num, G_den) = F, G

            num = dmp_mul(F_num, G_den, lev, dom)
            den = dmp_mul(F_den, G_num, lev, dom)

        res = per(num, den)
        if f.ring is not None and res not in f.ring:
            from sympy.polys.polyerrors import ExactQuotientFailed
            raise ExactQuotientFailed(f, g, f.ring)
        return res

    exquo = quo

    def invert(f, check=True):
        """Computes inverse of a fraction ``f``. """
        if check and f.ring is not None and not f.ring.is_unit(f):
            raise NotReversible(f, f.ring)
        res = f.per(f.den, f.num, cancel=False)
        return res

    @property
    def is_zero(f):
        """Returns ``True`` if ``f`` is a zero fraction. """
        return dmp_zero_p(f.num, f.lev)

    @property
    def is_one(f):
        """Returns ``True`` if ``f`` is a unit fraction. """
        return dmp_one_p(f.num, f.lev, f.dom) and \
            dmp_one_p(f.den, f.lev, f.dom)

    def __neg__(f):
        return f.neg()

    def __add__(f, g):
        if isinstance(g, (DMP, DMF)):
            return f.add(g)

        try:
            return f.add(f.half_per(g))
        except TypeError:
            return NotImplemented
        except (CoercionFailed, NotImplementedError):
            if f.ring is not None:
                try:
                    return f.add(f.ring.convert(g))
                except (CoercionFailed, NotImplementedError):
                    pass
            return NotImplemented

    def __radd__(f, g):
        return f.__add__(g)

    def __sub__(f, g):
        if isinstance(g, (DMP, DMF)):
            return f.sub(g)

        try:
            return f.sub(f.half_per(g))
        except TypeError:
            return NotImplemented
        except (CoercionFailed, NotImplementedError):
            if f.ring is not None:
                try:
                    return f.sub(f.ring.convert(g))
                except (CoercionFailed, NotImplementedError):
                    pass
            return NotImplemented

    def __rsub__(f, g):
        return (-f).__add__(g)

    def __mul__(f, g):
        if isinstance(g, (DMP, DMF)):
            return f.mul(g)

        try:
            return f.mul(f.half_per(g))
        except TypeError:
            return NotImplemented
        except (CoercionFailed, NotImplementedError):
            if f.ring is not None:
                try:
                    return f.mul(f.ring.convert(g))
                except (CoercionFailed, NotImplementedError):
                    pass
            return NotImplemented

    def __rmul__(f, g):
        return f.__mul__(g)

    def __pow__(f, n):
        return f.pow(n)

    def __truediv__(f, g):
        if isinstance(g, (DMP, DMF)):
            return f.quo(g)

        try:
            return f.quo(f.half_per(g))
        except TypeError:
            return NotImplemented
        except (CoercionFailed, NotImplementedError):
            if f.ring is not None:
                try:
                    return f.quo(f.ring.convert(g))
                except (CoercionFailed, NotImplementedError):
                    pass
            return NotImplemented

    def __rtruediv__(self, g):
        r = self.invert(check=False)*g
        if self.ring and r not in self.ring:
            from sympy.polys.polyerrors import ExactQuotientFailed
            raise ExactQuotientFailed(g, self, self.ring)
        return r

    def __eq__(f, g):
        try:
            if isinstance(g, DMP):
                _, _, _, (F_num, F_den), G = f.poly_unify(g)

                if f.lev == g.lev:
                    return dmp_one_p(F_den, f.lev, f.dom) and F_num == G
            else:
                _, _, _, F, G = f.frac_unify(g)

                if f.lev == g.lev:
                    return F == G
        except UnificationFailed:
            pass

        return False

    def __ne__(f, g):
        try:
            if isinstance(g, DMP):
                _, _, _, (F_num, F_den), G = f.poly_unify(g)

                if f.lev == g.lev:
                    return not (dmp_one_p(F_den, f.lev, f.dom) and F_num == G)
            else:
                _, _, _, F, G = f.frac_unify(g)

                if f.lev == g.lev:
                    return F != G
        except UnificationFailed:
            pass

        return True

    def __lt__(f, g):
        _, _, _, F, G = f.frac_unify(g)
        return F < G

    def __le__(f, g):
        _, _, _, F, G = f.frac_unify(g)
        return F <= G

    def __gt__(f, g):
        _, _, _, F, G = f.frac_unify(g)
        return F > G

    def __ge__(f, g):
        _, _, _, F, G = f.frac_unify(g)
        return F >= G

    def __bool__(f):
        return not dmp_zero_p(f.num, f.lev)


def init_normal_ANP(rep, mod, dom):
    return ANP(dup_normal(rep, dom),
               dup_normal(mod, dom), dom)


class ANP(PicklableWithSlots, CantSympify):
    """Dense Algebraic Number Polynomials over a field. """

    __slots__ = ('rep', 'mod', 'dom')

    def __init__(self, rep, mod, dom):
        # Not possible to check with isinstance
        if type(rep) is dict:
            self.rep = dup_from_dict(rep, dom)
        else:
<<<<<<< HEAD
            if not isinstance(rep, list):
=======
            if type(rep) is list:
                rep = [dom.convert(a) for a in rep]
            else:
>>>>>>> 9fcdf264
                rep = [dom.convert(rep)]

            self.rep = dup_strip(rep)

        if isinstance(mod, DMP):
            self.mod = mod.rep
        else:
            if isinstance(mod, dict):
                self.mod = dup_from_dict(mod, dom)
            else:
                self.mod = dup_strip(mod)

        self.dom = dom

    def __repr__(f):
        return "%s(%s, %s, %s)" % (f.__class__.__name__, f.rep, f.mod, f.dom)

    def __hash__(f):
        return hash((f.__class__.__name__, f.to_tuple(), dmp_to_tuple(f.mod, 0), f.dom))

    def unify(f, g):
        """Unify representations of two algebraic numbers. """
        if not isinstance(g, ANP) or f.mod != g.mod:
            raise UnificationFailed("Cannot unify %s with %s" % (f, g))

        if f.dom == g.dom:
            return f.dom, f.per, f.rep, g.rep, f.mod
        else:
            dom = f.dom.unify(g.dom)

            F = dup_convert(f.rep, f.dom, dom)
            G = dup_convert(g.rep, g.dom, dom)

            if dom != f.dom and dom != g.dom:
                mod = dup_convert(f.mod, f.dom, dom)
            else:
                if dom == f.dom:
                    mod = f.mod
                else:
                    mod = g.mod

            per = lambda rep: ANP(rep, mod, dom)

        return dom, per, F, G, mod

    def per(f, rep, mod=None, dom=None):
        return ANP(rep, mod or f.mod, dom or f.dom)

    @classmethod
    def zero(cls, mod, dom):
        return ANP(0, mod, dom)

    @classmethod
    def one(cls, mod, dom):
        return ANP(1, mod, dom)

    def to_dict(f):
        """Convert ``f`` to a dict representation with native coefficients. """
        return dmp_to_dict(f.rep, 0, f.dom)

    def to_sympy_dict(f):
        """Convert ``f`` to a dict representation with SymPy coefficients. """
        rep = dmp_to_dict(f.rep, 0, f.dom)

        for k, v in rep.items():
            rep[k] = f.dom.to_sympy(v)

        return rep

    def to_list(f):
        """Convert ``f`` to a list representation with native coefficients. """
        return f.rep

    def to_sympy_list(f):
        """Convert ``f`` to a list representation with SymPy coefficients. """
        return [ f.dom.to_sympy(c) for c in f.rep ]

    def to_tuple(f):
        """
        Convert ``f`` to a tuple representation with native coefficients.

        This is needed for hashing.
        """
        return dmp_to_tuple(f.rep, 0)

    @classmethod
    def from_list(cls, rep, mod, dom):
        return ANP(dup_strip(list(map(dom.convert, rep))), mod, dom)

    def neg(f):
        return f.per(dup_neg(f.rep, f.dom))

    def add(f, g):
        dom, per, F, G, mod = f.unify(g)
        return per(dup_add(F, G, dom))

    def sub(f, g):
        dom, per, F, G, mod = f.unify(g)
        return per(dup_sub(F, G, dom))

    def mul(f, g):
        dom, per, F, G, mod = f.unify(g)
        return per(dup_rem(dup_mul(F, G, dom), mod, dom))

    def pow(f, n):
        """Raise ``f`` to a non-negative power ``n``. """
        if isinstance(n, int):
            if n < 0:
                F, n = dup_invert(f.rep, f.mod, f.dom), -n
            else:
                F = f.rep

            return f.per(dup_rem(dup_pow(F, n, f.dom), f.mod, f.dom))
        else:
            raise TypeError("``int`` expected, got %s" % type(n))

    def div(f, g):
        dom, per, F, G, mod = f.unify(g)
        return (per(dup_rem(dup_mul(F, dup_invert(G, mod, dom), dom), mod, dom)), f.zero(mod, dom))

    def rem(f, g):
        dom, _, _, G, mod = f.unify(g)

        s, h = dup_half_gcdex(G, mod, dom)

        if h == [dom.one]:
            return f.zero(mod, dom)
        else:
            raise NotInvertible("zero divisor")

    def quo(f, g):
        dom, per, F, G, mod = f.unify(g)
        return per(dup_rem(dup_mul(F, dup_invert(G, mod, dom), dom), mod, dom))

    exquo = quo

    def LC(f):
        """Returns the leading coefficient of ``f``. """
        return dup_LC(f.rep, f.dom)

    def TC(f):
        """Returns the trailing coefficient of ``f``. """
        return dup_TC(f.rep, f.dom)

    @property
    def is_zero(f):
        """Returns ``True`` if ``f`` is a zero algebraic number. """
        return not f

    @property
    def is_one(f):
        """Returns ``True`` if ``f`` is a unit algebraic number. """
        return f.rep == [f.dom.one]

    @property
    def is_ground(f):
        """Returns ``True`` if ``f`` is an element of the ground domain. """
        return not f.rep or len(f.rep) == 1

    def __pos__(f):
        return f

    def __neg__(f):
        return f.neg()

    def __add__(f, g):
        if isinstance(g, ANP):
            return f.add(g)
        else:
            try:
                return f.add(f.per(g))
            except (CoercionFailed, TypeError):
                return NotImplemented

    def __radd__(f, g):
        return f.__add__(g)

    def __sub__(f, g):
        if isinstance(g, ANP):
            return f.sub(g)
        else:
            try:
                return f.sub(f.per(g))
            except (CoercionFailed, TypeError):
                return NotImplemented

    def __rsub__(f, g):
        return (-f).__add__(g)

    def __mul__(f, g):
        if isinstance(g, ANP):
            return f.mul(g)
        else:
            try:
                return f.mul(f.per(g))
            except (CoercionFailed, TypeError):
                return NotImplemented

    def __rmul__(f, g):
        return f.__mul__(g)

    def __pow__(f, n):
        return f.pow(n)

    def __divmod__(f, g):
        return f.div(g)

    def __mod__(f, g):
        return f.rem(g)

    def __truediv__(f, g):
        if isinstance(g, ANP):
            return f.quo(g)
        else:
            try:
                return f.quo(f.per(g))
            except (CoercionFailed, TypeError):
                return NotImplemented

    def __eq__(f, g):
        try:
            _, _, F, G, _ = f.unify(g)

            return F == G
        except UnificationFailed:
            return False

    def __ne__(f, g):
        try:
            _, _, F, G, _ = f.unify(g)

            return F != G
        except UnificationFailed:
            return True

    def __lt__(f, g):
        _, _, F, G, _ = f.unify(g)
        return F < G

    def __le__(f, g):
        _, _, F, G, _ = f.unify(g)
        return F <= G

    def __gt__(f, g):
        _, _, F, G, _ = f.unify(g)
        return F > G

    def __ge__(f, g):
        _, _, F, G, _ = f.unify(g)
        return F >= G

    def __bool__(f):
        return bool(f.rep)<|MERGE_RESOLUTION|>--- conflicted
+++ resolved
@@ -1513,13 +1513,9 @@
         if type(rep) is dict:
             self.rep = dup_from_dict(rep, dom)
         else:
-<<<<<<< HEAD
-            if not isinstance(rep, list):
-=======
-            if type(rep) is list:
+            if isinstance(rep, list):
                 rep = [dom.convert(a) for a in rep]
             else:
->>>>>>> 9fcdf264
                 rep = [dom.convert(rep)]
 
             self.rep = dup_strip(rep)
