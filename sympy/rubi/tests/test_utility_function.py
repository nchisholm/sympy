--- conflicted
+++ resolved
@@ -658,20 +658,15 @@
     assert not SimplerQ(x**2, x)
     assert SimplerQ(2*x, x + 2 + 6*x**3)
 
-<<<<<<< HEAD
+
 def  test_GeneralizedTrinomialParts():
     assert not GeneralizedTrinomialParts((7 + 2*x**6 + 3*x**12), x)
     assert GeneralizedTrinomialParts(x**2 + x**3 + x**4, x) == [1, 1, 1, 3, 2]
     assert not GeneralizedTrinomialParts(2*x + 3*x + 4*x, x)
-=======
+
 def test_TrinomialQ():
     assert TrinomialQ((7 + 2*x**6 + 3*x**12), x)
     assert not TrinomialQ(x**2, x)
-
-def test_GeneralizedTrinomialParts():
-    assert GeneralizedTrinomialParts((7 + 2*x**6 + 3*x**12), x) == [3, 2, 7, 6, 12]
-    assert GeneralizedTrinomialParts(x**2 + x**3 + x**4, x) == [1, 1, 1, 3, 4]
->>>>>>> 7e6be7bd
 
 def test_GeneralizedTrinomialDegree():
     assert not GeneralizedTrinomialDegree((7 + 2*x**6 + 3*x**12), x)
