--- conflicted
+++ resolved
@@ -10,11 +10,6 @@
 
 from sympy import cacheit, Symbol
 
-<<<<<<< HEAD
-class matchpyInteger(Symbol):
-    def __init__(self, value, variable_name=None):
-        super(self.__class__, self).__init__(name=str(value), variable_name=variable_name)
-=======
 @doctest_depends_on(modules=('matchpy',))
 class WC(Wildcard, Symbol):
     def __init__(self, min_length, fixed_size, variable_name=None, optional=None, **assumptions):
@@ -36,5 +31,4 @@
         if self.optional:
             return super()._hashable_content() + (self.min_count, self.fixed_size, self.variable_name, self.optional)
         else:
-            return super()._hashable_content() + (self.min_count, self.fixed_size, self.variable_name)
->>>>>>> 452a2cc3
+            return super()._hashable_content() + (self.min_count, self.fixed_size, self.variable_name)