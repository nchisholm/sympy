--- conflicted
+++ resolved
@@ -10,9 +10,7 @@
     -cos(x)
 """
 from integrals import integrate, Integral, line_integrate
-<<<<<<< HEAD
 from risch import risch_integrate
-=======
 from transforms import (mellin_transform, inverse_mellin_transform,
                         MellinTransform, InverseMellinTransform,
                         laplace_transform, inverse_laplace_transform,
@@ -24,5 +22,4 @@
                         cosine_transform, inverse_cosine_transform,
                         CosineTransform, InverseCosineTransform,
                         hankel_transform, inverse_hankel_transform,
-                        HankelTransform, InverseHankelTransform)
->>>>>>> 49f0b4b1
+                        HankelTransform, InverseHankelTransform)