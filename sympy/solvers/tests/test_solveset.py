from sympy.core.containers import Tuple
from sympy.core.function import (Function, Lambda, nfloat)
from sympy.core.mod import Mod
from sympy.core.numbers import (E, I, Rational, oo, pi)
from sympy.core.relational import (Eq, Gt,
    Ne)
from sympy.core.singleton import S
from sympy.core.symbol import (Dummy, Symbol, symbols)
from sympy.functions.elementary.complexes import (Abs, arg, im, re, sign)
from sympy.functions.elementary.exponential import (LambertW, exp, log)
from sympy.functions.elementary.hyperbolic import (HyperbolicFunction,
<<<<<<< HEAD
    atanh, sinh, tanh, cosh)
from sympy.functions.elementary.miscellaneous import sqrt
=======
    atanh, sinh, tanh)
from sympy.functions.elementary.miscellaneous import sqrt, Min, Max
>>>>>>> 11c3623e
from sympy.functions.elementary.piecewise import Piecewise
from sympy.functions.elementary.trigonometric import (
    TrigonometricFunction, acos, acot, acsc, asec, asin, atan, atan2,
    cos, cot, csc, sec, sin, tan)
from sympy.functions.special.error_functions import (erf, erfc,
    erfcinv, erfinv)
from sympy.logic.boolalg import And
from sympy.matrices.dense import MutableDenseMatrix as Matrix
from sympy.polys.polytools import Poly
from sympy.polys.rootoftools import CRootOf
from sympy.sets.contains import Contains
from sympy.sets.conditionset import ConditionSet
from sympy.sets.fancysets import ImageSet
from sympy.sets.sets import (Complement, EmptySet, FiniteSet,
    Intersection, Interval, Union, imageset)
from sympy.tensor.indexed import Indexed
from sympy.utilities.iterables import numbered_symbols

from sympy.utilities.pytest import XFAIL, raises, skip, slow, SKIP
from sympy.utilities.randtest import verify_numerically as tn
from sympy.physics.units import cm
from sympy.core.containers import Dict

from sympy.solvers.solveset import (
    solveset_real, domain_check, solveset_complex, linear_eq_to_matrix,
    linsolve, _is_function_class_equation, invert_real, invert_complex,
    solveset, solve_decomposition, substitution, nonlinsolve, solvify,
    _is_finite_with_finite_vars, _transolve, _is_exponential,
    _solve_exponential, _is_logarithmic,
    _solve_logarithm, _term_factors)


a = Symbol('a', real=True)
b = Symbol('b', real=True)
c = Symbol('c', real=True)
x = Symbol('x', real=True)
y = Symbol('y', real=True)
z = Symbol('z', real=True)
q = Symbol('q', real=True)
m = Symbol('m', real=True)
n = Symbol('n', real=True)


def test_invert_real():
    x = Symbol('x', real=True)
    y = Symbol('y')
    n = Symbol('n')

    def ireal(x, s=S.Reals):
        return Intersection(s, x)

    # issue 14223
    assert invert_real(x, 0, x, Interval(1, 2)) == (x, S.EmptySet)

    assert invert_real(exp(x), y, x) == (x, ireal(FiniteSet(log(y))))

    y = Symbol('y', positive=True)
    n = Symbol('n', real=True)
    assert invert_real(x + 3, y, x) == (x, FiniteSet(y - 3))
    assert invert_real(x*3, y, x) == (x, FiniteSet(y / 3))

    assert invert_real(exp(x), y, x) == (x, FiniteSet(log(y)))
    assert invert_real(exp(3*x), y, x) == (x, FiniteSet(log(y) / 3))
    assert invert_real(exp(x + 3), y, x) == (x, FiniteSet(log(y) - 3))

    assert invert_real(exp(x) + 3, y, x) == (x, ireal(FiniteSet(log(y - 3))))
    assert invert_real(exp(x)*3, y, x) == (x, FiniteSet(log(y / 3)))

    assert invert_real(log(x), y, x) == (x, FiniteSet(exp(y)))
    assert invert_real(log(3*x), y, x) == (x, FiniteSet(exp(y) / 3))
    assert invert_real(log(x + 3), y, x) == (x, FiniteSet(exp(y) - 3))

    assert invert_real(Abs(x), y, x) == (x, FiniteSet(y, -y))

    assert invert_real(2**x, y, x) == (x, FiniteSet(log(y)/log(2)))
    assert invert_real(2**exp(x), y, x) == (x, ireal(FiniteSet(log(log(y)/log(2)))))

    assert invert_real(x**2, y, x) == (x, FiniteSet(sqrt(y), -sqrt(y)))
    assert invert_real(x**Rational(1, 2), y, x) == (x, FiniteSet(y**2))

    raises(ValueError, lambda: invert_real(x, x, x))
    raises(ValueError, lambda: invert_real(x**pi, y, x))
    raises(ValueError, lambda: invert_real(S.One, y, x))

    assert invert_real(x**31 + x, y, x) == (x**31 + x, FiniteSet(y))

    lhs = x**31 + x
    conditions = Contains(y, Interval(0, oo), evaluate=False)
    base_values =  FiniteSet(y - 1, -y - 1)
    assert invert_real(Abs(x**31 + x + 1), y, x) == (lhs, base_values)

    assert invert_real(sin(x), y, x) == \
        (x, imageset(Lambda(n, n*pi + (-1)**n*asin(y)), S.Integers))

    assert invert_real(sin(exp(x)), y, x) == \
        (x, imageset(Lambda(n, log((-1)**n*asin(y) + n*pi)), S.Integers))

    assert invert_real(csc(x), y, x) == \
        (x, imageset(Lambda(n, n*pi + (-1)**n*acsc(y)), S.Integers))

    assert invert_real(csc(exp(x)), y, x) == \
        (x, imageset(Lambda(n, log((-1)**n*acsc(y) + n*pi)), S.Integers))

    assert invert_real(cos(x), y, x) == \
        (x, Union(imageset(Lambda(n, 2*n*pi + acos(y)), S.Integers), \
                imageset(Lambda(n, 2*n*pi - acos(y)), S.Integers)))

    assert invert_real(cos(exp(x)), y, x) == \
        (x, Union(imageset(Lambda(n, log(2*n*pi + Mod(acos(y), 2*pi))), S.Integers), \
                imageset(Lambda(n, log(2*n*pi + Mod(-acos(y), 2*pi))), S.Integers)))

    assert invert_real(sec(x), y, x) == \
        (x, Union(imageset(Lambda(n, 2*n*pi + asec(y)), S.Integers), \
                imageset(Lambda(n, 2*n*pi - asec(y)), S.Integers)))

    assert invert_real(sec(exp(x)), y, x) == \
        (x, Union(imageset(Lambda(n, log(2*n*pi + Mod(asec(y), 2*pi))), S.Integers), \
                imageset(Lambda(n, log(2*n*pi + Mod(-asec(y), 2*pi))), S.Integers)))

    assert invert_real(tan(x), y, x) == \
        (x, imageset(Lambda(n, n*pi + atan(y) % pi), S.Integers))

    assert invert_real(tan(exp(x)), y, x) == \
        (x, imageset(Lambda(n, log(n*pi + atan(y) % pi)), S.Integers))

    assert invert_real(cot(x), y, x) == \
        (x, imageset(Lambda(n, n*pi + acot(y) % pi), S.Integers))

    assert invert_real(cot(exp(x)), y, x) == \
        (x, imageset(Lambda(n, log(n*pi + acot(y) % pi)), S.Integers))

    assert invert_real(tan(tan(x)), y, x) == \
        (tan(x), imageset(Lambda(n, n*pi + atan(y) % pi), S.Integers))

    x = Symbol('x', positive=True)
    assert invert_real(x**pi, y, x) == (x, FiniteSet(y**(1/pi)))


def test_invert_complex():
    assert invert_complex(x + 3, y, x) == (x, FiniteSet(y - 3))
    assert invert_complex(x*3, y, x) == (x, FiniteSet(y / 3))

    assert invert_complex(exp(x), y, x) == \
        (x, imageset(Lambda(n, I*(2*pi*n + arg(y)) + log(Abs(y))), S.Integers))

    assert invert_complex(log(x), y, x) == (x, FiniteSet(exp(y)))

    raises(ValueError, lambda: invert_real(1, y, x))
    raises(ValueError, lambda: invert_complex(x, x, x))
    raises(ValueError, lambda: invert_complex(x, x, 1))

    # https://github.com/skirpichev/omg/issues/16
    assert invert_complex(sinh(x), 0, x) != (x, FiniteSet(0))


def test_domain_check():
    assert domain_check(1/(1 + (1/(x+1))**2), x, -1) is False
    assert domain_check(x**2, x, 0) is True
    assert domain_check(x, x, oo) is False
    assert domain_check(0, x, oo) is False


def test_issue_11536():
    assert solveset(0**x - 100, x, S.Reals) == S.EmptySet
    assert solveset(0**x - 1, x, S.Reals) == FiniteSet(0)


def test_is_function_class_equation():
    from sympy.abc import x, a
    assert _is_function_class_equation(TrigonometricFunction,
                                       tan(x), x) is True
    assert _is_function_class_equation(TrigonometricFunction,
                                       tan(x) - 1, x) is True
    assert _is_function_class_equation(TrigonometricFunction,
                                       tan(x) + sin(x), x) is True
    assert _is_function_class_equation(TrigonometricFunction,
                                       tan(x) + sin(x) - a, x) is True
    assert _is_function_class_equation(TrigonometricFunction,
                                       sin(x)*tan(x) + sin(x), x) is True
    assert _is_function_class_equation(TrigonometricFunction,
                                       sin(x)*tan(x + a) + sin(x), x) is True
    assert _is_function_class_equation(TrigonometricFunction,
                                       sin(x)*tan(x*a) + sin(x), x) is True
    assert _is_function_class_equation(TrigonometricFunction,
                                       a*tan(x) - 1, x) is True
    assert _is_function_class_equation(TrigonometricFunction,
                                       tan(x)**2 + sin(x) - 1, x) is True
    assert _is_function_class_equation(TrigonometricFunction,
                                       tan(x) + x, x) is False
    assert _is_function_class_equation(TrigonometricFunction,
                                       tan(x**2), x) is False
    assert _is_function_class_equation(TrigonometricFunction,
                                       tan(x**2) + sin(x), x) is False
    assert _is_function_class_equation(TrigonometricFunction,
                                       tan(x)**sin(x), x) is False
    assert _is_function_class_equation(TrigonometricFunction,
                                       tan(sin(x)) + sin(x), x) is False
    assert _is_function_class_equation(HyperbolicFunction,
                                       tanh(x), x) is True
    assert _is_function_class_equation(HyperbolicFunction,
                                       tanh(x) - 1, x) is True
    assert _is_function_class_equation(HyperbolicFunction,
                                       tanh(x) + sinh(x), x) is True
    assert _is_function_class_equation(HyperbolicFunction,
                                       tanh(x) + sinh(x) - a, x) is True
    assert _is_function_class_equation(HyperbolicFunction,
                                       sinh(x)*tanh(x) + sinh(x), x) is True
    assert _is_function_class_equation(HyperbolicFunction,
                                       sinh(x)*tanh(x + a) + sinh(x), x) is True
    assert _is_function_class_equation(HyperbolicFunction,
                                       sinh(x)*tanh(x*a) + sinh(x), x) is True
    assert _is_function_class_equation(HyperbolicFunction,
                                       a*tanh(x) - 1, x) is True
    assert _is_function_class_equation(HyperbolicFunction,
                                       tanh(x)**2 + sinh(x) - 1, x) is True
    assert _is_function_class_equation(HyperbolicFunction,
                                       tanh(x) + x, x) is False
    assert _is_function_class_equation(HyperbolicFunction,
                                       tanh(x**2), x) is False
    assert _is_function_class_equation(HyperbolicFunction,
                                       tanh(x**2) + sinh(x), x) is False
    assert _is_function_class_equation(HyperbolicFunction,
                                       tanh(x)**sinh(x), x) is False
    assert _is_function_class_equation(HyperbolicFunction,
                                       tanh(sinh(x)) + sinh(x), x) is False


def test_garbage_input():
    raises(ValueError, lambda: solveset_real([x], x))
    assert solveset_real(x, 1) == S.EmptySet
    assert solveset_real(x - 1, 1) == FiniteSet(x)
    assert solveset_real(x, pi) == S.EmptySet
    assert solveset_real(x, x**2) == S.EmptySet

    raises(ValueError, lambda: solveset_complex([x], x))
    assert solveset_complex(x, pi) == S.EmptySet

    raises(ValueError, lambda: solveset((x, y), x))
    raises(ValueError, lambda: solveset(x + 1, S.Reals))
    raises(ValueError, lambda: solveset(x + 1, x, 2))


def test_solve_mul():
    assert solveset_real((a*x + b)*(exp(x) - 3), x) == \
        FiniteSet(-b/a, log(3))
    assert solveset_real((2*x + 8)*(8 + exp(x)), x) == FiniteSet(S(-4))
    assert solveset_real(x/log(x), x) == EmptySet()


def test_solve_invert():
    assert solveset_real(exp(x) - 3, x) == FiniteSet(log(3))
    assert solveset_real(log(x) - 3, x) == FiniteSet(exp(3))

    assert solveset_real(3**(x + 2), x) == FiniteSet()
    assert solveset_real(3**(2 - x), x) == FiniteSet()

    assert solveset_real(y - b*exp(a/x), x) == Intersection(
        S.Reals, FiniteSet(a/log(y/b)))

    # issue 4504
    assert solveset_real(2**x - 10, x) == FiniteSet(1 + log(5)/log(2))


def test_errorinverses():
    assert solveset_real(erf(x) - S.One/2, x) == \
        FiniteSet(erfinv(S.One/2))
    assert solveset_real(erfinv(x) - 2, x) == \
        FiniteSet(erf(2))
    assert solveset_real(erfc(x) - S.One, x) == \
        FiniteSet(erfcinv(S.One))
    assert solveset_real(erfcinv(x) - 2, x) == FiniteSet(erfc(2))


def test_solve_polynomial():
    assert solveset_real(3*x - 2, x) == FiniteSet(Rational(2, 3))

    assert solveset_real(x**2 - 1, x) == FiniteSet(-S(1), S(1))
    assert solveset_real(x - y**3, x) == FiniteSet(y ** 3)

    a11, a12, a21, a22, b1, b2 = symbols('a11, a12, a21, a22, b1, b2')

    assert solveset_real(x**3 - 15*x - 4, x) == FiniteSet(
        -2 + 3 ** Rational(1, 2),
        S(4),
        -2 - 3 ** Rational(1, 2))

    assert solveset_real(sqrt(x) - 1, x) == FiniteSet(1)
    assert solveset_real(sqrt(x) - 2, x) == FiniteSet(4)
    assert solveset_real(x**Rational(1, 4) - 2, x) == FiniteSet(16)
    assert solveset_real(x**Rational(1, 3) - 3, x) == FiniteSet(27)
    assert len(solveset_real(x**5 + x**3 + 1, x)) == 1
    assert len(solveset_real(-2*x**3 + 4*x**2 - 2*x + 6, x)) > 0

    assert solveset_real(x**6 + x**4  + I, x) == ConditionSet(x,
                                        Eq(x**6 + x**4 + I, 0), S.Reals)


def test_return_root_of():
    f = x**5 - 15*x**3 - 5*x**2 + 10*x + 20
    s = list(solveset_complex(f, x))
    for root in s:
        assert root.func == CRootOf

    # if one uses solve to get the roots of a polynomial that has a CRootOf
    # solution, make sure that the use of nfloat during the solve process
    # doesn't fail. Note: if you want numerical solutions to a polynomial
    # it is *much* faster to use nroots to get them than to solve the
    # equation only to get CRootOf solutions which are then numerically
    # evaluated. So for eq = x**5 + 3*x + 7 do Poly(eq).nroots() rather
    # than [i.n() for i in solve(eq)] to get the numerical roots of eq.
    assert nfloat(list(solveset_complex(x**5 + 3*x**3 + 7, x))[0],
                  exponent=False) == CRootOf(x**5 + 3*x**3 + 7, 0).n()

    sol = list(solveset_complex(x**6 - 2*x + 2, x))
    assert all(isinstance(i, CRootOf) for i in sol) and len(sol) == 6

    f = x**5 - 15*x**3 - 5*x**2 + 10*x + 20
    s = list(solveset_complex(f, x))
    for root in s:
        assert root.func == CRootOf

    s = x**5 + 4*x**3 + 3*x**2 + S(7)/4
    assert solveset_complex(s, x) == \
        FiniteSet(*Poly(s*4, domain='ZZ').all_roots())

    # Refer issue #7876
    eq = x*(x - 1)**2*(x + 1)*(x**6 - x + 1)
    assert solveset_complex(eq, x) == \
        FiniteSet(-1, 0, 1, CRootOf(x**6 - x + 1, 0),
                       CRootOf(x**6 - x + 1, 1),
                       CRootOf(x**6 - x + 1, 2),
                       CRootOf(x**6 - x + 1, 3),
                       CRootOf(x**6 - x + 1, 4),
                       CRootOf(x**6 - x + 1, 5))


def test__has_rational_power():
    from sympy.solvers.solveset import _has_rational_power
    assert _has_rational_power(sqrt(2), x)[0] is False
    assert _has_rational_power(x*sqrt(2), x)[0] is False

    assert _has_rational_power(x**2*sqrt(x), x) == (True, 2)
    assert _has_rational_power(sqrt(2)*x**(S(1)/3), x) == (True, 3)
    assert _has_rational_power(sqrt(x)*x**(S(1)/3), x) == (True, 6)


def test_solveset_sqrt_1():
    assert solveset_real(sqrt(5*x + 6) - 2 - x, x) == \
        FiniteSet(-S(1), S(2))
    assert solveset_real(sqrt(x - 1) - x + 7, x) == FiniteSet(10)
    assert solveset_real(sqrt(x - 2) - 5, x) == FiniteSet(27)
    assert solveset_real(sqrt(x) - 2 - 5, x) == FiniteSet(49)
    assert solveset_real(sqrt(x**3), x) == FiniteSet(0)
    assert solveset_real(sqrt(x - 1), x) == FiniteSet(1)


def test_solveset_sqrt_2():
    # http://tutorial.math.lamar.edu/Classes/Alg/SolveRadicalEqns.aspx#Solve_Rad_Ex2_a
    assert solveset_real(sqrt(2*x - 1) - sqrt(x - 4) - 2, x) == \
        FiniteSet(S(5), S(13))
    assert solveset_real(sqrt(x + 7) + 2 - sqrt(3 - x), x) == \
        FiniteSet(-6)

    # http://www.purplemath.com/modules/solverad.htm
    assert solveset_real(sqrt(17*x - sqrt(x**2 - 5)) - 7, x) == \
        FiniteSet(3)

    eq = x + 1 - (x**4 + 4*x**3 - x)**Rational(1, 4)
    assert solveset_real(eq, x) == FiniteSet(-S(1)/2, -S(1)/3)

    eq = sqrt(2*x + 9) - sqrt(x + 1) - sqrt(x + 4)
    assert solveset_real(eq, x) == FiniteSet(0)

    eq = sqrt(x + 4) + sqrt(2*x - 1) - 3*sqrt(x - 1)
    assert solveset_real(eq, x) == FiniteSet(5)

    eq = sqrt(x)*sqrt(x - 7) - 12
    assert solveset_real(eq, x) == FiniteSet(16)

    eq = sqrt(x - 3) + sqrt(x) - 3
    assert solveset_real(eq, x) == FiniteSet(4)

    eq = sqrt(2*x**2 - 7) - (3 - x)
    assert solveset_real(eq, x) == FiniteSet(-S(8), S(2))

    # others
    eq = sqrt(9*x**2 + 4) - (3*x + 2)
    assert solveset_real(eq, x) == FiniteSet(0)

    assert solveset_real(sqrt(x - 3) - sqrt(x) - 3, x) == FiniteSet()

    eq = (2*x - 5)**Rational(1, 3) - 3
    assert solveset_real(eq, x) == FiniteSet(16)

    assert solveset_real(sqrt(x) + sqrt(sqrt(x)) - 4, x) == \
        FiniteSet((-S.Half + sqrt(17)/2)**4)

    eq = sqrt(x) - sqrt(x - 1) + sqrt(sqrt(x))
    assert solveset_real(eq, x) == FiniteSet()

    eq = (sqrt(x) + sqrt(x + 1) + sqrt(1 - x) - 6*sqrt(5)/5)
    ans = solveset_real(eq, x)
    ra = S('''-1484/375 - 4*(-1/2 + sqrt(3)*I/2)*(-12459439/52734375 +
    114*sqrt(12657)/78125)**(1/3) - 172564/(140625*(-1/2 +
    sqrt(3)*I/2)*(-12459439/52734375 + 114*sqrt(12657)/78125)**(1/3))''')
    rb = S(4)/5
    assert all(abs(eq.subs(x, i).n()) < 1e-10 for i in (ra, rb)) and \
        len(ans) == 2 and \
        set([i.n(chop=True) for i in ans]) == \
        set([i.n(chop=True) for i in (ra, rb)])

    assert solveset_real(sqrt(x) + x**Rational(1, 3) +
                                 x**Rational(1, 4), x) == FiniteSet(0)

    assert solveset_real(x/sqrt(x**2 + 1), x) == FiniteSet(0)

    eq = (x - y**3)/((y**2)*sqrt(1 - y**2))
    assert solveset_real(eq, x) == FiniteSet(y**3)

    # issue 4497
    assert solveset_real(1/(5 + x)**(S(1)/5) - 9, x) == \
        FiniteSet(-295244/S(59049))


@XFAIL
def test_solve_sqrt_fail():
    # this only works if we check real_root(eq.subs(x, S(1)/3))
    # but checksol doesn't work like that
    eq = (x**3 - 3*x**2)**Rational(1, 3) + 1 - x
    assert solveset_real(eq, x) == FiniteSet(S(1)/3)


@slow
def test_solve_sqrt_3():
    R = Symbol('R')
    eq = sqrt(2)*R*sqrt(1/(R + 1)) + (R + 1)*(sqrt(2)*sqrt(1/(R + 1)) - 1)
    sol = solveset_complex(eq, R)
    fset = [S(5)/3 + 4*sqrt(10)*cos(atan(3*sqrt(111)/251)/3)/3,
            -sqrt(10)*cos(atan(3*sqrt(111)/251)/3)/3 +
            40*re(1/((-S(1)/2 - sqrt(3)*I/2)*(S(251)/27 + sqrt(111)*I/9)**(S(1)/3)))/9 +
            sqrt(30)*sin(atan(3*sqrt(111)/251)/3)/3 + S(5)/3 +
            I*(-sqrt(30)*cos(atan(3*sqrt(111)/251)/3)/3 -
               sqrt(10)*sin(atan(3*sqrt(111)/251)/3)/3 +
               40*im(1/((-S(1)/2 - sqrt(3)*I/2)*(S(251)/27 + sqrt(111)*I/9)**(S(1)/3)))/9)]
    cset = [40*re(1/((-S(1)/2 + sqrt(3)*I/2)*(S(251)/27 + sqrt(111)*I/9)**(S(1)/3)))/9 -
            sqrt(10)*cos(atan(3*sqrt(111)/251)/3)/3 - sqrt(30)*sin(atan(3*sqrt(111)/251)/3)/3 +
            S(5)/3 +
            I*(40*im(1/((-S(1)/2 + sqrt(3)*I/2)*(S(251)/27 + sqrt(111)*I/9)**(S(1)/3)))/9 -
               sqrt(10)*sin(atan(3*sqrt(111)/251)/3)/3 +
               sqrt(30)*cos(atan(3*sqrt(111)/251)/3)/3)]

    assert sol._args[0] == FiniteSet(*fset)
    assert sol._args[1] == ConditionSet(
        R,
        Eq(sqrt(2)*R*sqrt(1/(R + 1)) + (R + 1)*(sqrt(2)*sqrt(1/(R + 1)) - 1), 0),
        FiniteSet(*cset))

    # the number of real roots will depend on the value of m: for m=1 there are 4
    # and for m=-1 there are none.
    eq = -sqrt((m - q)**2 + (-m/(2*q) + S(1)/2)**2) + sqrt((-m**2/2 - sqrt(
        4*m**4 - 4*m**2 + 8*m + 1)/4 - S(1)/4)**2 + (m**2/2 - m - sqrt(
            4*m**4 - 4*m**2 + 8*m + 1)/4 - S(1)/4)**2)
    unsolved_object = ConditionSet(q, Eq(sqrt((m - q)**2 + (-m/(2*q) + 1/2)**2) -
        sqrt((-m**2/2 - sqrt(4*m**4 - 4*m**2 + 8*m + 1)/4 - 1/4)**2 + (m**2/2 - m -
        sqrt(4*m**4 - 4*m**2 + 8*m + 1)/4 - 1/4)**2), 0), S.Reals)
    assert solveset_real(eq, q) == unsolved_object


def test_solve_polynomial_symbolic_param():
    assert solveset_complex((x**2 - 1)**2 - a, x) == \
        FiniteSet(sqrt(1 + sqrt(a)), -sqrt(1 + sqrt(a)),
                  sqrt(1 - sqrt(a)), -sqrt(1 - sqrt(a)))

    # issue 4507
    assert solveset_complex(y - b/(1 + a*x), x) == \
        FiniteSet((b/y - 1)/a) - FiniteSet(-1/a)

    # issue 4508
    assert solveset_complex(y - b*x/(a + x), x) == \
        FiniteSet(-a*y/(y - b)) - FiniteSet(-a)


def test_solve_rational():
    assert solveset_real(1/x + 1, x) == FiniteSet(-S.One)
    assert solveset_real(1/exp(x) - 1, x) == FiniteSet(0)
    assert solveset_real(x*(1 - 5/x), x) == FiniteSet(5)
    assert solveset_real(2*x/(x + 2) - 1, x) == FiniteSet(2)
    assert solveset_real((x**2/(7 - x)).diff(x), x) == \
        FiniteSet(S(0), S(14))


def test_solveset_real_gen_is_pow():
    assert solveset_real(sqrt(1) + 1, x) == EmptySet()


def test_no_sol():
    assert solveset(1 - oo*x) == EmptySet()
    assert solveset(oo*x, x) == EmptySet()
    assert solveset(oo*x - oo, x) == EmptySet()
    assert solveset_real(4, x) == EmptySet()
    assert solveset_real(exp(x), x) == EmptySet()
    assert solveset_real(x**2 + 1, x) == EmptySet()
    assert solveset_real(-3*a/sqrt(x), x) == EmptySet()
    assert solveset_real(1/x, x) == EmptySet()
    assert solveset_real(-(1 + x)/(2 + x)**2 + 1/(2 + x), x) == \
        EmptySet()


def test_sol_zero_real():
    assert solveset_real(0, x) == S.Reals
    assert solveset(0, x, Interval(1, 2)) == Interval(1, 2)
    assert solveset_real(-x**2 - 2*x + (x + 1)**2 - 1, x) == S.Reals


def test_no_sol_rational_extragenous():
    assert solveset_real((x/(x + 1) + 3)**(-2), x) == EmptySet()
    assert solveset_real((x - 1)/(1 + 1/(x - 1)), x) == EmptySet()


def test_solve_polynomial_cv_1a():
    """
    Test for solving on equations that can be converted to
    a polynomial equation using the change of variable y -> x**Rational(p, q)
    """
    assert solveset_real(sqrt(x) - 1, x) == FiniteSet(1)
    assert solveset_real(sqrt(x) - 2, x) == FiniteSet(4)
    assert solveset_real(x**Rational(1, 4) - 2, x) == FiniteSet(16)
    assert solveset_real(x**Rational(1, 3) - 3, x) == FiniteSet(27)
    assert solveset_real(x*(x**(S(1) / 3) - 3), x) == \
        FiniteSet(S(0), S(27))


def test_solveset_real_rational():
    """Test solveset_real for rational functions"""
    assert solveset_real((x - y**3) / ((y**2)*sqrt(1 - y**2)), x) \
        == FiniteSet(y**3)
    # issue 4486
    assert solveset_real(2*x/(x + 2) - 1, x) == FiniteSet(2)


def test_solveset_real_log():
    assert solveset_real(log((x-1)*(x+1)), x) == \
        FiniteSet(sqrt(2), -sqrt(2))


def test_poly_gens():
    assert solveset_real(4**(2*(x**2) + 2*x) - 8, x) == \
        FiniteSet(-Rational(3, 2), S.Half)


def test_solve_abs():
    x = Symbol('x')
    n = Dummy('n')
    raises(ValueError, lambda: solveset(Abs(x) - 1, x))
    assert solveset(Abs(x) - n, x, S.Reals) == ConditionSet(x, Contains(n, Interval(0, oo)), {-n, n})
    assert solveset_real(Abs(x) - 2, x) == FiniteSet(-2, 2)
    assert solveset_real(Abs(x) + 2, x) is S.EmptySet
    assert solveset_real(Abs(x + 3) - 2*Abs(x - 3), x) == \
        FiniteSet(1, 9)
    assert solveset_real(2*Abs(x) - Abs(x - 1), x) == \
        FiniteSet(-1, Rational(1, 3))

    sol = ConditionSet(
            x,
            And(
                Contains(b, Interval(0, oo)),
                Contains(a + b, Interval(0, oo)),
                Contains(a - b, Interval(0, oo))),
            FiniteSet(-a - b - 3, -a + b - 3, a - b - 3, a + b - 3))
    eq = Abs(Abs(x + 3) - a) - b
    assert invert_real(eq, 0, x)[1] == sol
    reps = {a: 3, b: 1}
    eqab = eq.subs(reps)
    for i in sol.subs(reps):
        assert not eqab.subs(x, i)
    assert solveset(Eq(sin(Abs(x)), 1), x, domain=S.Reals) == Union(
        Intersection(Interval(0, oo),
            ImageSet(Lambda(n, (-1)**n*pi/2 + n*pi), S.Integers)),
        Intersection(Interval(-oo, 0),
            ImageSet(Lambda(n, n*pi - (-1)**(-n)*pi/2), S.Integers)))



def test_issue_9565():
    assert solveset_real(Abs((x - 1)/(x - 5)) <= S(1)/3, x) == Interval(-1, 2)


def test_issue_10069():
    eq = abs(1/(x - 1)) - 1 > 0
    u = Union(Interval.open(0, 1), Interval.open(1, 2))
    assert solveset_real(eq, x) == u


@XFAIL
def test_rewrite_trigh():
    # if this import passes then the test below should also pass
    from sympy import sech
    assert solveset_real(sinh(x) + sech(x), x) == FiniteSet(
        2*atanh(-S.Half + sqrt(5)/2 - sqrt(-2*sqrt(5) + 2)/2),
        2*atanh(-S.Half + sqrt(5)/2 + sqrt(-2*sqrt(5) + 2)/2),
        2*atanh(-sqrt(5)/2 - S.Half + sqrt(2 + 2*sqrt(5))/2),
        2*atanh(-sqrt(2 + 2*sqrt(5))/2 - sqrt(5)/2 - S.Half))


def test_real_imag_splitting():
    a, b = symbols('a b', real=True, finite=True)
    assert solveset_real(sqrt(a**2 - b**2) - 3, a) == \
        FiniteSet(-sqrt(b**2 + 9), sqrt(b**2 + 9))
    assert solveset_real(sqrt(a**2 + b**2) - 3, a) != \
        S.EmptySet


def test_units():
    assert solveset_real(1/x - 1/(2*cm), x) == FiniteSet(2*cm)


def test_solve_only_exp_1():
    y = Symbol('y', positive=True, finite=True)
    assert solveset_real(exp(x) - y, x) == FiniteSet(log(y))
    assert solveset_real(exp(x) + exp(-x) - 4, x) == \
        FiniteSet(log(-sqrt(3) + 2), log(sqrt(3) + 2))
    assert solveset_real(exp(x) + exp(-x) - y, x) != S.EmptySet


def test_atan2():
    # The .inverse() method on atan2 works only if x.is_real is True and the
    # second argument is a real constant
    assert solveset_real(atan2(x, 2) - pi/3, x) == FiniteSet(2*sqrt(3))


def test_piecewise_solveset():
    eq = Piecewise((x - 2, Gt(x, 2)), (2 - x, True)) - 3
    assert set(solveset_real(eq, x)) == set(FiniteSet(-1, 5))

    absxm3 = Piecewise(
        (x - 3, S(0) <= x - 3),
        (3 - x, S(0) > x - 3))
    y = Symbol('y', positive=True)
    assert solveset_real(absxm3 - y, x) == FiniteSet(-y + 3, y + 3)

    f = Piecewise(((x - 2)**2, x >= 0), (0, True))
    assert solveset(f, x, domain=S.Reals) == Union(FiniteSet(2), Interval(-oo, 0, True, True))

    assert solveset(
        Piecewise((x + 1, x > 0), (I, True)) - I, x, S.Reals
        ) == Interval(-oo, 0)

    assert solveset(Piecewise((x - 1, Ne(x, I)), (x, True)), x) == FiniteSet(1)


def test_solveset_complex_polynomial():
    from sympy.abc import x, a, b, c
    assert solveset_complex(a*x**2 + b*x + c, x) == \
        FiniteSet(-b/(2*a) - sqrt(-4*a*c + b**2)/(2*a),
                  -b/(2*a) + sqrt(-4*a*c + b**2)/(2*a))

    assert solveset_complex(x - y**3, y) == FiniteSet(
        (-x**Rational(1, 3))/2 + I*sqrt(3)*x**Rational(1, 3)/2,
        x**Rational(1, 3),
        (-x**Rational(1, 3))/2 - I*sqrt(3)*x**Rational(1, 3)/2)

    assert solveset_complex(x + 1/x - 1, x) == \
        FiniteSet(Rational(1, 2) + I*sqrt(3)/2, Rational(1, 2) - I*sqrt(3)/2)


def test_sol_zero_complex():
    assert solveset_complex(0, x) == S.Complexes


def test_solveset_complex_rational():
    assert solveset_complex((x - 1)*(x - I)/(x - 3), x) == \
        FiniteSet(1, I)

    assert solveset_complex((x - y**3)/((y**2)*sqrt(1 - y**2)), x) == \
        FiniteSet(y**3)
    assert solveset_complex(-x**2 - I, x) == \
        FiniteSet(-sqrt(2)/2 + sqrt(2)*I/2, sqrt(2)/2 - sqrt(2)*I/2)


def test_solve_quintics():
    skip("This test is too slow")
    f = x**5 - 110*x**3 - 55*x**2 + 2310*x + 979
    s = solveset_complex(f, x)
    for root in s:
        res = f.subs(x, root.n()).n()
        assert tn(res, 0)

    f = x**5 + 15*x + 12
    s = solveset_complex(f, x)
    for root in s:
        res = f.subs(x, root.n()).n()
        assert tn(res, 0)


def test_solveset_complex_exp():
    from sympy.abc import x, n
    assert solveset_complex(exp(x) - 1, x) == \
        imageset(Lambda(n, I*2*n*pi), S.Integers)
    assert solveset_complex(exp(x) - I, x) == \
        imageset(Lambda(n, I*(2*n*pi + pi/2)), S.Integers)
    assert solveset_complex(1/exp(x), x) == S.EmptySet
    assert solveset_complex(sinh(x).rewrite(exp), x) == \
        imageset(Lambda(n, n*pi*I), S.Integers)


def test_solveset_real_exp():
    from sympy.abc import x, y
    assert solveset(Eq((-2)**x, 4), x, S.Reals) == FiniteSet(2)
    assert solveset(Eq(-2**x, 4), x, S.Reals) == S.EmptySet
    assert solveset(Eq((-3)**x, 27), x, S.Reals) == S.EmptySet
    assert solveset(Eq((-5)**(x+1), 625), x, S.Reals) == FiniteSet(3)
    assert solveset(Eq(2**(x-3), -16), x, S.Reals) == S.EmptySet
    assert solveset(Eq((-3)**(x - 3), -3**39), x, S.Reals) == FiniteSet(42)
    assert solveset(Eq(2**x, y), x, S.Reals) == Intersection(S.Reals, FiniteSet(log(y)/log(2)))

    assert invert_real((-2)**(2*x) - 16, 0, x) == (x, FiniteSet(2))


def test_solve_complex_log():
    assert solveset_complex(log(x), x) == FiniteSet(1)
    assert solveset_complex(1 - log(a + 4*x**2), x) == \
        FiniteSet(-sqrt(-a + E)/2, sqrt(-a + E)/2)


def test_solve_complex_sqrt():
    assert solveset_complex(sqrt(5*x + 6) - 2 - x, x) == \
        FiniteSet(-S(1), S(2))
    assert solveset_complex(sqrt(5*x + 6) - (2 + 2*I) - x, x) == \
        FiniteSet(-S(2), 3 - 4*I)
    assert solveset_complex(4*x*(1 - a * sqrt(x)), x) == \
        FiniteSet(S(0), 1 / a ** 2)


def test_solveset_complex_tan():
    s = solveset_complex(tan(x).rewrite(exp), x)
    assert s == imageset(Lambda(n, pi*n), S.Integers) - \
        imageset(Lambda(n, pi*n + pi/2), S.Integers)


def test_solve_trig():
    from sympy.abc import n
    assert solveset_real(sin(x), x) == \
        Union(imageset(Lambda(n, 2*pi*n), S.Integers),
              imageset(Lambda(n, 2*pi*n + pi), S.Integers))

    assert solveset_real(sin(x) - 1, x) == \
        imageset(Lambda(n, 2*pi*n + pi/2), S.Integers)

    assert solveset_real(cos(x), x) == \
        Union(imageset(Lambda(n, 2*pi*n + pi/2), S.Integers),
              imageset(Lambda(n, 2*pi*n + 3*pi/2), S.Integers))

    assert solveset_real(sin(x) + cos(x), x) == \
        Union(imageset(Lambda(n, 2*n*pi + 3*pi/4), S.Integers),
              imageset(Lambda(n, 2*n*pi + 7*pi/4), S.Integers))

    assert solveset_real(sin(x)**2 + cos(x)**2, x) == S.EmptySet

    assert solveset_complex(cos(x) - S.Half, x) == \
        Union(imageset(Lambda(n, 2*n*pi + 5*pi/3), S.Integers),
              imageset(Lambda(n, 2*n*pi + pi/3), S.Integers))

    y, a = symbols('y,a')
    assert solveset(sin(y + a) - sin(y), a, domain=S.Reals) == \
        imageset(Lambda(n, 2*n*pi), S.Integers)

    assert solveset_real(sin(2*x)*cos(x) + cos(2*x)*sin(x)-1, x) == \
                            ImageSet(Lambda(n, 2*n*pi/3 + pi/6), S.Integers)

    # Tests for _solve_trig2() function
    assert solveset_real(2*cos(x)*cos(2*x) - 1, x) == \
          Union(ImageSet(Lambda(n, 2*n*pi + 2*atan(sqrt(-2*2**(S(1)/3)*(67 +
                  9*sqrt(57))**(S(2)/3) + 8*2**(S(2)/3) + 11*(67 +
                  9*sqrt(57))**(S(1)/3))/(3*(67 + 9*sqrt(57))**(S(1)/6)))), S.Integers),
                  ImageSet(Lambda(n, 2*n*pi - 2*atan(sqrt(-2*2**(S(1)/3)*(67 +
                  9*sqrt(57))**(S(2)/3) + 8*2**(S(2)/3) + 11*(67 +
                  9*sqrt(57))**(S(1)/3))/(3*(67 + 9*sqrt(57))**(S(1)/6))) +
                  2*pi), S.Integers))

    assert solveset_real(2*tan(x)*sin(x) + 1, x) == Union(
        ImageSet(Lambda(n, 2*n*pi + atan(sqrt(2)*sqrt(-1 + sqrt(17))/
            (-sqrt(17) + 1)) + pi), S.Integers),
        ImageSet(Lambda(n, 2*n*pi - atan(sqrt(2)*sqrt(-1 + sqrt(17))/
            (-sqrt(17) + 1)) + pi), S.Integers))

    assert solveset_real(cos(2*x)*cos(4*x) - 1, x) == \
                            ImageSet(Lambda(n, n*pi), S.Integers)


def test_solve_invalid_sol():
    assert 0 not in solveset_real(sin(x)/x, x)
    assert 0 not in solveset_complex((exp(x) - 1)/x, x)


@XFAIL
def test_solve_trig_simplified():
    from sympy.abc import n
    assert solveset_real(sin(x), x) == \
        imageset(Lambda(n, n*pi), S.Integers)

    assert solveset_real(cos(x), x) == \
        imageset(Lambda(n, n*pi + pi/2), S.Integers)

    assert solveset_real(cos(x) + sin(x), x) == \
        imageset(Lambda(n, n*pi - pi/4), S.Integers)


@XFAIL
def test_solve_lambert():
    assert solveset_real(x*exp(x) - 1, x) == FiniteSet(LambertW(1))
    assert solveset_real(exp(x) + x, x) == FiniteSet(-LambertW(1))
    assert solveset_real(x + 2**x, x) == \
        FiniteSet(-LambertW(log(2))/log(2))

    # issue 4739
    ans = solveset_real(3*x + 5 + 2**(-5*x + 3), x)
    assert ans == FiniteSet(-Rational(5, 3) +
                            LambertW(-10240*2**(S(1)/3)*log(2)/3)/(5*log(2)))

    eq = 2*(3*x + 4)**5 - 6*7**(3*x + 9)
    result = solveset_real(eq, x)
    ans = FiniteSet((log(2401) +
                     5*LambertW(-log(7**(7*3**Rational(1, 5)/5))))/(3*log(7))/-1)
    assert result == ans
    assert solveset_real(eq.expand(), x) == result

    assert solveset_real(5*x - 1 + 3*exp(2 - 7*x), x) == \
        FiniteSet(Rational(1, 5) + LambertW(-21*exp(Rational(3, 5))/5)/7)

    assert solveset_real(2*x + 5 + log(3*x - 2), x) == \
        FiniteSet(Rational(2, 3) + LambertW(2*exp(-Rational(19, 3))/3)/2)

    assert solveset_real(3*x + log(4*x), x) == \
        FiniteSet(LambertW(Rational(3, 4))/3)

    assert solveset_real(x**x - 2) == FiniteSet(exp(LambertW(log(2))))

    a = Symbol('a')
    assert solveset_real(-a*x + 2*x*log(x), x) == FiniteSet(exp(a/2))
    a = Symbol('a', real=True)
    assert solveset_real(a/x + exp(x/2), x) == \
        FiniteSet(2*LambertW(-a/2))
    assert solveset_real((a/x + exp(x/2)).diff(x), x) == \
        FiniteSet(4*LambertW(sqrt(2)*sqrt(a)/4))

    # coverage test
    assert solveset_real(tanh(x + 3)*tanh(x - 3) - 1, x) == EmptySet()

    assert solveset_real((x**2 - 2*x + 1).subs(x, log(x) + 3*x), x) == \
        FiniteSet(LambertW(3*S.Exp1)/3)
    assert solveset_real((x**2 - 2*x + 1).subs(x, (log(x) + 3*x)**2 - 1), x) == \
        FiniteSet(LambertW(3*exp(-sqrt(2)))/3, LambertW(3*exp(sqrt(2)))/3)
    assert solveset_real((x**2 - 2*x - 2).subs(x, log(x) + 3*x), x) == \
        FiniteSet(LambertW(3*exp(1 + sqrt(3)))/3, LambertW(3*exp(-sqrt(3) + 1))/3)
    assert solveset_real(x*log(x) + 3*x + 1, x) == \
        FiniteSet(exp(-3 + LambertW(-exp(3))))
    eq = (x*exp(x) - 3).subs(x, x*exp(x))
    assert solveset_real(eq, x) == \
        FiniteSet(LambertW(3*exp(-LambertW(3))))

    assert solveset_real(3*log(a**(3*x + 5)) + a**(3*x + 5), x) == \
        FiniteSet(-((log(a**5) + LambertW(S(1)/3))/(3*log(a))))
    p = symbols('p', positive=True)
    assert solveset_real(3*log(p**(3*x + 5)) + p**(3*x + 5), x) == \
        FiniteSet(
        log((-3**(S(1)/3) - 3**(S(5)/6)*I)*LambertW(S(1)/3)**(S(1)/3)/(2*p**(S(5)/3)))/log(p),
        log((-3**(S(1)/3) + 3**(S(5)/6)*I)*LambertW(S(1)/3)**(S(1)/3)/(2*p**(S(5)/3)))/log(p),
        log((3*LambertW(S(1)/3)/p**5)**(1/(3*log(p)))),)  # checked numerically
    # check collection
    b = Symbol('b')
    eq = 3*log(a**(3*x + 5)) + b*log(a**(3*x + 5)) + a**(3*x + 5)
    assert solveset_real(eq, x) == FiniteSet(
        -((log(a**5) + LambertW(1/(b + 3)))/(3*log(a))))

    # issue 4271
    assert solveset_real((a/x + exp(x/2)).diff(x, 2), x) == FiniteSet(
        6*LambertW((-1)**(S(1)/3)*a**(S(1)/3)/3))

    assert solveset_real(x**3 - 3**x, x) == \
        FiniteSet(-3/log(3)*LambertW(-log(3)/3))
    assert solveset_real(3**cos(x) - cos(x)**3) == FiniteSet(
        acos(-3*LambertW(-log(3)/3)/log(3)))

    assert solveset_real(x**2 - 2**x, x) == \
        solveset_real(-x**2 + 2**x, x)

    assert solveset_real(3*log(x) - x*log(3)) == FiniteSet(
        -3*LambertW(-log(3)/3)/log(3),
        -3*LambertW(-log(3)/3, -1)/log(3))

    assert solveset_real(LambertW(2*x) - y) == FiniteSet(
        y*exp(y)/2)


@XFAIL
def test_other_lambert():
    a = S(6)/5
    assert solveset_real(x**a - a**x, x) == FiniteSet(
        a, -a*LambertW(-log(a)/a)/log(a))


def test_solveset():
    x = Symbol('x')
    f = Function('f')
    raises(ValueError, lambda: solveset(x + y))
    assert solveset(x, 1) == S.EmptySet
    assert solveset(f(1)**2 + y + 1, f(1)
        ) == FiniteSet(-sqrt(-y - 1), sqrt(-y - 1))
    assert solveset(f(1)**2 - 1, f(1), S.Reals) == FiniteSet(-1, 1)
    assert solveset(f(1)**2 + 1, f(1)) == FiniteSet(-I, I)
    assert solveset(x - 1, 1) == FiniteSet(x)
    assert solveset(sin(x) - cos(x), sin(x)) == FiniteSet(cos(x))

    assert solveset(0, domain=S.Reals) == S.Reals
    assert solveset(1) == S.EmptySet
    assert solveset(True, domain=S.Reals) == S.Reals  # issue 10197
    assert solveset(False, domain=S.Reals) == S.EmptySet

    assert solveset(exp(x) - 1, domain=S.Reals) == FiniteSet(0)
    assert solveset(exp(x) - 1, x, S.Reals) == FiniteSet(0)
    assert solveset(Eq(exp(x), 1), x, S.Reals) == FiniteSet(0)
    assert solveset(exp(x) - 1, exp(x), S.Reals) == FiniteSet(1)
    A = Indexed('A', x)
    assert solveset(A - 1, A, S.Reals) == FiniteSet(1)

    assert solveset(x - 1 >= 0, x, S.Reals) == Interval(1, oo)
    assert solveset(exp(x) - 1 >= 0, x, S.Reals) == Interval(0, oo)

    assert solveset(exp(x) - 1, x) == imageset(Lambda(n, 2*I*pi*n), S.Integers)
    assert solveset(Eq(exp(x), 1), x) == imageset(Lambda(n, 2*I*pi*n),
                                                  S.Integers)
    # issue 13825
    assert solveset(x**2 + f(0) + 1, x) == {-sqrt(-f(0) - 1), sqrt(-f(0) - 1)}


def test_conditionset():
    assert solveset(Eq(sin(x)**2 + cos(x)**2, 1), x, domain=S.Reals) == \
        ConditionSet(x, True, S.Reals)

    assert solveset(Eq(x**2 + x*sin(x), 1), x, domain=S.Reals
        ) == ConditionSet(x, Eq(x**2 + x*sin(x) - 1, 0), S.Reals)

    assert solveset(Eq(-I*(exp(I*x) - exp(-I*x))/2, 1), x
        ) == imageset(Lambda(n, 2*n*pi + pi/2), S.Integers)

    assert solveset(x + sin(x) > 1, x, domain=S.Reals
        ) == ConditionSet(x, x + sin(x) > 1, S.Reals)

    assert solveset(Eq(sin(Abs(x)), x), x, domain=S.Reals
        ) == ConditionSet(x, Eq(-x + sin(Abs(x)), 0), S.Reals)

    assert solveset(y**x-z, x, S.Reals) == \
        ConditionSet(x, Eq(y**x - z, 0), S.Reals)


@XFAIL
def test_conditionset_equality():
    ''' Checking equality of different representations of ConditionSet'''
    assert solveset(Eq(tan(x), y), x) == ConditionSet(x, Eq(tan(x), y), S.Complexes)


def test_solveset_domain():
    x = Symbol('x')

    assert solveset(x**2 - x - 6, x, Interval(0, oo)) == FiniteSet(3)
    assert solveset(x**2 - 1, x, Interval(0, oo)) == FiniteSet(1)
    assert solveset(x**4 - 16, x, Interval(0, 10)) == FiniteSet(2)


def test_improve_coverage():
    from sympy.solvers.solveset import _has_rational_power
    x = Symbol('x')
    solution = solveset(exp(x) + sin(x), x, S.Reals)
    unsolved_object = ConditionSet(x, Eq(exp(x) + sin(x), 0), S.Reals)
    assert solution == unsolved_object

    assert _has_rational_power(sin(x)*exp(x) + 1, x) == (False, S.One)
    assert _has_rational_power((sin(x)**2)*(exp(x) + 1)**3, x) == (False, S.One)


def test_issue_9522():
    x = Symbol('x')
    expr1 = Eq(1/(x**2 - 4) + x, 1/(x**2 - 4) + 2)
    expr2 = Eq(1/x + x, 1/x)

    assert solveset(expr1, x, S.Reals) == EmptySet()
    assert solveset(expr2, x, S.Reals) == EmptySet()


def test_solvify():
    x = Symbol('x')

    assert solvify(x**2 + 10, x, S.Reals) == []
    assert solvify(x**3 + 1, x, S.Complexes) == [-1, S(1)/2 - sqrt(3)*I/2,
                                                 S(1)/2 + sqrt(3)*I/2]
    assert solvify(log(x), x, S.Reals) == [1]
    assert solvify(cos(x), x, S.Reals) == [pi/2, 3*pi/2]
    assert solvify(sin(x) + 1, x, S.Reals) == [3*pi/2]
    raises(NotImplementedError, lambda: solvify(sin(exp(x)), x, S.Complexes))


@XFAIL
def test_abs_invert_solvify():
    assert solvify(sin(Abs(x)), x, S.Reals) is None


def test_linear_eq_to_matrix():
    x, y, z = symbols('x, y, z')
    a, b, c, d, e, f, g, h, i, j, k, l = symbols('a:l')

    eqns1 = [2*x + y - 2*z - 3, x - y - z, x + y + 3*z - 12]
    eqns2 = [Eq(3*x + 2*y - z, 1), Eq(2*x - 2*y + 4*z, -2), -2*x + y - 2*z]

    A, B = linear_eq_to_matrix(eqns1, x, y, z)
    assert A == Matrix([[2, 1, -2], [1, -1, -1], [1, 1, 3]])
    assert B == Matrix([[3], [0], [12]])

    A, B = linear_eq_to_matrix(eqns2, x, y, z)
    assert A == Matrix([[3, 2, -1], [2, -2, 4], [-2, 1, -2]])
    assert B == Matrix([[1], [-2], [0]])

    # Pure symbolic coefficients
    eqns3 = [a*b*x + b*y + c*z - d, e*x + d*x + f*y + g*z - h, i*x + j*y + k*z - l]
    A, B = linear_eq_to_matrix(eqns3, x, y, z)
    assert A == Matrix([[a*b, b, c], [d + e, f, g], [i, j, k]])
    assert B == Matrix([[d], [h], [l]])

    # raise ValueError if
    # 1) no symbols are given
    raises(ValueError, lambda: linear_eq_to_matrix(eqns3))
    # 2) there are duplicates
    raises(ValueError, lambda: linear_eq_to_matrix(eqns3, [x, x, y]))
    # 3) there are non-symbols
    raises(ValueError, lambda: linear_eq_to_matrix(eqns3, [x, 1/a, y]))
    # 4) a nonlinear term is detected in the original expression
    raises(ValueError, lambda: linear_eq_to_matrix(Eq(1/x + x, 1/x)))

    assert linear_eq_to_matrix(1, x) == (Matrix([[0]]), Matrix([[-1]]))
    # issue 15195
    assert linear_eq_to_matrix(x + y*(z*(3*x + 2) + 3), x) == (
        Matrix([[3*y*z + 1]]), Matrix([[-y*(2*z + 3)]]))
    assert linear_eq_to_matrix(Matrix(
        [[a*x + b*y - 7], [5*x + 6*y - c]]), x, y) == (
        Matrix([[a, b], [5, 6]]), Matrix([[7], [c]]))

    # issue 15312
    assert linear_eq_to_matrix(Eq(x + 2, 1), x) == (
        Matrix([[1]]), Matrix([[-1]]))


def test_linsolve():
    x, y, z, u, v, w = symbols("x, y, z, u, v, w")
    x1, x2, x3, x4 = symbols('x1, x2, x3, x4')

    # Test for different input forms

    M = Matrix([[1, 2, 1, 1, 7], [1, 2, 2, -1, 12], [2, 4, 0, 6, 4]])
    system1 = A, b = M[:, :-1], M[:, -1]
    Eqns = [x1 + 2*x2 + x3 + x4 - 7, x1 + 2*x2 + 2*x3 - x4 - 12,
            2*x1 + 4*x2 + 6*x4 - 4]

    sol = FiniteSet((-2*x2 - 3*x4 + 2, x2, 2*x4 + 5, x4))
    assert linsolve(Eqns, (x1, x2, x3, x4)) == sol
    assert linsolve(Eqns, *(x1, x2, x3, x4)) == sol
    assert linsolve(system1, (x1, x2, x3, x4)) == sol
    assert linsolve(system1, *(x1, x2, x3, x4)) == sol
    # issue 9667 - symbols can be Dummy symbols
    x1, x2, x3, x4 = symbols('x:4', cls=Dummy)
    assert linsolve(system1, x1, x2, x3, x4) == FiniteSet(
        (-2*x2 - 3*x4 + 2, x2, 2*x4 + 5, x4))

    # raise ValueError for garbage value
    raises(ValueError, lambda: linsolve(Eqns))
    raises(ValueError, lambda: linsolve(x1))
    raises(ValueError, lambda: linsolve(x1, x2))
    raises(ValueError, lambda: linsolve((A,), x1, x2))
    raises(ValueError, lambda: linsolve(A, b, x1, x2))

    #raise ValueError if equations are non-linear in given variables
    raises(ValueError, lambda: linsolve([x + y - 1, x ** 2 + y - 3], [x, y]))
    raises(ValueError, lambda: linsolve([cos(x) + y, x + y], [x, y]))
    assert linsolve([x + z - 1, x ** 2 + y - 3], [z, y]) == {(-x + 1, -x**2 + 3)}

    # Fully symbolic test
    a, b, c, d, e, f = symbols('a, b, c, d, e, f')
    A = Matrix([[a, b], [c, d]])
    B = Matrix([[e], [f]])
    system2 = (A, B)
    sol = FiniteSet(((-b*f + d*e)/(a*d - b*c), (a*f - c*e)/(a*d - b*c)))
    assert linsolve(system2, [x, y]) == sol

    # No solution
    A = Matrix([[1, 2, 3], [2, 4, 6], [3, 6, 9]])
    b = Matrix([0, 0, 1])
    assert linsolve((A, b), (x, y, z)) == EmptySet()

    # Issue #10056
    A, B, J1, J2 = symbols('A B J1 J2')
    Augmatrix = Matrix([
        [2*I*J1, 2*I*J2, -2/J1],
        [-2*I*J2, -2*I*J1, 2/J2],
        [0, 2, 2*I/(J1*J2)],
        [2, 0,  0],
        ])

    assert linsolve(Augmatrix, A, B) == FiniteSet((0, I/(J1*J2)))

    # Issue #10121 - Assignment of free variables
    a, b, c, d, e = symbols('a, b, c, d, e')
    Augmatrix = Matrix([[0, 1, 0, 0, 0, 0], [0, 0, 0, 1, 0, 0]])
    assert linsolve(Augmatrix, a, b, c, d, e) == FiniteSet((a, 0, c, 0, e))
    raises(IndexError, lambda: linsolve(Augmatrix, a, b, c))

    x0, x1, x2, _x0 = symbols('tau0 tau1 tau2 _tau0')
    assert linsolve(Matrix([[0, 1, 0, 0, 0, 0], [0, 0, 0, 1, 0, _x0]])
        ) == FiniteSet((x0, 0, x1, _x0, x2))
    x0, x1, x2, _x0 = symbols('_tau0 _tau1 _tau2 tau0')
    assert linsolve(Matrix([[0, 1, 0, 0, 0, 0], [0, 0, 0, 1, 0, _x0]])
        ) == FiniteSet((x0, 0, x1, _x0, x2))
    x0, x1, x2, _x0 = symbols('_tau0 _tau1 _tau2 tau1')
    assert linsolve(Matrix([[0, 1, 0, 0, 0, 0], [0, 0, 0, 1, 0, _x0]])
        ) == FiniteSet((x0, 0, x1, _x0, x2))
    # symbols can be given as generators
    x0, x2, x4 = symbols('x0, x2, x4')
    assert linsolve(Augmatrix, numbered_symbols('x')
        ) == FiniteSet((x0, 0, x2, 0, x4))
    Augmatrix[-1, -1] = x0
    # use Dummy to avoid clash; the names may clash but the symbols
    # will not
    Augmatrix[-1, -1] = symbols('_x0')
    assert len(linsolve(
        Augmatrix, numbered_symbols('x', cls=Dummy)).free_symbols) == 4

    # Issue #12604
    f = Function('f')
    assert linsolve([f(x) - 5], f(x)) == FiniteSet((5,))

    # Issue #14860
    from sympy.physics.units import meter, newton, kilo
    Eqns = [8*kilo*newton + x + y, 28*kilo*newton*meter + 3*x*meter]
    assert linsolve(Eqns, x, y) == {(-28000*newton/3, 4000*newton/3)}

    # linsolve fully expands expressions, so removable singularities
    # and other nonlinearity does not raise an error
    assert linsolve([Eq(x, x + y)], [x, y]) == {(x, 0)}
    assert linsolve([Eq(1/x, 1/x + y)], [x, y]) == {(x, 0)}
    assert linsolve([Eq(y/x, y/x + y)], [x, y]) == {(x, 0)}
    assert linsolve([Eq(x*(x + 1), x**2 + y)], [x, y]) == {(y, y)}


def test_solve_decomposition():
    x = Symbol('x')
    n = Dummy('n')

    f1 = exp(3*x) - 6*exp(2*x) + 11*exp(x) - 6
    f2 = sin(x)**2 - 2*sin(x) + 1
    f3 = sin(x)**2 - sin(x)
    f4 = sin(x + 1)
    f5 = exp(x + 2) - 1
    f6 = 1/log(x)
    f7 = 1/x

    s1 = ImageSet(Lambda(n, 2*n*pi), S.Integers)
    s2 = ImageSet(Lambda(n, 2*n*pi + pi), S.Integers)
    s3 = ImageSet(Lambda(n, 2*n*pi + pi/2), S.Integers)
    s4 = ImageSet(Lambda(n, 2*n*pi - 1), S.Integers)
    s5 = ImageSet(Lambda(n, 2*n*pi - 1 + pi), S.Integers)

    assert solve_decomposition(f1, x, S.Reals) == FiniteSet(0, log(2), log(3))
    assert solve_decomposition(f2, x, S.Reals) == s3
    assert solve_decomposition(f3, x, S.Reals) == Union(s1, s2, s3)
    assert solve_decomposition(f4, x, S.Reals) == Union(s4, s5)
    assert solve_decomposition(f5, x, S.Reals) == FiniteSet(-2)
    assert solve_decomposition(f6, x, S.Reals) == S.EmptySet
    assert solve_decomposition(f7, x, S.Reals) == S.EmptySet
    assert solve_decomposition(x, x, Interval(1, 2)) == S.EmptySet

# nonlinsolve testcases
def test_nonlinsolve_basic():
    assert nonlinsolve([],[]) == S.EmptySet
    assert nonlinsolve([],[x, y]) == S.EmptySet

    system = [x, y - x - 5]
    assert nonlinsolve([x],[x, y]) == FiniteSet((0, y))
    assert nonlinsolve(system, [y]) == FiniteSet((x + 5,))
    soln = (ImageSet(Lambda(n, 2*n*pi + pi/2), S.Integers),)
    assert nonlinsolve([sin(x) - 1], [x]) == FiniteSet(tuple(soln))
    assert nonlinsolve([x**2 - 1], [x]) == FiniteSet((-1,), (1,))

    soln = FiniteSet((y, y))
    assert nonlinsolve([x - y, 0], x, y) == soln
    assert nonlinsolve([0, x - y], x, y) == soln
    assert nonlinsolve([x - y, x - y], x, y) == soln
    assert nonlinsolve([x, 0], x, y) == FiniteSet((0, y))
    f = Function('f')
    assert nonlinsolve([f(x), 0], f(x), y) == FiniteSet((0, y))
    assert nonlinsolve([f(x), 0], f(x), f(y)) == FiniteSet((0, f(y)))
    A = Indexed('A', x)
    assert nonlinsolve([A, 0], A, y) == FiniteSet((0, y))
    assert nonlinsolve([x**2 -1], [sin(x)]) == FiniteSet((S.EmptySet,))
    assert nonlinsolve([x**2 -1], sin(x)) == FiniteSet((S.EmptySet,))
    assert nonlinsolve([x**2 -1], 1) == FiniteSet((x**2,))
    assert nonlinsolve([x**2 -1], x + y) == FiniteSet((S.EmptySet,))


def test_nonlinsolve_abs():
    soln = FiniteSet((x, Abs(x)))
    assert nonlinsolve([Abs(x) - y], x, y) == soln


def test_raise_exception_nonlinsolve():
    raises(IndexError, lambda: nonlinsolve([x**2 -1], []))
    raises(ValueError, lambda: nonlinsolve([x**2 -1]))
    raises(NotImplementedError, lambda: nonlinsolve([(x+y)**2 - 9, x**2 - y**2 -3/4], (x, y)))


def test_trig_system():
    # TODO: add more simple testcases when solveset returns
    # simplified soln for Trig eq
    assert nonlinsolve([sin(x) - 1, cos(x) -1 ], x) == S.EmptySet
    soln1 = (ImageSet(Lambda(n, 2*n*pi + pi/2), S.Integers),)
    soln = FiniteSet(soln1)
    assert nonlinsolve([sin(x) - 1, cos(x)], x) == soln


@XFAIL
def test_trig_system_fail():
    # fails because solveset trig solver is not much smart.
    sys = [x + y - pi/2, sin(x) + sin(y) - 1]
    # solveset returns conditonset for sin(x) + sin(y) - 1
    soln_1 = (ImageSet(Lambda(n, n*pi + pi/2), S.Integers),
        ImageSet(Lambda(n, n*pi)), S.Integers)
    soln_1 = FiniteSet(soln_1)
    soln_2 = (ImageSet(Lambda(n, n*pi), S.Integers),
        ImageSet(Lambda(n, n*pi+ pi/2), S.Integers))
    soln_2 = FiniteSet(soln_2)
    soln = soln_1 + soln_2
    assert nonlinsolve(sys, [x, y]) == soln

    # Add more cases from here
    # http://www.vitutor.com/geometry/trigonometry/equations_systems.html#uno
    sys = [sin(x) + sin(y) - (sqrt(3)+1)/2, sin(x) - sin(y) - (sqrt(3) - 1)/2]
    soln_x = Union(ImageSet(Lambda(n, 2*n*pi + pi/3), S.Integers),
        ImageSet(Lambda(n, 2*n*pi + 2*pi/3), S.Integers))
    soln_y = Union(ImageSet(Lambda(n, 2*n*pi + pi/6), S.Integers),
        ImageSet(Lambda(n, 2*n*pi + 5*pi/6), S.Integers))
    assert nonlinsolve(sys, [x, y]) ==FiniteSet((soln_x, soln_y))


def test_nonlinsolve_positive_dimensional():
    x, y, z, a, b, c, d = symbols('x, y, z, a, b, c, d', real = True)
    assert nonlinsolve([x*y, x*y - x], [x, y]) == FiniteSet((0, y))

    system = [a**2 + a*c, a - b]
    assert nonlinsolve(system, [a, b]) == FiniteSet((0, 0), (-c, -c))
    # here (a= 0, b = 0) is independent soln so both is printed.
    # if symbols = [a, b, c] then only {a : -c ,b : -c}

    eq1 =  a + b + c + d
    eq2 = a*b + b*c + c*d + d*a
    eq3 = a*b*c + b*c*d + c*d*a + d*a*b
    eq4 = a*b*c*d - 1
    system = [eq1, eq2, eq3, eq4]
    sol1 = (-1/d, -d, 1/d, FiniteSet(d) - FiniteSet(0))
    sol2 = (1/d, -d, -1/d, FiniteSet(d) - FiniteSet(0))
    soln = FiniteSet(sol1, sol2)
    assert nonlinsolve(system, [a, b, c, d]) == soln


def test_nonlinsolve_polysys():
    x, y, z = symbols('x, y, z', real = True)
    assert nonlinsolve([x**2 + y - 2, x**2 + y], [x, y]) == S.EmptySet

    s = (-y + 2, y)
    assert nonlinsolve([(x + y)**2 - 4, x + y - 2], [x, y]) == FiniteSet(s)

    system = [x**2 - y**2]
    soln_real = FiniteSet((-y, y), (y, y))
    soln_complex = FiniteSet((-Abs(y), y), (Abs(y), y))
    soln =soln_real + soln_complex
    assert nonlinsolve(system, [x, y]) == soln

    system = [x**2 - y**2]
    soln_real= FiniteSet((y, -y), (y, y))
    soln_complex = FiniteSet((y, -Abs(y)), (y, Abs(y)))
    soln = soln_real + soln_complex
    assert nonlinsolve(system, [y, x]) == soln

    system = [x**2 + y - 3, x - y - 4]
    assert nonlinsolve(system, (x, y)) != nonlinsolve(system, (y, x))


def test_nonlinsolve_using_substitution():
    x, y, z, n = symbols('x, y, z, n', real = True)
    system = [(x + y)*n - y**2 + 2]
    s_x = (n*y - y**2 + 2)/n
    soln = (-s_x, y)
    assert nonlinsolve(system, [x, y]) == FiniteSet(soln)

    system = [z**2*x**2 - z**2*y**2/exp(x)]
    soln_real_1 = (y, x, 0)
    soln_real_2 = (-exp(x/2)*Abs(x), x, z)
    soln_real_3 = (exp(x/2)*Abs(x), x, z)
    soln_complex_1 = (-x*exp(x/2), x, z)
    soln_complex_2 = (x*exp(x/2), x, z)
    syms = [y, x, z]
    soln = FiniteSet(soln_real_1, soln_complex_1, soln_complex_2,\
        soln_real_2, soln_real_3)
    assert nonlinsolve(system,syms) == soln


def test_nonlinsolve_complex():
    x, y, z = symbols('x, y, z')
    n = Dummy('n')
    real_soln = (log(sin(S(1)/3)), S(1)/3)
    img_lamda = Lambda(n, 2*n*I*pi + Mod(log(sin(S(1)/3)), 2*I*pi))
    complex_soln = (ImageSet(img_lamda, S.Integers), S(1)/3)
    soln = FiniteSet(real_soln, complex_soln)
    assert nonlinsolve([exp(x) - sin(y), 1/y - 3], [x, y]) == soln

    system = [exp(x) - sin(y), 1/exp(y) - 3]
    soln_x = ImageSet(Lambda(n, I*(2*n*pi + pi) + log(sin(log(3)))), S.Integers)
    soln_real = FiniteSet((soln_x, -log(S(3))))
    # Mod(-log(3), 2*I*pi) is equal to -log(3).
    expr_x = I*(2*n*pi + arg(sin(2*n*I*pi + Mod(-log(3), 2*I*pi)))) + \
                log(Abs(sin(2*n*I*pi + Mod(-log(3), 2*I*pi))))
    soln_x = ImageSet(Lambda(n, expr_x), S.Integers)
    expr_y = 2*n*I*pi + Mod(-log(3), 2*I*pi)
    soln_y = ImageSet(Lambda(n, expr_y), S.Integers)
    soln_complex = FiniteSet((soln_x, soln_y))
    soln = soln_real + soln_complex
    assert nonlinsolve(system, [x, y]) == soln

    system = [exp(x) - sin(y), y**2 - 4]
    s1 = (log(sin(2)), 2)
    s2 = (ImageSet(Lambda(n, I*(2*n*pi + pi) + log(sin(2))), S.Integers), -2 )
    img = ImageSet(Lambda(n, 2*n*I*pi + Mod(log(sin(2)), 2*I*pi)), S.Integers)
    s3 = (img, 2)
    assert nonlinsolve(system, [x, y]) == FiniteSet(s1, s2, s3)


@XFAIL
def test_solve_nonlinear_trans():
    # After the transcendental equation solver these will work
    x, y, z = symbols('x, y, z', real=True)
    soln1 = FiniteSet((2*LambertW(y/2), y))
    soln2 = FiniteSet((-x*sqrt(exp(x)), y), (x*sqrt(exp(x)), y))
    soln3 = FiniteSet((x*exp(x/2), x))
    soln4 = FiniteSet(2*LambertW(y/2), y)
    assert nonlinsolve([x**2 - y**2/exp(x)], [x, y]) == soln1
    assert nonlinsolve([x**2 - y**2/exp(x)], [y, x]) == soln2
    assert nonlinsolve([x**2 - y**2/exp(x)], [y, x]) == soln3
    assert nonlinsolve([x**2 - y**2/exp(x)], [x, y]) == soln4


def test_issue_5132_1():
    system = [sqrt(x**2 + y**2) - sqrt(10), x + y - 4]
    assert nonlinsolve(system, [x, y]) == FiniteSet((1, 3), (3, 1))

    n = Dummy('n')
    eqs = [exp(x)**2 - sin(y) + z**2, 1/exp(y) - 3]
    s_real_y = -log(3)
    s_real_z = sqrt(-exp(2*x) - sin(log(3)))
    soln_real = FiniteSet((s_real_y, s_real_z), (s_real_y, -s_real_z))
    lam = Lambda(n, 2*n*I*pi + Mod(-log(3), 2*I*pi))
    s_complex_y = ImageSet(lam, S.Integers)
    lam = Lambda(n, sqrt(-exp(2*x) + sin(2*n*I*pi + Mod(-log(3), 2*I*pi))))
    s_complex_z_1 = ImageSet(lam, S.Integers)
    lam = Lambda(n, -sqrt(-exp(2*x) + sin(2*n*I*pi + Mod(-log(3), 2*I*pi))))
    s_complex_z_2 = ImageSet(lam, S.Integers)
    soln_complex = FiniteSet(
                                            (s_complex_y, s_complex_z_1),
                                            (s_complex_y, s_complex_z_2)
                                        )
    soln = soln_real + soln_complex
    assert nonlinsolve(eqs, [y, z]) == soln


def test_issue_5132_2():
    x, y = symbols('x, y', real=True)
    eqs = [exp(x)**2 - sin(y) + z**2, 1/exp(y) - 3]
    n = Dummy('n')
    soln_real = (log(-z**2 + sin(y))/2, z)
    lam = Lambda( n, I*(2*n*pi + arg(-z**2 + sin(y)))/2 + log(Abs(z**2 - sin(y)))/2)
    img = ImageSet(lam, S.Integers)
    # not sure about the complex soln. But it looks correct.
    soln_complex = (img, z)
    soln = FiniteSet(soln_real, soln_complex)
    assert nonlinsolve(eqs, [x, z]) == soln

    r, t = symbols('r, t')
    system = [r - x**2 - y**2, tan(t) - y/x]
    s_x = sqrt(r/(tan(t)**2 + 1))
    s_y = sqrt(r/(tan(t)**2 + 1))*tan(t)
    soln = FiniteSet((s_x, s_y), (-s_x, -s_y))
    assert nonlinsolve(system, [x, y]) == soln


def test_issue_6752():
    a,b,c,d = symbols('a, b, c, d', real=True)
    assert nonlinsolve([a**2 + a, a - b], [a, b]) == {(-1, -1), (0, 0)}


@SKIP("slow")
def test_issue_5114():
    # slow testcase
    a, b, c, d, e, f, g, h, i, j, k, l, m, n, o, p, q, r = symbols('a:r')

    # there is no 'a' in the equation set but this is how the
    # problem was originally posed
    syms = [a, b, c, f, h, k, n]
    eqs = [b + r/d - c/d,
    c*(1/d + 1/e + 1/g) - f/g - r/d,
        f*(1/g + 1/i + 1/j) - c/g - h/i,
        h*(1/i + 1/l + 1/m) - f/i - k/m,
        k*(1/m + 1/o + 1/p) - h/m - n/p,
        n*(1/p + 1/q) - k/p]
    assert len(nonlinsolve(eqs, syms)) == 1


@SKIP("Hangs")
def _test_issue_5335():
    # Not able to check zero dimensional system.
    # is_zero_dimensional Hangs
    lam, a0, conc = symbols('lam a0 conc')
    eqs = [lam + 2*y - a0*(1 - x/2)*x - 0.005*x/2*x,
           a0*(1 - x/2)*x - 1*y - 0.743436700916726*y,
           x + y - conc]
    sym = [x, y, a0]
    # there are 4 solutions but only two are valid
    assert len(nonlinsolve(eqs, sym)) == 2
    # float
    lam, a0, conc = symbols('lam a0 conc')
    eqs = [lam + 2*y - a0*(1 - x/2)*x - 0.005*x/2*x,
           a0*(1 - x/2)*x - 1*y - 0.743436700916726*y,
           x + y - conc]
    sym = [x, y, a0]
    assert len(nonlinsolve(eqs, sym)) == 2


def test_issue_2777():
    # the equations represent two circles
    x, y = symbols('x y', real=True)
    e1, e2 = sqrt(x**2 + y**2) - 10, sqrt(y**2 + (-x + 10)**2) - 3
    a, b = 191/S(20), 3*sqrt(391)/20
    ans = {(a, -b), (a, b)}
    assert nonlinsolve((e1, e2), (x, y)) == ans
    assert nonlinsolve((e1, e2/(x - a)), (x, y)) == S.EmptySet
    # make the 2nd circle's radius be -3
    e2 += 6
    assert nonlinsolve((e1, e2), (x, y)) == S.EmptySet


def test_issue_8828():
    x1 = 0
    y1 = -620
    r1 = 920
    x2 = 126
    y2 = 276
    x3 = 51
    y3 = 205
    r3 = 104
    v = [x, y, z]

    f1 = (x - x1)**2 + (y - y1)**2 - (r1 - z)**2
    f2 = (x2 - x)**2 + (y2 - y)**2 - z**2
    f3 = (x - x3)**2 + (y - y3)**2 - (r3 - z)**2
    F = [f1, f2, f3]

    g1 = sqrt((x - x1)**2 + (y - y1)**2) + z - r1
    g2 = f2
    g3 = sqrt((x - x3)**2 + (y - y3)**2) + z - r3
    G = [g1, g2, g3]

    # both soln same
    A = nonlinsolve(F, v)
    B = nonlinsolve(G, v)
    assert A == B


def test_nonlinsolve_conditionset():
    # when solveset failed to solve all the eq
    # return conditionset
    f = Function('f')
    f1 = f(x) - pi/2
    f2 = f(y) - 3*pi/2
    intermediate_system = FiniteSet(2*f(x) - pi, 2*f(y) - 3*pi)
    symbols = Tuple(x, y)
    soln = ConditionSet(
        symbols,
        intermediate_system,
        S.Complexes)
    assert nonlinsolve([f1, f2], [x, y]) == soln


def test_substitution_basic():
    assert substitution([], [x, y]) == S.EmptySet
    assert substitution([], []) == S.EmptySet
    system = [2*x**2 + 3*y**2 - 30, 3*x**2 - 2*y**2 - 19]
    soln = FiniteSet((-3, -2), (-3, 2), (3, -2), (3, 2))
    assert substitution(system, [x, y]) == soln

    soln = FiniteSet((-1, 1))
    assert substitution([x + y], [x], [{y: 1}], [y], set([]), [x, y]) == soln
    assert substitution(
        [x + y], [x], [{y: 1}], [y],
        set([x + 1]), [y, x]) == S.EmptySet


def test_issue_5132_substitution():
    x, y, z, r, t = symbols('x, y, z, r, t', real=True)
    system = [r - x**2 - y**2, tan(t) - y/x]
    s_x_1 = Complement(FiniteSet(-sqrt(r/(tan(t)**2 + 1))), FiniteSet(0))
    s_x_2 = Complement(FiniteSet(sqrt(r/(tan(t)**2 + 1))), FiniteSet(0))
    s_y = sqrt(r/(tan(t)**2 + 1))*tan(t)
    soln = FiniteSet((s_x_2, s_y)) + FiniteSet((s_x_1, -s_y))
    assert substitution(system, [x, y]) == soln

    n = Dummy('n')
    eqs = [exp(x)**2 - sin(y) + z**2, 1/exp(y) - 3]
    s_real_y = -log(3)
    s_real_z = sqrt(-exp(2*x) - sin(log(3)))
    soln_real = FiniteSet((s_real_y, s_real_z), (s_real_y, -s_real_z))
    lam = Lambda(n, 2*n*I*pi + Mod(-log(3), 2*I*pi))
    s_complex_y = ImageSet(lam, S.Integers)
    lam = Lambda(n, sqrt(-exp(2*x) + sin(2*n*I*pi + Mod(-log(3), 2*I*pi))))
    s_complex_z_1 = ImageSet(lam, S.Integers)
    lam = Lambda(n, -sqrt(-exp(2*x) + sin(2*n*I*pi + Mod(-log(3), 2*I*pi))))
    s_complex_z_2 = ImageSet(lam, S.Integers)
    soln_complex = FiniteSet(
                                            (s_complex_y, s_complex_z_1),
                                            (s_complex_y, s_complex_z_2)
                                        )
    soln = soln_real + soln_complex
    assert substitution(eqs, [y, z]) == soln


def test_raises_substitution():
    raises(ValueError, lambda: substitution([x**2 -1], []))
    raises(TypeError, lambda: substitution([x**2 -1]))
    raises(ValueError, lambda: substitution([x**2 -1], [sin(x)]))
    raises(TypeError, lambda: substitution([x**2 -1], x))
    raises(TypeError, lambda: substitution([x**2 -1], 1))

# end of tests for nonlinsolve


def test_issue_9556():
    x = Symbol('x')
    b = Symbol('b', positive=True)

    assert solveset(Abs(x) + 1, x, S.Reals) == EmptySet()
    assert solveset(Abs(x) + b, x, S.Reals) == EmptySet()
    assert solveset(Eq(b, -1), b, S.Reals) == EmptySet()


def test_issue_9611():
    x = Symbol('x')
    a = Symbol('a')
    y = Symbol('y')

    assert solveset(Eq(x - x + a, a), x, S.Reals) == S.Reals
    assert solveset(Eq(y - y + a, a), y) == S.Complexes


def test_issue_9557():
    x = Symbol('x')
    a = Symbol('a')

    assert solveset(x**2 + a, x, S.Reals) == Intersection(S.Reals,
        FiniteSet(-sqrt(-a), sqrt(-a)))


def test_issue_9778():
    assert solveset(x**3 + 1, x, S.Reals) == FiniteSet(-1)
    assert solveset(x**(S(3)/5) + 1, x, S.Reals) == S.EmptySet
    assert solveset(x**3 + y, x, S.Reals) == \
        FiniteSet(-Abs(y)**(S(1)/3)*sign(y))


def test_issue_10214():
    assert solveset(x**(S(3)/2) + 4, x, S.Reals) == S.EmptySet
    assert solveset(x**(S(-3)/2) + 4, x, S.Reals) == S.EmptySet

    ans = FiniteSet(-2**(S(2)/3))
    assert solveset(x**(S(3)) + 4, x, S.Reals) == ans
    assert (x**(S(3)) + 4).subs(x,list(ans)[0]) == 0 # substituting ans and verifying the result.
    assert (x**(S(3)) + 4).subs(x,-(-2)**(2/S(3))) == 0


def test_issue_9849():
    assert solveset(Abs(sin(x)) + 1, x, S.Reals) == S.EmptySet


def test_issue_9953():
    assert linsolve([ ], x) == S.EmptySet


def test_issue_9913():
    assert solveset(2*x + 1/(x - 10)**2, x, S.Reals) == \
        FiniteSet(-(3*sqrt(24081)/4 + S(4027)/4)**(S(1)/3)/3 - 100/
                (3*(3*sqrt(24081)/4 + S(4027)/4)**(S(1)/3)) + S(20)/3)


def test_issue_10397():
    assert solveset(sqrt(x), x, S.Complexes) == FiniteSet(0)


def test_issue_14987():
    raises(ValueError, lambda: linear_eq_to_matrix(
        [x**2], x))
    raises(ValueError, lambda: linear_eq_to_matrix(
        [x*(-3/x + 1) + 2*y - a], [x, y]))
    raises(ValueError, lambda: linear_eq_to_matrix(
        [(x**2 - 3*x)/(x - 3) - 3], x))
    raises(ValueError, lambda: linear_eq_to_matrix(
        [(x + 1)**3 - x**3 - 3*x**2 + 7], x))
    raises(ValueError, lambda: linear_eq_to_matrix(
        [x*(1/x + 1) + y], [x, y]))
    raises(ValueError, lambda: linear_eq_to_matrix(
        [(x + 1)*y], [x, y]))
    raises(ValueError, lambda: linear_eq_to_matrix(
        [Eq(1/x, 1/x + y)], [x, y]))
    raises(ValueError, lambda: linear_eq_to_matrix(
        [Eq(y/x, y/x + y)], [x, y]))
    raises(ValueError, lambda: linear_eq_to_matrix(
        [Eq(x*(x + 1), x**2 + y)], [x, y]))


def test_simplification():
    eq = x + (a - b)/(-2*a + 2*b)
    assert solveset(eq, x) == FiniteSet(S.Half)
    assert solveset(eq, x, S.Reals) == FiniteSet(S.Half)


def test_issue_10555():
    f = Function('f')
    g = Function('g')
    assert solveset(f(x) - pi/2, x, S.Reals) == \
        ConditionSet(x, Eq(f(x) - pi/2, 0), S.Reals)
    assert solveset(f(g(x)) - pi/2, g(x), S.Reals) == \
        ConditionSet(g(x), Eq(f(g(x)) - pi/2, 0), S.Reals)


def test_issue_8715():
    eq = x + 1/x > -2 + 1/x
    assert solveset(eq, x, S.Reals) == \
        (Interval.open(-2, oo) - FiniteSet(0))
    assert solveset(eq.subs(x,log(x)), x, S.Reals) == \
        Interval.open(exp(-2), oo) - FiniteSet(1)


def test_issue_11174():
    r, t = symbols('r t')
    eq = z**2 + exp(2*x) - sin(y)
    soln = Intersection(S.Reals, FiniteSet(log(-z**2 + sin(y))/2))
    assert solveset(eq, x, S.Reals) == soln

    eq = sqrt(r)*Abs(tan(t))/sqrt(tan(t)**2 + 1) + x*tan(t)
    s = -sqrt(r)*Abs(tan(t))/(sqrt(tan(t)**2 + 1)*tan(t))
    soln = Intersection(S.Reals, FiniteSet(s))
    assert solveset(eq, x, S.Reals) == soln


def test_issue_11534():
    # eq and eq2 should give the same solution as a Complement
    eq = -y + x/sqrt(-x**2 + 1)
    eq2 = -y**2 + x**2/(-x**2 + 1)
    soln = Complement(FiniteSet(-y/sqrt(y**2 + 1), y/sqrt(y**2 + 1)), FiniteSet(-1, 1))
    assert solveset(eq, x, S.Reals) == soln
    assert solveset(eq2, x, S.Reals) == soln


def test_issue_10477():
    assert solveset((x**2 + 4*x - 3)/x < 2, x, S.Reals) == \
        Union(Interval.open(-oo, -3), Interval.open(0, 1))


def test_issue_10671():
    assert solveset(sin(y), y, Interval(0, pi)) == FiniteSet(0, pi)
    i = Interval(1, 10)
    assert solveset((1/x).diff(x) < 0, x, i) == i


def test_issue_11064():
    eq = x + sqrt(x**2 - 5)
    assert solveset(eq > 0, x, S.Reals) == \
        Interval(sqrt(5), oo)
    assert solveset(eq < 0, x, S.Reals) == \
        Interval(-oo, -sqrt(5))
    assert solveset(eq > sqrt(5), x, S.Reals) == \
        Interval.Lopen(sqrt(5), oo)


def test_issue_12478():
    eq = sqrt(x - 2) + 2
    soln = solveset_real(eq, x)
    assert soln is S.EmptySet
    assert solveset(eq < 0, x, S.Reals) is S.EmptySet
    assert solveset(eq > 0, x, S.Reals) == Interval(2, oo)


def test_issue_12429():
    eq = solveset(log(x)/x <= 0, x, S.Reals)
    sol = Interval.Lopen(0, 1)
    assert eq == sol


def test_solveset_arg():
    assert solveset(arg(x), x, S.Reals)  == Interval.open(0, oo)
    assert solveset(arg(4*x -3), x) == Interval.open(S(3)/4, oo)


def test__is_finite_with_finite_vars():
    f = _is_finite_with_finite_vars
    # issue 12482
    assert all(f(1/x) is None for x in (
        Dummy(), Dummy(real=True), Dummy(complex=True)))
    assert f(1/Dummy(real=False)) is True  # b/c it's finite but not 0


def test_issue_13550():
    assert solveset(x**2 - 2*x - 15, symbol = x, domain = Interval(-oo, 0)) == FiniteSet(-3)


def test_issue_13849():
    t = symbols('t')
    assert nonlinsolve((t*(sqrt(5) + sqrt(2)) - sqrt(2), t), t) == EmptySet()


<<<<<<< HEAD
def test_issue_9606():
    n = Dummy('n')
    assert solveset(sinh(x), x, S.Reals) == FiniteSet(0)
    assert solveset(sinh(x)+cosh(x),x) == S.EmptySet
    assert solveset(sinh(x)+cos(x),x) == ConditionSet(x, Eq(cos(x) + sinh(x), 0), S.Complexes)
=======
def test_issue_14223():
    x = Symbol('x')
    assert solveset((Abs(x + Min(x, 2)) - 2).rewrite(Piecewise), x,
        S.Reals) == FiniteSet(-1, 1)
    assert solveset((Abs(x + Min(x, 2)) - 2).rewrite(Piecewise), x,
        Interval(0, 2)) == FiniteSet(1)


def test_issue_10158():
    x = Symbol('x')
    dom = S.Reals
    assert solveset(x*Max(x, 15) - 10, x, dom) == FiniteSet(2/S(3))
    assert solveset(x*Min(x, 15) - 10, x, dom) == FiniteSet(-sqrt(10), sqrt(10))
    assert solveset(Max(Abs(x - 3) - 1, x + 2) - 3, x, dom) == FiniteSet(-1, 1)
    assert solveset(Abs(x - 1) - Abs(y), x, dom) == FiniteSet(-Abs(y) + 1, Abs(y) + 1)
    assert solveset(Abs(x + 4*Abs(x + 1)), x, dom) == FiniteSet(-4/S(3), -4/S(5))
    assert solveset(2*Abs(x + Abs(x + Max(3, x))) - 2, x, S.Reals) == FiniteSet(-1, -2)
    dom = S.Complexes
    raises(ValueError, lambda: solveset(x*Max(x, 15) - 10, x, dom))
    raises(ValueError, lambda: solveset(x*Min(x, 15) - 10, x, dom))
    raises(ValueError, lambda: solveset(Max(Abs(x - 3) - 1, x + 2) - 3, x, dom))
    raises(ValueError, lambda: solveset(Abs(x - 1) - Abs(y), x, dom))
    raises(ValueError, lambda: solveset(Abs(x + 4*Abs(x + 1)), x, dom))


def test_issue_14300():
    x, y, n = symbols('x y n')

    f = 1 - exp(-18000000*x) - y
    a1 = FiniteSet(-log(-y + 1)/18000000)

    assert solveset(f, x, S.Reals) == \
        Intersection(S.Reals, a1)
    assert solveset(f, x) == \
        ImageSet(Lambda(n, -I*(2*n*pi + arg(-y + 1))/18000000 -
            log(Abs(y - 1))/18000000), S.Integers)


def test_issue_14454():
    x = Symbol('x')
    number = CRootOf(x**4 + x - 1, 2)
    raises(ValueError, lambda: invert_real(number, 0, x, S.Reals))
    assert invert_real(x**2, number, x, S.Reals)  # no error


def test_term_factors():
    assert list(_term_factors(3**x - 2)) == [-2, 3**x]
    expr = 4**(x + 1) + 4**(x + 2) + 4**(x - 1) - 3**(x + 2) - 3**(x + 3)
    assert set(_term_factors(expr)) == set([
        3**(x + 2), 4**(x + 2), 3**(x + 3), 4**(x - 1), -1, 4**(x + 1)])


#################### tests for transolve and its helpers ###############

def test_transolve():

    assert _transolve(3**x, x, S.Reals) == S.EmptySet
    assert _transolve(3**x - 9**(x + 5), x, S.Reals) == FiniteSet(-10)


# exponential tests
def test_exponential_real():
    from sympy.abc import x, y, z

    e1 = 3**(2*x) - 2**(x + 3)
    e2 = 4**(5 - 9*x) - 8**(2 - x)
    e3 = 2**x + 4**x
    e4 = exp(log(5)*x) - 2**x
    e5 = exp(x/y)*exp(-z/y) - 2
    e6 = 5**(x/2) - 2**(x/3)
    e7 = 4**(x + 1) + 4**(x + 2) + 4**(x - 1) - 3**(x + 2) - 3**(x + 3)
    e8 = -9*exp(-2*x + 5) + 4*exp(3*x + 1)
    e9 = 2**x + 4**x + 8**x - 84

    assert solveset(e1, x, S.Reals) == FiniteSet(
        -3*log(2)/(-2*log(3) + log(2)))
    assert solveset(e2, x, S.Reals) == FiniteSet(4/S(15))
    assert solveset(e3, x, S.Reals) == S.EmptySet
    assert solveset(e4, x, S.Reals) == FiniteSet(0)
    assert solveset(e5, x, S.Reals) == Intersection(
        S.Reals, FiniteSet(y*log(2*exp(z/y))))
    assert solveset(e6, x, S.Reals) == FiniteSet(0)
    assert solveset(e7, x, S.Reals) == FiniteSet(2)
    assert solveset(e8, x, S.Reals) == FiniteSet(-2*log(2)/5 + 2*log(3)/5 + S(4)/5)
    assert solveset(e9, x, S.Reals) == FiniteSet(2)

    assert solveset_real(-9*exp(-2*x + 5) + 2**(x + 1), x) == FiniteSet(
        -((-5 - 2*log(3) + log(2))/(log(2) + 2)))
    assert solveset_real(4**(x/2) - 2**(x/3), x) == FiniteSet(0)
    b = sqrt(6)*sqrt(log(2))/sqrt(log(5))
    assert solveset_real(5**(x/2) - 2**(3/x), x) == FiniteSet(-b, b)

    # coverage test
    C1, C2 = symbols('C1 C2')
    f = Function('f')
    assert solveset_real(C1 + C2/x**2 - exp(-f(x)), f(x)) == Intersection(
        S.Reals, FiniteSet(-log(C1 + C2/x**2)))
    y = symbols('y', positive=True)
    assert solveset_real(x**2 - y**2/exp(x), y) == Intersection(
        S.Reals, FiniteSet(-sqrt(x**2*exp(x)), sqrt(x**2*exp(x))))
    p = Symbol('p', positive=True)
    assert solveset_real((1/p + 1)**(p + 1), p) == EmptySet()


@XFAIL
def test_exponential_complex():
    from sympy.abc import x
    from sympy import Dummy
    n = Dummy('n')

    assert solveset_complex(2**x + 4**x, x) == imageset(
        Lambda(n, I*(2*n*pi + pi)/log(2)), S.Integers)
    assert solveset_complex(x**z*y**z - 2, z) == FiniteSet(
        log(2)/(log(x) + log(y)))
    assert solveset_complex(4**(x/2) - 2**(x/3), x) == imageset(
        Lambda(n, 3*n*I*pi/log(2)), S.Integers)
    assert solveset(2**x + 32, x) == imageset(
        Lambda(n, (I*(2*n*pi + pi) + 5*log(2))/log(2)), S.Integers)

    eq = (2**exp(y**2/x) + 2)/(x**2 + 15)
    a = sqrt(x)*sqrt(-log(log(2)) + log(log(2) + 2*n*I*pi))
    assert solveset_complex(eq, y) == FiniteSet(-a, a)

    union1 = imageset(Lambda(n, I*(2*n*pi - 2*pi/3)/log(2)), S.Integers)
    union2 = imageset(Lambda(n, I*(2*n*pi + 2*pi/3)/log(2)), S.Integers)
    assert solveset(2**x + 4**x + 8**x, x) == Union(union1, union2)

    eq = 4**(x + 1) + 4**(x + 2) + 4**(x - 1) - 3**(x + 2) - 3**(x + 3)
    res = solveset(eq, x)
    num = 2*n*I*pi - 4*log(2) + 2*log(3)
    den = -2*log(2) + log(3)
    ans = imageset(Lambda(n, num/den), S.Integers)
    assert res == ans


def test_expo_conditionset():
    from sympy.abc import x, y

    f1 = (exp(x) + 1)**x - 2
    f2 = (x + 2)**y*x - 3
    f3 = 2**x - exp(x) - 3
    f4 = log(x) - exp(x)
    f5 = 2**x + 3**x - 5**x

    assert solveset(f1, x, S.Reals) == ConditionSet(
        x, Eq((exp(x) + 1)**x - 2, 0), S.Reals)
    assert solveset(f2, x, S.Reals) == ConditionSet(
        x, Eq(x*(x + 2)**y - 3, 0), S.Reals)
    assert solveset(f3, x, S.Reals) == ConditionSet(
        x, Eq(2**x - exp(x) - 3, 0), S.Reals)
    assert solveset(f4, x, S.Reals) == ConditionSet(
        x, Eq(-exp(x) + log(x), 0), S.Reals)
    assert solveset(f5, x, S.Reals) == ConditionSet(
        x, Eq(2**x + 3**x - 5**x, 0), S.Reals)


def test_exponential_symbols():
    x, y, z = symbols('x y z', positive=True)
    from sympy import simplify

    assert solveset(z**x - y, x, S.Reals) == Intersection(
        S.Reals, FiniteSet(log(y)/log(z)))

    w = symbols('w')
    f1 = 2*x**w - 4*y**w
    f2 = (x/y)**w - 2
    ans1 = solveset(f1, w, S.Reals)
    ans2 = solveset(f2, w, S.Reals)
    assert ans1 == simplify(ans2)

    assert solveset(x**x, x, S.Reals) == S.EmptySet
    assert solveset(x**y - 1, y, S.Reals) == FiniteSet(0)
    assert solveset(exp(x/y)*exp(-z/y) - 2, y, S.Reals) == FiniteSet(
        (x - z)/log(2)) - FiniteSet(0)

    a, b, x, y = symbols('a b x y')
    assert solveset_real(a**x - b**x, x) == ConditionSet(
        x, (a > 0) & (b > 0), FiniteSet(0))
    assert solveset(a**x - b**x, x) == ConditionSet(
        x, Ne(a, 0) & Ne(b, 0), FiniteSet(0))


@XFAIL
def test_issue_10864():
    assert solveset(x**(y*z) - x, x, S.Reals) == FiniteSet(1)


@XFAIL
def test_solve_only_exp_2():
    assert solveset_real(sqrt(exp(x)) + sqrt(exp(-x)) - 4, x) == \
        FiniteSet(2*log(-sqrt(3) + 2), 2*log(sqrt(3) + 2))


def test_is_exponential():
    x, y, z = symbols('x y z')

    assert _is_exponential(y, x) is False
    assert _is_exponential(3**x - 2, x) is True
    assert _is_exponential(5**x - 7**(2 - x), x) is True
    assert _is_exponential(sin(2**x) - 4*x, x) is False
    assert _is_exponential(x**y - z, y) is True
    assert _is_exponential(x**y - z, x) is False
    assert _is_exponential(2**x + 4**x - 1, x) is True
    assert _is_exponential(x**(y*z) - x, x) is False
    assert _is_exponential(x**(2*x) - 3**x, x) is False
    assert _is_exponential(x**y - y*z, y) is False
    assert _is_exponential(x**y - x*z, y) is True


def test_solve_exponential():
    assert _solve_exponential(3**(2*x) - 2**(x + 3), 0, x, S.Reals) == \
        FiniteSet(-3*log(2)/(-2*log(3) + log(2)))
    assert _solve_exponential(2**y + 4**y, 1, y, S.Reals) == \
        FiniteSet(log(-S(1)/2 + sqrt(5)/2)/log(2))
    assert _solve_exponential(2**y + 4**y, 0, y, S.Reals) == \
        S.EmptySet
    assert _solve_exponential(2**x + 3**x - 5**x, 0, x, S.Reals) == \
        ConditionSet(x, Eq(2**x + 3**x - 5**x, 0), S.Reals)

# end of exponential tests


# logarithmic tests
def test_logarithmic():
    assert solveset_real(log(x - 3) + log(x + 3), x) == FiniteSet(
        -sqrt(10), sqrt(10))
    assert solveset_real(log(x + 1) - log(2*x - 1), x) == FiniteSet(2)
    assert solveset_real(log(x + 3) + log(1 + 3/x) - 3, x) == FiniteSet(
        -3 + sqrt(-12 + exp(3))*exp(S(3)/2)/2 + exp(3)/2,
        -sqrt(-12 + exp(3))*exp(S(3)/2)/2 - 3 + exp(3)/2)

    eq = z - log(x) + log(y/(x*(-1 + y**2/x**2)))
    assert solveset_real(eq, x) == \
        Intersection(S.Reals, FiniteSet(-sqrt(y**2 - y*exp(z)),
            sqrt(y**2 - y*exp(z)))) - \
        Intersection(S.Reals, FiniteSet(-sqrt(y**2), sqrt(y**2)))
    assert solveset_real(
        log(3*x) - log(-x + 1) - log(4*x + 1), x) == FiniteSet(-S(1)/2, S(1)/2)
    assert solveset(log(x**y) - y*log(x), x, S.Reals) == S.Reals

@XFAIL
def test_uselogcombine_2():
    eq = log(exp(2*x) + 1) + log(-tanh(x) + 1) - log(2)
    assert solveset_real(eq, x) == EmptySet()
    eq = log(8*x) - log(sqrt(x) + 1) - 2
    assert solveset_real(eq, x) == EmptySet()


def test_is_logarithmic():
    assert _is_logarithmic(y, x) is False
    assert _is_logarithmic(log(x), x) is True
    assert _is_logarithmic(log(x) - 3, x) is True
    assert _is_logarithmic(log(x)*log(y), x) is True
    assert _is_logarithmic(log(x)**2, x) is False
    assert _is_logarithmic(log(x - 3) + log(x + 3), x) is True
    assert _is_logarithmic(log(x**y) - y*log(x), x) is True
    assert _is_logarithmic(sin(log(x)), x) is False
    assert _is_logarithmic(x + y, x) is False
    assert _is_logarithmic(log(3*x) - log(1 - x) + 4, x) is True
    assert _is_logarithmic(log(x) + log(y) + x, x) is False
    assert _is_logarithmic(log(log(x - 3)) + log(x - 3), x) is True
    assert _is_logarithmic(log(log(3) + x) + log(x), x) is True
    assert _is_logarithmic(log(x)*(y + 3) + log(x), y) is False


def test_solve_logarithm():
    y = Symbol('y')
    assert _solve_logarithm(log(x**y) - y*log(x), 0, x, S.Reals) == S.Reals
    y = Symbol('y', positive=True)
    assert _solve_logarithm(log(x)*log(y), 0, x, S.Reals) == FiniteSet(1)

# end of logarithmic tests


def test_linear_coeffs():
    from sympy.solvers.solveset import linear_coeffs
    assert linear_coeffs(0, x) == [0, 0]
    assert all(i is S.Zero for i in linear_coeffs(0, x))
    assert linear_coeffs(x + 2*y + 3, x, y) == [1, 2, 3]
    assert linear_coeffs(x + 2*y + 3, y, x) == [2, 1, 3]
    assert linear_coeffs(x + 2*x**2 + 3, x, x**2) == [1, 2, 3]
    raises(ValueError, lambda:
        linear_coeffs(x + 2*x**2 + x**3, x, x**2))
    raises(ValueError, lambda:
        linear_coeffs(1/x*(x - 1) + 1/x, x))
>>>>>>> 11c3623e
<|MERGE_RESOLUTION|>--- conflicted
+++ resolved
@@ -9,13 +9,8 @@
 from sympy.functions.elementary.complexes import (Abs, arg, im, re, sign)
 from sympy.functions.elementary.exponential import (LambertW, exp, log)
 from sympy.functions.elementary.hyperbolic import (HyperbolicFunction,
-<<<<<<< HEAD
     atanh, sinh, tanh, cosh)
-from sympy.functions.elementary.miscellaneous import sqrt
-=======
-    atanh, sinh, tanh)
 from sympy.functions.elementary.miscellaneous import sqrt, Min, Max
->>>>>>> 11c3623e
 from sympy.functions.elementary.piecewise import Piecewise
 from sympy.functions.elementary.trigonometric import (
     TrigonometricFunction, acos, acot, acsc, asec, asin, atan, atan2,
@@ -1746,13 +1741,13 @@
     assert nonlinsolve((t*(sqrt(5) + sqrt(2)) - sqrt(2), t), t) == EmptySet()
 
 
-<<<<<<< HEAD
 def test_issue_9606():
     n = Dummy('n')
     assert solveset(sinh(x), x, S.Reals) == FiniteSet(0)
     assert solveset(sinh(x)+cosh(x),x) == S.EmptySet
     assert solveset(sinh(x)+cos(x),x) == ConditionSet(x, Eq(cos(x) + sinh(x), 0), S.Complexes)
-=======
+
+
 def test_issue_14223():
     x = Symbol('x')
     assert solveset((Abs(x + Min(x, 2)) - 2).rewrite(Piecewise), x,
@@ -2037,5 +2032,4 @@
     raises(ValueError, lambda:
         linear_coeffs(x + 2*x**2 + x**3, x, x**2))
     raises(ValueError, lambda:
-        linear_coeffs(1/x*(x - 1) + 1/x, x))
->>>>>>> 11c3623e
+        linear_coeffs(1/x*(x - 1) + 1/x, x))