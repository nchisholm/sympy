r"""
This module contains :py:meth:`~sympy.solvers.ode.dsolve` and different helper
functions that it uses.

:py:meth:`~sympy.solvers.ode.dsolve` solves ordinary differential equations.
See the docstring on the various functions for their uses.  Note that partial
differential equations support is in ``pde.py``.  Note that hint functions
have docstrings describing their various methods, but they are intended for
internal use.  Use ``dsolve(ode, func, hint=hint)`` to solve an ODE using a
specific hint.  See also the docstring on
:py:meth:`~sympy.solvers.ode.dsolve`.

**Functions in this module**

    These are the user functions in this module:

    - :py:meth:`~sympy.solvers.ode.dsolve` - Solves ODEs.
    - :py:meth:`~sympy.solvers.ode.classify_ode` - Classifies ODEs into
      possible hints for :py:meth:`~sympy.solvers.ode.dsolve`.
    - :py:meth:`~sympy.solvers.ode.checkodesol` - Checks if an equation is the
      solution to an ODE.
    - :py:meth:`~sympy.solvers.ode.homogeneous_order` - Returns the
      homogeneous order of an expression.
    - :py:meth:`~sympy.solvers.ode.infinitesimals` - Returns the infinitesimals
      of the Lie group of point transformations of an ODE, such that it is
      invariant.
    - :py:meth:`~sympy.solvers.ode.checkinfsol` - Checks if the given infinitesimals
      are the actual infinitesimals of a first order ODE.

    These are the non-solver helper functions that are for internal use.  The
    user should use the various options to
    :py:meth:`~sympy.solvers.ode.dsolve` to obtain the functionality provided
    by these functions:

    - :py:meth:`~sympy.solvers.ode.ode.odesimp` - Does all forms of ODE
      simplification.
    - :py:meth:`~sympy.solvers.ode.ode.ode_sol_simplicity` - A key function for
      comparing solutions by simplicity.
    - :py:meth:`~sympy.solvers.ode.constantsimp` - Simplifies arbitrary
      constants.
    - :py:meth:`~sympy.solvers.ode.ode.constant_renumber` - Renumber arbitrary
      constants.
    - :py:meth:`~sympy.solvers.ode.ode._handle_Integral` - Evaluate unevaluated
      Integrals.

    See also the docstrings of these functions.

**Currently implemented solver methods**

The following methods are implemented for solving ordinary differential
equations.  See the docstrings of the various hint functions for more
information on each (run ``help(ode)``):

  - 1st order separable differential equations.
  - 1st order differential equations whose coefficients or `dx` and `dy` are
    functions homogeneous of the same order.
  - 1st order exact differential equations.
  - 1st order linear differential equations.
  - 1st order Bernoulli differential equations.
  - Power series solutions for first order differential equations.
  - Lie Group method of solving first order differential equations.
  - 2nd order Liouville differential equations.
  - Power series solutions for second order differential equations
    at ordinary and regular singular points.
  - `n`\th order differential equation that can be solved with algebraic
    rearrangement and integration.
  - `n`\th order linear homogeneous differential equation with constant
    coefficients.
  - `n`\th order linear inhomogeneous differential equation with constant
    coefficients using the method of undetermined coefficients.
  - `n`\th order linear inhomogeneous differential equation with constant
    coefficients using the method of variation of parameters.

**Philosophy behind this module**

This module is designed to make it easy to add new ODE solving methods without
having to mess with the solving code for other methods.  The idea is that
there is a :py:meth:`~sympy.solvers.ode.classify_ode` function, which takes in
an ODE and tells you what hints, if any, will solve the ODE.  It does this
without attempting to solve the ODE, so it is fast.  Each solving method is a
hint, and it has its own function, named ``ode_<hint>``.  That function takes
in the ODE and any match expression gathered by
:py:meth:`~sympy.solvers.ode.classify_ode` and returns a solved result.  If
this result has any integrals in it, the hint function will return an
unevaluated :py:class:`~sympy.integrals.integrals.Integral` class.
:py:meth:`~sympy.solvers.ode.dsolve`, which is the user wrapper function
around all of this, will then call :py:meth:`~sympy.solvers.ode.ode.odesimp` on
the result, which, among other things, will attempt to solve the equation for
the dependent variable (the function we are solving for), simplify the
arbitrary constants in the expression, and evaluate any integrals, if the hint
allows it.

**How to add new solution methods**

If you have an ODE that you want :py:meth:`~sympy.solvers.ode.dsolve` to be
able to solve, try to avoid adding special case code here.  Instead, try
finding a general method that will solve your ODE, as well as others.  This
way, the :py:mod:`~sympy.solvers.ode` module will become more robust, and
unhindered by special case hacks.  WolphramAlpha and Maple's
DETools[odeadvisor] function are two resources you can use to classify a
specific ODE.  It is also better for a method to work with an `n`\th order ODE
instead of only with specific orders, if possible.

To add a new method, there are a few things that you need to do.  First, you
need a hint name for your method.  Try to name your hint so that it is
unambiguous with all other methods, including ones that may not be implemented
yet.  If your method uses integrals, also include a ``hint_Integral`` hint.
If there is more than one way to solve ODEs with your method, include a hint
for each one, as well as a ``<hint>_best`` hint.  Your ``ode_<hint>_best()``
function should choose the best using min with ``ode_sol_simplicity`` as the
key argument.  See
:py:meth:`~sympy.solvers.ode.ode.ode_1st_homogeneous_coeff_best`, for example.
The function that uses your method will be called ``ode_<hint>()``, so the
hint must only use characters that are allowed in a Python function name
(alphanumeric characters and the underscore '``_``' character).  Include a
function for every hint, except for ``_Integral`` hints
(:py:meth:`~sympy.solvers.ode.dsolve` takes care of those automatically).
Hint names should be all lowercase, unless a word is commonly capitalized
(such as Integral or Bernoulli).  If you have a hint that you do not want to
run with ``all_Integral`` that doesn't have an ``_Integral`` counterpart (such
as a best hint that would defeat the purpose of ``all_Integral``), you will
need to remove it manually in the :py:meth:`~sympy.solvers.ode.dsolve` code.
See also the :py:meth:`~sympy.solvers.ode.classify_ode` docstring for
guidelines on writing a hint name.

Determine *in general* how the solutions returned by your method compare with
other methods that can potentially solve the same ODEs.  Then, put your hints
in the :py:data:`~sympy.solvers.ode.allhints` tuple in the order that they
should be called.  The ordering of this tuple determines which hints are
default.  Note that exceptions are ok, because it is easy for the user to
choose individual hints with :py:meth:`~sympy.solvers.ode.dsolve`.  In
general, ``_Integral`` variants should go at the end of the list, and
``_best`` variants should go before the various hints they apply to.  For
example, the ``undetermined_coefficients`` hint comes before the
``variation_of_parameters`` hint because, even though variation of parameters
is more general than undetermined coefficients, undetermined coefficients
generally returns cleaner results for the ODEs that it can solve than
variation of parameters does, and it does not require integration, so it is
much faster.

Next, you need to have a match expression or a function that matches the type
of the ODE, which you should put in :py:meth:`~sympy.solvers.ode.classify_ode`
(if the match function is more than just a few lines, like
:py:meth:`~sympy.solvers.ode.ode._undetermined_coefficients_match`, it should go
outside of :py:meth:`~sympy.solvers.ode.classify_ode`).  It should match the
ODE without solving for it as much as possible, so that
:py:meth:`~sympy.solvers.ode.classify_ode` remains fast and is not hindered by
bugs in solving code.  Be sure to consider corner cases.  For example, if your
solution method involves dividing by something, make sure you exclude the case
where that division will be 0.

In most cases, the matching of the ODE will also give you the various parts
that you need to solve it.  You should put that in a dictionary (``.match()``
will do this for you), and add that as ``matching_hints['hint'] = matchdict``
in the relevant part of :py:meth:`~sympy.solvers.ode.classify_ode`.
:py:meth:`~sympy.solvers.ode.classify_ode` will then send this to
:py:meth:`~sympy.solvers.ode.dsolve`, which will send it to your function as
the ``match`` argument.  Your function should be named ``ode_<hint>(eq, func,
order, match)`.  If you need to send more information, put it in the ``match``
dictionary.  For example, if you had to substitute in a dummy variable in
:py:meth:`~sympy.solvers.ode.classify_ode` to match the ODE, you will need to
pass it to your function using the `match` dict to access it.  You can access
the independent variable using ``func.args[0]``, and the dependent variable
(the function you are trying to solve for) as ``func.func``.  If, while trying
to solve the ODE, you find that you cannot, raise ``NotImplementedError``.
:py:meth:`~sympy.solvers.ode.dsolve` will catch this error with the ``all``
meta-hint, rather than causing the whole routine to fail.

Add a docstring to your function that describes the method employed.  Like
with anything else in SymPy, you will need to add a doctest to the docstring,
in addition to real tests in ``test_ode.py``.  Try to maintain consistency
with the other hint functions' docstrings.  Add your method to the list at the
top of this docstring.  Also, add your method to ``ode.rst`` in the
``docs/src`` directory, so that the Sphinx docs will pull its docstring into
the main SymPy documentation.  Be sure to make the Sphinx documentation by
running ``make html`` from within the doc directory to verify that the
docstring formats correctly.

If your solution method involves integrating, use :py:obj:`~.Integral` instead of
:py:meth:`~sympy.core.expr.Expr.integrate`.  This allows the user to bypass
hard/slow integration by using the ``_Integral`` variant of your hint.  In
most cases, calling :py:meth:`sympy.core.basic.Basic.doit` will integrate your
solution.  If this is not the case, you will need to write special code in
:py:meth:`~sympy.solvers.ode.ode._handle_Integral`.  Arbitrary constants should be
symbols named ``C1``, ``C2``, and so on.  All solution methods should return
an equality instance.  If you need an arbitrary number of arbitrary constants,
you can use ``constants = numbered_symbols(prefix='C', cls=Symbol, start=1)``.
If it is possible to solve for the dependent function in a general way, do so.
Otherwise, do as best as you can, but do not call solve in your
``ode_<hint>()`` function.  :py:meth:`~sympy.solvers.ode.ode.odesimp` will attempt
to solve the solution for you, so you do not need to do that.  Lastly, if your
ODE has a common simplification that can be applied to your solutions, you can
add a special case in :py:meth:`~sympy.solvers.ode.ode.odesimp` for it.  For
example, solutions returned from the ``1st_homogeneous_coeff`` hints often
have many :obj:`~sympy.functions.elementary.exponential.log` terms, so
:py:meth:`~sympy.solvers.ode.ode.odesimp` calls
:py:meth:`~sympy.simplify.simplify.logcombine` on them (it also helps to write
the arbitrary constant as ``log(C1)`` instead of ``C1`` in this case).  Also
consider common ways that you can rearrange your solution to have
:py:meth:`~sympy.solvers.ode.constantsimp` take better advantage of it.  It is
better to put simplification in :py:meth:`~sympy.solvers.ode.ode.odesimp` than in
your method, because it can then be turned off with the simplify flag in
:py:meth:`~sympy.solvers.ode.dsolve`.  If you have any extraneous
simplification in your function, be sure to only run it using ``if
match.get('simplify', True):``, especially if it can be slow or if it can
reduce the domain of the solution.

Finally, as with every contribution to SymPy, your method will need to be
tested.  Add a test for each method in ``test_ode.py``.  Follow the
conventions there, i.e., test the solver using ``dsolve(eq, f(x),
hint=your_hint)``, and also test the solution using
:py:meth:`~sympy.solvers.ode.checkodesol` (you can put these in a separate
tests and skip/XFAIL if it runs too slow/doesn't work).  Be sure to call your
hint specifically in :py:meth:`~sympy.solvers.ode.dsolve`, that way the test
won't be broken simply by the introduction of another matching hint.  If your
method works for higher order (>1) ODEs, you will need to run ``sol =
constant_renumber(sol, 'C', 1, order)`` for each solution, where ``order`` is
the order of the ODE.  This is because ``constant_renumber`` renumbers the
arbitrary constants by printing order, which is platform dependent.  Try to
test every corner case of your solver, including a range of orders if it is a
`n`\th order solver, but if your solver is slow, such as if it involves hard
integration, try to keep the test run time down.

Feel free to refactor existing hints to avoid duplicating code or creating
inconsistencies.  If you can show that your method exactly duplicates an
existing method, including in the simplicity and speed of obtaining the
solutions, then you can remove the old, less general method.  The existing
code is tested extensively in ``test_ode.py``, so if anything is broken, one
of those tests will surely fail.

"""
from __future__ import print_function, division

from collections import defaultdict
from itertools import islice

from sympy.functions import hyper

from sympy.core import Add, S, Mul, Pow, oo, Rational
from sympy.core.compatibility import ordered, iterable
from sympy.core.containers import Tuple
from sympy.core.exprtools import factor_terms
from sympy.core.expr import AtomicExpr, Expr
from sympy.core.function import (Function, Derivative, AppliedUndef, diff,
    expand, expand_mul, Subs, _mexpand)
from sympy.core.multidimensional import vectorize
from sympy.core.numbers import NaN, zoo, I, Number
from sympy.core.relational import Equality, Eq
from sympy.core.symbol import Symbol, Wild, Dummy, symbols
from sympy.core.sympify import sympify

from sympy.logic.boolalg import (BooleanAtom, And, Not, BooleanTrue,
                                BooleanFalse)
from sympy.functions import cos, cosh, exp, im, log, re, sin, sinh, sqrt, \
    atan2, conjugate, Piecewise, cbrt, besselj, bessely, airyai, airybi
from sympy.functions.combinatorial.factorials import factorial
from sympy.integrals.integrals import Integral, integrate
from sympy.matrices import wronskian, Matrix, eye, zeros
from sympy.polys import (Poly, RootOf, rootof, terms_gcd,
                         PolynomialError, lcm, roots, gcd)
from sympy.polys.polyroots import roots_quartic
from sympy.polys.polytools import cancel, degree, div
from sympy.series import Order
from sympy.series.series import series
from sympy.simplify import (collect, logcombine, powsimp,  # type: ignore
    separatevars, simplify, trigsimp, posify, cse)
from sympy.simplify.powsimp import powdenest
from sympy.simplify.radsimp import collect_const
from sympy.solvers import checksol, solve
from sympy.solvers.pde import pdsolve

from sympy.utilities import numbered_symbols, default_sort_key, sift
from sympy.solvers.deutils import _preprocess, ode_order, _desolve

from .subscheck import sub_func_doit
<<<<<<< HEAD
=======
from .single import NthAlgebraic, FirstLinear, AlmostLinear, Bernoulli, SingleODEProblem, SingleODESolver, RiccatiSpecial
>>>>>>> 11f4bbcc


#: This is a list of hints in the order that they should be preferred by
#: :py:meth:`~sympy.solvers.ode.classify_ode`. In general, hints earlier in the
#: list should produce simpler solutions than those later in the list (for
#: ODEs that fit both).  For now, the order of this list is based on empirical
#: observations by the developers of SymPy.
#:
#: The hint used by :py:meth:`~sympy.solvers.ode.dsolve` for a specific ODE
#: can be overridden (see the docstring).
#:
#: In general, ``_Integral`` hints are grouped at the end of the list, unless
#: there is a method that returns an unevaluable integral most of the time
#: (which go near the end of the list anyway).  ``default``, ``all``,
#: ``best``, and ``all_Integral`` meta-hints should not be included in this
#: list, but ``_best`` and ``_Integral`` hints should be included.
allhints = (
    "factorable",
    "nth_algebraic",
    "separable",
    "1st_exact",
    "1st_linear",
    "Bernoulli",
    "Riccati_special_minus2",
    "1st_homogeneous_coeff_best",
    "1st_homogeneous_coeff_subs_indep_div_dep",
    "1st_homogeneous_coeff_subs_dep_div_indep",
    "almost_linear",
    "linear_coefficients",
    "separable_reduced",
    "1st_power_series",
    "lie_group",
    "nth_linear_constant_coeff_homogeneous",
    "nth_linear_euler_eq_homogeneous",
    "nth_linear_constant_coeff_undetermined_coefficients",
    "nth_linear_euler_eq_nonhomogeneous_undetermined_coefficients",
    "nth_linear_constant_coeff_variation_of_parameters",
    "nth_linear_euler_eq_nonhomogeneous_variation_of_parameters",
    "Liouville",
    "2nd_linear_airy",
    "2nd_linear_bessel",
    "2nd_hypergeometric",
    "2nd_hypergeometric_Integral",
    "nth_order_reducible",
    "2nd_power_series_ordinary",
    "2nd_power_series_regular",
    "nth_algebraic_Integral",
    "separable_Integral",
    "1st_exact_Integral",
    "1st_linear_Integral",
    "Bernoulli_Integral",
    "1st_homogeneous_coeff_subs_indep_div_dep_Integral",
    "1st_homogeneous_coeff_subs_dep_div_indep_Integral",
    "almost_linear_Integral",
    "linear_coefficients_Integral",
    "separable_reduced_Integral",
    "nth_linear_constant_coeff_variation_of_parameters_Integral",
    "nth_linear_euler_eq_nonhomogeneous_variation_of_parameters_Integral",
    "Liouville_Integral",
       )

lie_heuristics = (
    "abaco1_simple",
    "abaco1_product",
    "abaco2_similar",
    "abaco2_unique_unknown",
    "abaco2_unique_general",
    "linear",
    "function_sum",
    "bivariate",
    "chi"
    )



def get_numbered_constants(eq, num=1, start=1, prefix='C'):
    """
    Returns a list of constants that do not occur
    in eq already.
    """

    ncs = iter_numbered_constants(eq, start, prefix)
    Cs = [next(ncs) for i in range(num)]
    return (Cs[0] if num == 1 else tuple(Cs))


def iter_numbered_constants(eq, start=1, prefix='C'):
    """
    Returns an iterator of constants that do not occur
    in eq already.
    """

    if isinstance(eq, (Expr, Eq)):
        eq = [eq]
    elif not iterable(eq):
        raise ValueError("Expected Expr or iterable but got %s" % eq)

    atom_set = set().union(*[i.free_symbols for i in eq])
    func_set = set().union(*[i.atoms(Function) for i in eq])
    if func_set:
        atom_set |= {Symbol(str(f.func)) for f in func_set}
    return numbered_symbols(start=start, prefix=prefix, exclude=atom_set)


def dsolve(eq, func=None, hint="default", simplify=True,
    ics= None, xi=None, eta=None, x0=0, n=6, **kwargs):
    r"""
    Solves any (supported) kind of ordinary differential equation and
    system of ordinary differential equations.

    For single ordinary differential equation
    =========================================

    It is classified under this when number of equation in ``eq`` is one.
    **Usage**

        ``dsolve(eq, f(x), hint)`` -> Solve ordinary differential equation
        ``eq`` for function ``f(x)``, using method ``hint``.

    **Details**

        ``eq`` can be any supported ordinary differential equation (see the
            :py:mod:`~sympy.solvers.ode` docstring for supported methods).
            This can either be an :py:class:`~sympy.core.relational.Equality`,
            or an expression, which is assumed to be equal to ``0``.

        ``f(x)`` is a function of one variable whose derivatives in that
            variable make up the ordinary differential equation ``eq``.  In
            many cases it is not necessary to provide this; it will be
            autodetected (and an error raised if it couldn't be detected).

        ``hint`` is the solving method that you want dsolve to use.  Use
            ``classify_ode(eq, f(x))`` to get all of the possible hints for an
            ODE.  The default hint, ``default``, will use whatever hint is
            returned first by :py:meth:`~sympy.solvers.ode.classify_ode`.  See
            Hints below for more options that you can use for hint.

        ``simplify`` enables simplification by
            :py:meth:`~sympy.solvers.ode.ode.odesimp`.  See its docstring for more
            information.  Turn this off, for example, to disable solving of
            solutions for ``func`` or simplification of arbitrary constants.
            It will still integrate with this hint. Note that the solution may
            contain more arbitrary constants than the order of the ODE with
            this option enabled.

        ``xi`` and ``eta`` are the infinitesimal functions of an ordinary
            differential equation. They are the infinitesimals of the Lie group
            of point transformations for which the differential equation is
            invariant. The user can specify values for the infinitesimals. If
            nothing is specified, ``xi`` and ``eta`` are calculated using
            :py:meth:`~sympy.solvers.ode.infinitesimals` with the help of various
            heuristics.

        ``ics`` is the set of initial/boundary conditions for the differential equation.
          It should be given in the form of ``{f(x0): x1, f(x).diff(x).subs(x, x2):
          x3}`` and so on.  For power series solutions, if no initial
          conditions are specified ``f(0)`` is assumed to be ``C0`` and the power
          series solution is calculated about 0.

        ``x0`` is the point about which the power series solution of a differential
          equation is to be evaluated.

        ``n`` gives the exponent of the dependent variable up to which the power series
          solution of a differential equation is to be evaluated.

    **Hints**

        Aside from the various solving methods, there are also some meta-hints
        that you can pass to :py:meth:`~sympy.solvers.ode.dsolve`:

        ``default``:
                This uses whatever hint is returned first by
                :py:meth:`~sympy.solvers.ode.classify_ode`. This is the
                default argument to :py:meth:`~sympy.solvers.ode.dsolve`.

        ``all``:
                To make :py:meth:`~sympy.solvers.ode.dsolve` apply all
                relevant classification hints, use ``dsolve(ODE, func,
                hint="all")``.  This will return a dictionary of
                ``hint:solution`` terms.  If a hint causes dsolve to raise the
                ``NotImplementedError``, value of that hint's key will be the
                exception object raised.  The dictionary will also include
                some special keys:

                - ``order``: The order of the ODE.  See also
                  :py:meth:`~sympy.solvers.deutils.ode_order` in
                  ``deutils.py``.
                - ``best``: The simplest hint; what would be returned by
                  ``best`` below.
                - ``best_hint``: The hint that would produce the solution
                  given by ``best``.  If more than one hint produces the best
                  solution, the first one in the tuple returned by
                  :py:meth:`~sympy.solvers.ode.classify_ode` is chosen.
                - ``default``: The solution that would be returned by default.
                  This is the one produced by the hint that appears first in
                  the tuple returned by
                  :py:meth:`~sympy.solvers.ode.classify_ode`.

        ``all_Integral``:
                This is the same as ``all``, except if a hint also has a
                corresponding ``_Integral`` hint, it only returns the
                ``_Integral`` hint.  This is useful if ``all`` causes
                :py:meth:`~sympy.solvers.ode.dsolve` to hang because of a
                difficult or impossible integral.  This meta-hint will also be
                much faster than ``all``, because
                :py:meth:`~sympy.core.expr.Expr.integrate` is an expensive
                routine.

        ``best``:
                To have :py:meth:`~sympy.solvers.ode.dsolve` try all methods
                and return the simplest one.  This takes into account whether
                the solution is solvable in the function, whether it contains
                any Integral classes (i.e.  unevaluatable integrals), and
                which one is the shortest in size.

        See also the :py:meth:`~sympy.solvers.ode.classify_ode` docstring for
        more info on hints, and the :py:mod:`~sympy.solvers.ode` docstring for
        a list of all supported hints.

    **Tips**

        - You can declare the derivative of an unknown function this way:

            >>> from sympy import Function, Derivative
            >>> from sympy.abc import x # x is the independent variable
            >>> f = Function("f")(x) # f is a function of x
            >>> # f_ will be the derivative of f with respect to x
            >>> f_ = Derivative(f, x)

        - See ``test_ode.py`` for many tests, which serves also as a set of
          examples for how to use :py:meth:`~sympy.solvers.ode.dsolve`.
        - :py:meth:`~sympy.solvers.ode.dsolve` always returns an
          :py:class:`~sympy.core.relational.Equality` class (except for the
          case when the hint is ``all`` or ``all_Integral``).  If possible, it
          solves the solution explicitly for the function being solved for.
          Otherwise, it returns an implicit solution.
        - Arbitrary constants are symbols named ``C1``, ``C2``, and so on.
        - Because all solutions should be mathematically equivalent, some
          hints may return the exact same result for an ODE. Often, though,
          two different hints will return the same solution formatted
          differently.  The two should be equivalent. Also note that sometimes
          the values of the arbitrary constants in two different solutions may
          not be the same, because one constant may have "absorbed" other
          constants into it.
        - Do ``help(ode.ode_<hintname>)`` to get help more information on a
          specific hint, where ``<hintname>`` is the name of a hint without
          ``_Integral``.

    For system of ordinary differential equations
    =============================================

   **Usage**
        ``dsolve(eq, func)`` -> Solve a system of ordinary differential
        equations ``eq`` for ``func`` being list of functions including
        `x(t)`, `y(t)`, `z(t)` where number of functions in the list depends
        upon the number of equations provided in ``eq``.

    **Details**

        ``eq`` can be any supported system of ordinary differential equations
        This can either be an :py:class:`~sympy.core.relational.Equality`,
        or an expression, which is assumed to be equal to ``0``.

        ``func`` holds ``x(t)`` and ``y(t)`` being functions of one variable which
        together with some of their derivatives make up the system of ordinary
        differential equation ``eq``. It is not necessary to provide this; it
        will be autodetected (and an error raised if it couldn't be detected).

    **Hints**

        The hints are formed by parameters returned by classify_sysode, combining
        them give hints name used later for forming method name.

    Examples
    ========

    >>> from sympy import Function, dsolve, Eq, Derivative, sin, cos, symbols
    >>> from sympy.abc import x
    >>> f = Function('f')
    >>> dsolve(Derivative(f(x), x, x) + 9*f(x), f(x))
    Eq(f(x), C1*sin(3*x) + C2*cos(3*x))

    >>> eq = sin(x)*cos(f(x)) + cos(x)*sin(f(x))*f(x).diff(x)
    >>> dsolve(eq, hint='1st_exact')
    [Eq(f(x), -acos(C1/cos(x)) + 2*pi), Eq(f(x), acos(C1/cos(x)))]
    >>> dsolve(eq, hint='almost_linear')
    [Eq(f(x), -acos(C1/cos(x)) + 2*pi), Eq(f(x), acos(C1/cos(x)))]
    >>> t = symbols('t')
    >>> x, y = symbols('x, y', cls=Function)
    >>> eq = (Eq(Derivative(x(t),t), 12*t*x(t) + 8*y(t)), Eq(Derivative(y(t),t), 21*x(t) + 7*t*y(t)))
    >>> dsolve(eq)
    [Eq(x(t), C1*x0(t) + C2*x0(t)*Integral(8*exp(Integral(7*t, t))*exp(Integral(12*t, t))/x0(t)**2, t)),
    Eq(y(t), C1*y0(t) + C2*(y0(t)*Integral(8*exp(Integral(7*t, t))*exp(Integral(12*t, t))/x0(t)**2, t) +
    exp(Integral(7*t, t))*exp(Integral(12*t, t))/x0(t)))]
    >>> eq = (Eq(Derivative(x(t),t),x(t)*y(t)*sin(t)), Eq(Derivative(y(t),t),y(t)**2*sin(t)))
    >>> dsolve(eq)
    {Eq(x(t), -exp(C1)/(C2*exp(C1) - cos(t))), Eq(y(t), -1/(C1 - cos(t)))}
    """
    if iterable(eq):
        match = classify_sysode(eq, func)
        eq = match['eq']
        order = match['order']
        func = match['func']
        t = list(list(eq[0].atoms(Derivative))[0].atoms(Symbol))[0]

        # keep highest order term coefficient positive
        for i in range(len(eq)):
            for func_ in func:
                if isinstance(func_, list):
                    pass
                else:
                    if eq[i].coeff(diff(func[i],t,ode_order(eq[i], func[i]))).is_negative:
                        eq[i] = -eq[i]
        match['eq'] = eq
        if len(set(order.values()))!=1:
            raise ValueError("It solves only those systems of equations whose orders are equal")
        match['order'] = list(order.values())[0]
        def recur_len(l):
            return sum(recur_len(item) if isinstance(item,list) else 1 for item in l)
        if recur_len(func) != len(eq):
            raise ValueError("dsolve() and classify_sysode() work with "
            "number of functions being equal to number of equations")
        if match['type_of_equation'] is None:
            raise NotImplementedError
        else:
            if match['is_linear'] == True:
                if match['no_of_equation'] > 3:
                    solvefunc = globals()['sysode_linear_neq_order%(order)s' % match]
                else:
                    solvefunc = globals()['sysode_linear_%(no_of_equation)seq_order%(order)s' % match]
            else:
                solvefunc = globals()['sysode_nonlinear_%(no_of_equation)seq_order%(order)s' % match]
            sols = solvefunc(match)
            if ics:
                constants = Tuple(*sols).free_symbols - Tuple(*eq).free_symbols
                solved_constants = solve_ics(sols, func, constants, ics)
                return [sol.subs(solved_constants) for sol in sols]
            return sols
    else:
        given_hint = hint  # hint given by the user

        # See the docstring of _desolve for more details.
        hints = _desolve(eq, func=func,
            hint=hint, simplify=True, xi=xi, eta=eta, type='ode', ics=ics,
            x0=x0, n=n, **kwargs)
        eq = hints.pop('eq', eq)
        all_ = hints.pop('all', False)
        if all_:
            retdict = {}
            failed_hints = {}
            gethints = classify_ode(eq, dict=True)
            orderedhints = gethints['ordered_hints']
            for hint in hints:
                try:
                    rv = _helper_simplify(eq, hint, hints[hint], simplify)
                except NotImplementedError as detail:
                    failed_hints[hint] = detail
                else:
                    retdict[hint] = rv
            func = hints[hint]['func']

            retdict['best'] = min(list(retdict.values()), key=lambda x:
                ode_sol_simplicity(x, func, trysolving=not simplify))
            if given_hint == 'best':
                return retdict['best']
            for i in orderedhints:
                if retdict['best'] == retdict.get(i, None):
                    retdict['best_hint'] = i
                    break
            retdict['default'] = gethints['default']
            retdict['order'] = gethints['order']
            retdict.update(failed_hints)
            return retdict

        else:
            # The key 'hint' stores the hint needed to be solved for.
            hint = hints['hint']
            return _helper_simplify(eq, hint, hints, simplify, ics=ics)

def _helper_simplify(eq, hint, match, simplify=True, ics=None, **kwargs):
    r"""
    Helper function of dsolve that calls the respective
    :py:mod:`~sympy.solvers.ode` functions to solve for the ordinary
    differential equations. This minimizes the computation in calling
    :py:meth:`~sympy.solvers.deutils._desolve` multiple times.
    """
    r = match
    func = r['func']
    order = r['order']
    match = r[hint]

    if isinstance(match, SingleODESolver):
        solvefunc = match
    elif hint.endswith('_Integral'):
        solvefunc = globals()['ode_' + hint[:-len('_Integral')]]
    else:
        solvefunc = globals()['ode_' + hint]

    free = eq.free_symbols
    cons = lambda s: s.free_symbols.difference(free)

    if simplify:
        # odesimp() will attempt to integrate, if necessary, apply constantsimp(),
        # attempt to solve for func, and apply any other hint specific
        # simplifications
        if isinstance(solvefunc, SingleODESolver):
            sols = solvefunc.get_general_solution()
        else:
            sols = solvefunc(eq, func, order, match)
        if iterable(sols):
            rv = [odesimp(eq, s, func, hint) for s in sols]
        else:
            rv =  odesimp(eq, sols, func, hint)
    else:
        # We still want to integrate (you can disable it separately with the hint)
        if isinstance(solvefunc, SingleODESolver):
            exprs = solvefunc.get_general_solution(simplify=False)
        else:
            match['simplify'] = False  # Some hints can take advantage of this option
            exprs = solvefunc(eq, func, order, match)
        if isinstance(exprs, list):
            rv = [_handle_Integral(expr, func, hint) for expr in exprs]
        else:
            rv = _handle_Integral(exprs, func, hint)

    if isinstance(rv, list):
        rv = _remove_redundant_solutions(eq, rv, order, func.args[0])
        if len(rv) == 1:
            rv = rv[0]
    if ics and not 'power_series' in hint:
        if isinstance(rv, (Expr, Eq)):
            solved_constants = solve_ics([rv], [r['func']], cons(rv), ics)
            rv = rv.subs(solved_constants)
        else:
            rv1 = []
            for s in rv:
                try:
                    solved_constants = solve_ics([s], [r['func']], cons(s), ics)
                except ValueError:
                    continue
                rv1.append(s.subs(solved_constants))
            if len(rv1) == 1:
                return rv1[0]
            rv = rv1
    return rv

def solve_ics(sols, funcs, constants, ics):
    """
    Solve for the constants given initial conditions

    ``sols`` is a list of solutions.

    ``funcs`` is a list of functions.

    ``constants`` is a list of constants.

    ``ics`` is the set of initial/boundary conditions for the differential
    equation. It should be given in the form of ``{f(x0): x1,
    f(x).diff(x).subs(x, x2):  x3}`` and so on.

    Returns a dictionary mapping constants to values.
    ``solution.subs(constants)`` will replace the constants in ``solution``.

    Example
    =======
    >>> # From dsolve(f(x).diff(x) - f(x), f(x))
    >>> from sympy import symbols, Eq, exp, Function
    >>> from sympy.solvers.ode.ode import solve_ics
    >>> f = Function('f')
    >>> x, C1 = symbols('x C1')
    >>> sols = [Eq(f(x), C1*exp(x))]
    >>> funcs = [f(x)]
    >>> constants = [C1]
    >>> ics = {f(0): 2}
    >>> solved_constants = solve_ics(sols, funcs, constants, ics)
    >>> solved_constants
    {C1: 2}
    >>> sols[0].subs(solved_constants)
    Eq(f(x), 2*exp(x))

    """
    # Assume ics are of the form f(x0): value or Subs(diff(f(x), x, n), (x,
    # x0)): value (currently checked by classify_ode). To solve, replace x
    # with x0, f(x0) with value, then solve for constants. For f^(n)(x0),
    # differentiate the solution n times, so that f^(n)(x) appears.
    x = funcs[0].args[0]
    diff_sols = []
    subs_sols = []
    diff_variables = set()
    for funcarg, value in ics.items():
        if isinstance(funcarg, AppliedUndef):
            x0 = funcarg.args[0]
            matching_func = [f for f in funcs if f.func == funcarg.func][0]
            S = sols
        elif isinstance(funcarg, (Subs, Derivative)):
            if isinstance(funcarg, Subs):
                # Make sure it stays a subs. Otherwise subs below will produce
                # a different looking term.
                funcarg = funcarg.doit()
            if isinstance(funcarg, Subs):
                deriv = funcarg.expr
                x0 = funcarg.point[0]
                variables = funcarg.expr.variables
                matching_func = deriv
            elif isinstance(funcarg, Derivative):
                deriv = funcarg
                x0 = funcarg.variables[0]
                variables = (x,)*len(funcarg.variables)
                matching_func = deriv.subs(x0, x)
            if variables not in diff_variables:
                for sol in sols:
                    if sol.has(deriv.expr.func):
                        diff_sols.append(Eq(sol.lhs.diff(*variables), sol.rhs.diff(*variables)))
            diff_variables.add(variables)
            S = diff_sols
        else:
            raise NotImplementedError("Unrecognized initial condition")

        for sol in S:
            if sol.has(matching_func):
                sol2 = sol
                sol2 = sol2.subs(x, x0)
                sol2 = sol2.subs(funcarg, value)
                # This check is necessary because of issue #15724
                if not isinstance(sol2, BooleanAtom) or not subs_sols:
                    subs_sols = [s for s in subs_sols if not isinstance(s, BooleanAtom)]
                    subs_sols.append(sol2)

    # TODO: Use solveset here
    try:
        solved_constants = solve(subs_sols, constants, dict=True)
    except NotImplementedError:
        solved_constants = []

    # XXX: We can't differentiate between the solution not existing because of
    # invalid initial conditions, and not existing because solve is not smart
    # enough. If we could use solveset, this might be improvable, but for now,
    # we use NotImplementedError in this case.
    if not solved_constants:
        raise ValueError("Couldn't solve for initial conditions")

    if solved_constants == True:
        raise ValueError("Initial conditions did not produce any solutions for constants. Perhaps they are degenerate.")

    if len(solved_constants) > 1:
        raise NotImplementedError("Initial conditions produced too many solutions for constants")

    return solved_constants[0]

def classify_ode(eq, func=None, dict=False, ics=None, **kwargs):
    r"""
    Returns a tuple of possible :py:meth:`~sympy.solvers.ode.dsolve`
    classifications for an ODE.

    The tuple is ordered so that first item is the classification that
    :py:meth:`~sympy.solvers.ode.dsolve` uses to solve the ODE by default.  In
    general, classifications at the near the beginning of the list will
    produce better solutions faster than those near the end, thought there are
    always exceptions.  To make :py:meth:`~sympy.solvers.ode.dsolve` use a
    different classification, use ``dsolve(ODE, func,
    hint=<classification>)``.  See also the
    :py:meth:`~sympy.solvers.ode.dsolve` docstring for different meta-hints
    you can use.

    If ``dict`` is true, :py:meth:`~sympy.solvers.ode.classify_ode` will
    return a dictionary of ``hint:match`` expression terms. This is intended
    for internal use by :py:meth:`~sympy.solvers.ode.dsolve`.  Note that
    because dictionaries are ordered arbitrarily, this will most likely not be
    in the same order as the tuple.

    You can get help on different hints by executing
    ``help(ode.ode_hintname)``, where ``hintname`` is the name of the hint
    without ``_Integral``.

    See :py:data:`~sympy.solvers.ode.allhints` or the
    :py:mod:`~sympy.solvers.ode` docstring for a list of all supported hints
    that can be returned from :py:meth:`~sympy.solvers.ode.classify_ode`.

    Notes
    =====

    These are remarks on hint names.

    ``_Integral``

        If a classification has ``_Integral`` at the end, it will return the
        expression with an unevaluated :py:class:`~.Integral`
        class in it.  Note that a hint may do this anyway if
        :py:meth:`~sympy.core.expr.Expr.integrate` cannot do the integral,
        though just using an ``_Integral`` will do so much faster.  Indeed, an
        ``_Integral`` hint will always be faster than its corresponding hint
        without ``_Integral`` because
        :py:meth:`~sympy.core.expr.Expr.integrate` is an expensive routine.
        If :py:meth:`~sympy.solvers.ode.dsolve` hangs, it is probably because
        :py:meth:`~sympy.core.expr.Expr.integrate` is hanging on a tough or
        impossible integral.  Try using an ``_Integral`` hint or
        ``all_Integral`` to get it return something.

        Note that some hints do not have ``_Integral`` counterparts. This is
        because :py:func:`~sympy.integrals.integrals.integrate` is not used in
        solving the ODE for those method. For example, `n`\th order linear
        homogeneous ODEs with constant coefficients do not require integration
        to solve, so there is no
        ``nth_linear_homogeneous_constant_coeff_Integrate`` hint. You can
        easily evaluate any unevaluated
        :py:class:`~sympy.integrals.integrals.Integral`\s in an expression by
        doing ``expr.doit()``.

    Ordinals

        Some hints contain an ordinal such as ``1st_linear``.  This is to help
        differentiate them from other hints, as well as from other methods
        that may not be implemented yet. If a hint has ``nth`` in it, such as
        the ``nth_linear`` hints, this means that the method used to applies
        to ODEs of any order.

    ``indep`` and ``dep``

        Some hints contain the words ``indep`` or ``dep``.  These reference
        the independent variable and the dependent function, respectively. For
        example, if an ODE is in terms of `f(x)`, then ``indep`` will refer to
        `x` and ``dep`` will refer to `f`.

    ``subs``

        If a hints has the word ``subs`` in it, it means the the ODE is solved
        by substituting the expression given after the word ``subs`` for a
        single dummy variable.  This is usually in terms of ``indep`` and
        ``dep`` as above.  The substituted expression will be written only in
        characters allowed for names of Python objects, meaning operators will
        be spelled out.  For example, ``indep``/``dep`` will be written as
        ``indep_div_dep``.

    ``coeff``

        The word ``coeff`` in a hint refers to the coefficients of something
        in the ODE, usually of the derivative terms.  See the docstring for
        the individual methods for more info (``help(ode)``).  This is
        contrast to ``coefficients``, as in ``undetermined_coefficients``,
        which refers to the common name of a method.

    ``_best``

        Methods that have more than one fundamental way to solve will have a
        hint for each sub-method and a ``_best`` meta-classification. This
        will evaluate all hints and return the best, using the same
        considerations as the normal ``best`` meta-hint.


    Examples
    ========

    >>> from sympy import Function, classify_ode, Eq
    >>> from sympy.abc import x
    >>> f = Function('f')
    >>> classify_ode(Eq(f(x).diff(x), 0), f(x))
    ('nth_algebraic',
    'separable',
    '1st_linear',
    'Bernoulli',
    '1st_homogeneous_coeff_best',
    '1st_homogeneous_coeff_subs_indep_div_dep',
    '1st_homogeneous_coeff_subs_dep_div_indep',
    '1st_power_series', 'lie_group', 'nth_linear_constant_coeff_homogeneous',
    'nth_linear_euler_eq_homogeneous',
    'nth_algebraic_Integral', 'separable_Integral',
    '1st_linear_Integral', 'Bernoulli_Integral',
    '1st_homogeneous_coeff_subs_indep_div_dep_Integral',
    '1st_homogeneous_coeff_subs_dep_div_indep_Integral')
    >>> classify_ode(f(x).diff(x, 2) + 3*f(x).diff(x) + 2*f(x) - 4)
    ('nth_linear_constant_coeff_undetermined_coefficients',
    'nth_linear_constant_coeff_variation_of_parameters',
    'nth_linear_constant_coeff_variation_of_parameters_Integral')

    """
    ics = sympify(ics)

    prep = kwargs.pop('prep', True)

    if func and len(func.args) != 1:
        raise ValueError("dsolve() and classify_ode() only "
        "work with functions of one variable, not %s" % func)

    if isinstance(eq, Equality):
        eq = eq.lhs - eq.rhs

    # Some methods want the unprocessed equation
    eq_orig = eq

    if prep or func is None:
        eq, func_ = _preprocess(eq, func)
        if func is None:
            func = func_
    x = func.args[0]
    f = func.func
    y = Dummy('y')
    xi = kwargs.get('xi')
    eta = kwargs.get('eta')
    terms = kwargs.get('n')

    order = ode_order(eq, f(x))
    # hint:matchdict or hint:(tuple of matchdicts)
    # Also will contain "default":<default hint> and "order":order items.
    matching_hints = {"order": order}

    df = f(x).diff(x)
    a = Wild('a', exclude=[f(x)])
    d = Wild('d', exclude=[df, f(x).diff(x, 2)])
    e = Wild('e', exclude=[df])
    k = Wild('k', exclude=[df])
    n = Wild('n', exclude=[x, f(x), df])
    c1 = Wild('c1', exclude=[x])
    a3 = Wild('a3', exclude=[f(x), df, f(x).diff(x, 2)])
    b3 = Wild('b3', exclude=[f(x), df, f(x).diff(x, 2)])
    c3 = Wild('c3', exclude=[f(x), df, f(x).diff(x, 2)])
    r3 = {'xi': xi, 'eta': eta}  # Used for the lie_group hint
    boundary = {}  # Used to extract initial conditions
    C1 = Symbol("C1")

    # Preprocessing to get the initial conditions out
    if ics is not None:
        for funcarg in ics:
            # Separating derivatives
            if isinstance(funcarg, (Subs, Derivative)):
                # f(x).diff(x).subs(x, 0) is a Subs, but f(x).diff(x).subs(x,
                # y) is a Derivative
                if isinstance(funcarg, Subs):
                    deriv = funcarg.expr
                    old = funcarg.variables[0]
                    new = funcarg.point[0]
                elif isinstance(funcarg, Derivative):
                    deriv = funcarg
                    # No information on this. Just assume it was x
                    old = x
                    new = funcarg.variables[0]

                if (isinstance(deriv, Derivative) and isinstance(deriv.args[0],
                    AppliedUndef) and deriv.args[0].func == f and
                    len(deriv.args[0].args) == 1 and old == x and not
                    new.has(x) and all(i == deriv.variables[0] for i in
                    deriv.variables) and not ics[funcarg].has(f)):

                    dorder = ode_order(deriv, x)
                    temp = 'f' + str(dorder)
                    boundary.update({temp: new, temp + 'val': ics[funcarg]})
                else:
                    raise ValueError("Enter valid boundary conditions for Derivatives")


            # Separating functions
            elif isinstance(funcarg, AppliedUndef):
                if (funcarg.func == f and len(funcarg.args) == 1 and
                    not funcarg.args[0].has(x) and not ics[funcarg].has(f)):
                    boundary.update({'f0': funcarg.args[0], 'f0val': ics[funcarg]})
                else:
                    raise ValueError("Enter valid boundary conditions for Function")

            else:
                raise ValueError("Enter boundary conditions of the form ics={f(point}: value, f(x).diff(x, order).subs(x, point): value}")

    # Any ODE that can be solved with a combination of algebra and
    # integrals e.g.:
    # d^3/dx^3(x y) = F(x)
    ode = SingleODEProblem(eq_orig, func, x, prep=prep)
    solvers = {
        NthAlgebraic: ('nth_algebraic',),
        FirstLinear: ('1st_linear',),
        AlmostLinear: ('almost_linear',),
        Bernoulli: ('Bernoulli',),
<<<<<<< HEAD
        Factorable: ('factorable',)
=======
        RiccatiSpecial: ('Riccati_special_minus2',)
>>>>>>> 11f4bbcc
        }
    for solvercls in solvers:
        solver = solvercls(ode)
        if solver.matches():
            for hints in solvers[solvercls]:
                matching_hints[hints] = solver
                if solvercls.has_integral:
                    matching_hints[hints + "_Integral"] = solver

    eq = expand(eq)
    # Precondition to try remove f(x) from highest order derivative
    reduced_eq = None
    if eq.is_Add:
        deriv_coef = eq.coeff(f(x).diff(x, order))
        if deriv_coef not in (1, 0):
            r = deriv_coef.match(a*f(x)**c1)
            if r and r[c1]:
                den = f(x)**r[c1]
                reduced_eq = Add(*[arg/den for arg in eq.args])
    if not reduced_eq:
        reduced_eq = eq

    if order == 1:

        # NON-REDUCED FORM OF EQUATION matches
        r = collect(eq, df, exact=True).match(d + e * df)
        if r:
            r['d'] = d
            r['e'] = e
            r['y'] = y
            r[d] = r[d].subs(f(x), y)
            r[e] = r[e].subs(f(x), y)

            # FIRST ORDER POWER SERIES WHICH NEEDS INITIAL CONDITIONS
            # TODO: Hint first order series should match only if d/e is analytic.
            # For now, only d/e and (d/e).diff(arg) is checked for existence at
            # at a given point.
            # This is currently done internally in ode_1st_power_series.
            point = boundary.get('f0', 0)
            value = boundary.get('f0val', C1)
            check = cancel(r[d]/r[e])
            check1 = check.subs({x: point, y: value})
            if not check1.has(oo) and not check1.has(zoo) and \
                not check1.has(NaN) and not check1.has(-oo):
                check2 = (check1.diff(x)).subs({x: point, y: value})
                if not check2.has(oo) and not check2.has(zoo) and \
                    not check2.has(NaN) and not check2.has(-oo):
                    rseries = r.copy()
                    rseries.update({'terms': terms, 'f0': point, 'f0val': value})
                    matching_hints["1st_power_series"] = rseries

            r3.update(r)
            ## Exact Differential Equation: P(x, y) + Q(x, y)*y' = 0 where
            # dP/dy == dQ/dx
            try:
                if r[d] != 0:
                    numerator = simplify(r[d].diff(y) - r[e].diff(x))
                    # The following few conditions try to convert a non-exact
                    # differential equation into an exact one.
                    # References : Differential equations with applications
                    # and historical notes - George E. Simmons

                    if numerator:
                        # If (dP/dy - dQ/dx) / Q = f(x)
                        # then exp(integral(f(x))*equation becomes exact
                        factor = simplify(numerator/r[e])
                        variables = factor.free_symbols
                        if len(variables) == 1 and x == variables.pop():
                            factor = exp(Integral(factor).doit())
                            r[d] *= factor
                            r[e] *= factor
                            matching_hints["1st_exact"] = r
                            matching_hints["1st_exact_Integral"] = r
                        else:
                            # If (dP/dy - dQ/dx) / -P = f(y)
                            # then exp(integral(f(y))*equation becomes exact
                            factor = simplify(-numerator/r[d])
                            variables = factor.free_symbols
                            if len(variables) == 1 and y == variables.pop():
                                factor = exp(Integral(factor).doit())
                                r[d] *= factor
                                r[e] *= factor
                                matching_hints["1st_exact"] = r
                                matching_hints["1st_exact_Integral"] = r
                    else:
                        matching_hints["1st_exact"] = r
                        matching_hints["1st_exact_Integral"] = r

            except NotImplementedError:
                # Differentiating the coefficients might fail because of things
                # like f(2*x).diff(x).  See issue 4624 and issue 4719.
                pass

        # Any first order ODE can be ideally solved by the Lie Group
        # method
        matching_hints["lie_group"] = r3

        # This match is used for several cases below; we now collect on
        # f(x) so the matching works.
        r = collect(reduced_eq, df, exact=True).match(d + e*df)

        if r:
            # Using r[d] and r[e] without any modification for hints
            # linear-coefficients and separable-reduced.
            num, den = r[d], r[e]  # ODE = d/e + df
            r['d'] = d
            r['e'] = e
            r['y'] = y
            r[d] = num.subs(f(x), y)
            r[e] = den.subs(f(x), y)

            ## Separable Case: y' == P(y)*Q(x)
            r[d] = separatevars(r[d])
            r[e] = separatevars(r[e])
            # m1[coeff]*m1[x]*m1[y] + m2[coeff]*m2[x]*m2[y]*y'
            m1 = separatevars(r[d], dict=True, symbols=(x, y))
            m2 = separatevars(r[e], dict=True, symbols=(x, y))
            if m1 and m2:
                r1 = {'m1': m1, 'm2': m2, 'y': y}
                matching_hints["separable"] = r1
                matching_hints["separable_Integral"] = r1

            ## First order equation with homogeneous coefficients:
            # dy/dx == F(y/x) or dy/dx == F(x/y)
            ordera = homogeneous_order(r[d], x, y)
            if ordera is not None:
                orderb = homogeneous_order(r[e], x, y)
                if ordera == orderb:
                    # u1=y/x and u2=x/y
                    u1 = Dummy('u1')
                    u2 = Dummy('u2')
                    s = "1st_homogeneous_coeff_subs"
                    s1 = s + "_dep_div_indep"
                    s2 = s + "_indep_div_dep"
                    if simplify((r[d] + u1*r[e]).subs({x: 1, y: u1})) != 0:
                        matching_hints[s1] = r
                        matching_hints[s1 + "_Integral"] = r
                    if simplify((r[e] + u2*r[d]).subs({x: u2, y: 1})) != 0:
                        matching_hints[s2] = r
                        matching_hints[s2 + "_Integral"] = r
                    if s1 in matching_hints and s2 in matching_hints:
                        matching_hints["1st_homogeneous_coeff_best"] = r

            ## Linear coefficients of the form
            # y'+ F((a*x + b*y + c)/(a'*x + b'y + c')) = 0
            # that can be reduced to homogeneous form.
            F = num/den
            params = _linear_coeff_match(F, func)
            if params:
                xarg, yarg = params
                u = Dummy('u')
                t = Dummy('t')
                # Dummy substitution for df and f(x).
                dummy_eq = reduced_eq.subs(((df, t), (f(x), u)))
                reps = ((x, x + xarg), (u, u + yarg), (t, df), (u, f(x)))
                dummy_eq = simplify(dummy_eq.subs(reps))
                # get the re-cast values for e and d
                r2 = collect(expand(dummy_eq), [df, f(x)]).match(e*df + d)
                if r2:
                    orderd = homogeneous_order(r2[d], x, f(x))
                    if orderd is not None:
                        ordere = homogeneous_order(r2[e], x, f(x))
                        if orderd == ordere:
                            # Match arguments are passed in such a way that it
                            # is coherent with the already existing homogeneous
                            # functions.
                            r2[d] = r2[d].subs(f(x), y)
                            r2[e] = r2[e].subs(f(x), y)
                            r2.update({'xarg': xarg, 'yarg': yarg,
                                'd': d, 'e': e, 'y': y})
                            matching_hints["linear_coefficients"] = r2
                            matching_hints["linear_coefficients_Integral"] = r2

            ## Equation of the form y' + (y/x)*H(x^n*y) = 0
            # that can be reduced to separable form

            factor = simplify(x/f(x)*num/den)

            # Try representing factor in terms of x^n*y
            # where n is lowest power of x in factor;
            # first remove terms like sqrt(2)*3 from factor.atoms(Mul)
            u = None
            for mul in ordered(factor.atoms(Mul)):
                if mul.has(x):
                    _, u = mul.as_independent(x, f(x))
                    break
            if u and u.has(f(x)):
                h = x**(degree(Poly(u.subs(f(x), y), gen=x)))*f(x)
                p = Wild('p')
                if (u/h == 1) or ((u/h).simplify().match(x**p)):
                    t = Dummy('t')
                    r2 = {'t': t}
                    xpart, ypart = u.as_independent(f(x))
                    test = factor.subs(((u, t), (1/u, 1/t)))
                    free = test.free_symbols
                    if len(free) == 1 and free.pop() == t:
                        r2.update({'power': xpart.as_base_exp()[1], 'u': test})
                        matching_hints["separable_reduced"] = r2
                        matching_hints["separable_reduced_Integral"] = r2


    elif order == 2:
        # Liouville ODE in the form
        # f(x).diff(x, 2) + g(f(x))*(f(x).diff(x))**2 + h(x)*f(x).diff(x)
        # See Goldstein and Braun, "Advanced Methods for the Solution of
        # Differential Equations", pg. 98

        s = d*f(x).diff(x, 2) + e*df**2 + k*df
        r = reduced_eq.match(s)
        if r and r[d] != 0:
            y = Dummy('y')
            g = simplify(r[e]/r[d]).subs(f(x), y)
            h = simplify(r[k]/r[d]).subs(f(x), y)
            if y in h.free_symbols or x in g.free_symbols:
                pass
            else:
                r = {'g': g, 'h': h, 'y': y}
                matching_hints["Liouville"] = r
                matching_hints["Liouville_Integral"] = r

        # Homogeneous second order differential equation of the form
        # a3*f(x).diff(x, 2) + b3*f(x).diff(x) + c3
        # It has a definite power series solution at point x0 if, b3/a3 and c3/a3
        # are analytic at x0.
        deq = a3*(f(x).diff(x, 2)) + b3*df + c3*f(x)
        r = collect(reduced_eq,
            [f(x).diff(x, 2), f(x).diff(x), f(x)]).match(deq)
        ordinary = False
        if r:
            if not all([r[key].is_polynomial() for key in r]):
                n, d = reduced_eq.as_numer_denom()
                reduced_eq = expand(n)
                r = collect(reduced_eq,
                    [f(x).diff(x, 2), f(x).diff(x), f(x)]).match(deq)
        if r and r[a3] != 0:
            p = cancel(r[b3]/r[a3])  # Used below
            q = cancel(r[c3]/r[a3])  # Used below
            point = kwargs.get('x0', 0)
            check = p.subs(x, point)
            if not check.has(oo, NaN, zoo, -oo):
                check = q.subs(x, point)
                if not check.has(oo, NaN, zoo, -oo):
                    ordinary = True
                    r.update({'a3': a3, 'b3': b3, 'c3': c3, 'x0': point, 'terms': terms})
                    matching_hints["2nd_power_series_ordinary"] = r

            # Checking if the differential equation has a regular singular point
            # at x0. It has a regular singular point at x0, if (b3/a3)*(x - x0)
            # and (c3/a3)*((x - x0)**2) are analytic at x0.
            if not ordinary:
                p = cancel((x - point)*p)
                check = p.subs(x, point)
                if not check.has(oo, NaN, zoo, -oo):
                    q = cancel(((x - point)**2)*q)
                    check = q.subs(x, point)
                    if not check.has(oo, NaN, zoo, -oo):
                        coeff_dict = {'p': p, 'q': q, 'x0': point, 'terms': terms}
                        matching_hints["2nd_power_series_regular"] = coeff_dict
                        # For Hypergeometric solutions.
                _r = {}
                _r.update(r)
                rn = match_2nd_hypergeometric(_r, func)
                if rn:
                    matching_hints["2nd_hypergeometric"] = rn
                    matching_hints["2nd_hypergeometric_Integral"] = rn
            # If the ODE has regular singular point at x0 and is of the form
            # Eq((x)**2*Derivative(y(x), x, x) + x*Derivative(y(x), x) +
            # (a4**2*x**(2*p)-n**2)*y(x) thus Bessel's equation
            rn = match_2nd_linear_bessel(r, f(x))
            if rn:
                matching_hints["2nd_linear_bessel"] = rn

            # If the ODE is ordinary and is of the form of Airy's Equation
            # Eq(x**2*Derivative(y(x),x,x)-(ax+b)*y(x))

            if p.is_zero:
                a4 = Wild('a4', exclude=[x,f(x),df])
                b4 = Wild('b4', exclude=[x,f(x),df])
                rn = q.match(a4+b4*x)
                if rn and rn[b4] != 0:
                    rn = {'b':rn[a4],'m':rn[b4]}
                    matching_hints["2nd_linear_airy"] = rn
    if order > 0:
        # Any ODE that can be solved with a substitution and
        # repeated integration e.g.:
        # `d^2/dx^2(y) + x*d/dx(y) = constant
        #f'(x) must be finite for this to work
        r = _nth_order_reducible_match(reduced_eq, func)
        if r:
            matching_hints['nth_order_reducible'] = r

        # nth order linear ODE
        # a_n(x)y^(n) + ... + a_1(x)y' + a_0(x)y = F(x) = b

        r = _nth_linear_match(reduced_eq, func, order)

        # Constant coefficient case (a_i is constant for all i)
        if r and not any(r[i].has(x) for i in r if i >= 0):
            # Inhomogeneous case: F(x) is not identically 0
            if r[-1]:
                eq_homogeneous = Add(eq,-r[-1])
                undetcoeff = _undetermined_coefficients_match(r[-1], x, func, eq_homogeneous)
                s = "nth_linear_constant_coeff_variation_of_parameters"
                matching_hints[s] = r
                matching_hints[s + "_Integral"] = r
                if undetcoeff['test']:
                    r['trialset'] = undetcoeff['trialset']
                    matching_hints[
                        "nth_linear_constant_coeff_undetermined_coefficients"
                            ] = r

            # Homogeneous case: F(x) is identically 0
            else:
                matching_hints["nth_linear_constant_coeff_homogeneous"] = r

        # nth order Euler equation a_n*x**n*y^(n) + ... + a_1*x*y' + a_0*y = F(x)
        #In case of Homogeneous euler equation F(x) = 0
        def _test_term(coeff, order):
            r"""
            Linear Euler ODEs have the form  K*x**order*diff(y(x),x,order) = F(x),
            where K is independent of x and y(x), order>= 0.
            So we need to check that for each term, coeff == K*x**order from
            some K.  We have a few cases, since coeff may have several
            different types.
            """
            if order < 0:
                raise ValueError("order should be greater than 0")
            if coeff == 0:
                return True
            if order == 0:
                if x in coeff.free_symbols:
                    return False
                return True
            if coeff.is_Mul:
                if coeff.has(f(x)):
                    return False
                return x**order in coeff.args
            elif coeff.is_Pow:
                return coeff.as_base_exp() == (x, order)
            elif order == 1:
                return x == coeff
            return False

        # Find coefficient for highest derivative, multiply coefficients to
        # bring the equation into Euler form if possible
        r_rescaled = None
        if r is not None:
            coeff = r[order]
            factor = x**order / coeff
            r_rescaled = {i: factor*r[i] for i in r if i != 'trialset'}

        # XXX: Mixing up the trialset with the coefficients is error-prone.
        # These should be separated as something like r['coeffs'] and
        # r['trialset']

        if r_rescaled and not any(not _test_term(r_rescaled[i], i) for i in
                r_rescaled if i != 'trialset' and i >= 0):
            if not r_rescaled[-1]:
                matching_hints["nth_linear_euler_eq_homogeneous"] = r_rescaled
            else:
                matching_hints["nth_linear_euler_eq_nonhomogeneous_variation_of_parameters"] = r_rescaled
                matching_hints["nth_linear_euler_eq_nonhomogeneous_variation_of_parameters_Integral"] = r_rescaled
                e, re = posify(r_rescaled[-1].subs(x, exp(x)))
                undetcoeff = _undetermined_coefficients_match(e.subs(re), x)
                if undetcoeff['test']:
                    r_rescaled['trialset'] = undetcoeff['trialset']
                    matching_hints["nth_linear_euler_eq_nonhomogeneous_undetermined_coefficients"] = r_rescaled


    # Order keys based on allhints.
    retlist = [i for i in allhints if i in matching_hints]
    if dict:
        # Dictionaries are ordered arbitrarily, so make note of which
        # hint would come first for dsolve().  Use an ordered dict in Py 3.
        matching_hints["default"] = retlist[0] if retlist else None
        matching_hints["ordered_hints"] = tuple(retlist)
        return matching_hints
    else:
        return tuple(retlist)

def equivalence(max_num_pow, dem_pow):
    # this function is made for checking the equivalence with 2F1 type of equation.
    # max_num_pow is the value of maximum power of x in numerator
    # and dem_pow is list of powers of different factor of form (a*x b).
    # reference from table 1 in paper - "Non-Liouvillian solutions for second order
    # linear ODEs" by L. Chan, E.S. Cheb-Terrab.
    # We can extend it for 1F1 and 0F1 type also.

    if max_num_pow == 2:
        if dem_pow in [[2, 2], [2, 2, 2]]:
            return "2F1"
    elif max_num_pow == 1:
        if dem_pow in [[1, 2, 2], [2, 2, 2], [1, 2], [2, 2]]:
            return "2F1"
    elif max_num_pow == 0:
        if dem_pow in [[1, 1, 2], [2, 2], [1 ,2, 2], [1, 1], [2], [1, 2], [2, 2]]:
            return "2F1"

    return None

def equivalence_hypergeometric(A, B, func):

    from sympy import factor

    # This method for finding the equivalence is only for 2F1 type.
    # We can extend it for 1F1 and 0F1 type also.
    x = func.args[0]

    # making given equation in normal form
    I1 = factor(cancel(A.diff(x)/2 + A**2/4 - B))

    # computing shifted invariant(J1) of the equation
    J1 = factor(cancel(x**2*I1 + S(1)/4))
    num, dem = J1.as_numer_denom()
    num = powdenest(expand(num))
    dem = powdenest(expand(dem))
    pow_num = set()
    pow_dem = set()
    # this function will compute the different powers of variable(x) in J1.
    # then it will help in finding value of k. k is power of x such that we can express
    # J1 = x**k * J0(x**k) then all the powers in J0 become integers.
    def _power_counting(num):
        _pow = {0}
        for val in num:
            if val.has(x):
                if isinstance(val, Pow) and val.as_base_exp()[0] == x:
                    _pow.add(val.as_base_exp()[1])
                elif val == x:
                    _pow.add(val.as_base_exp()[1])
                else:
                    _pow.update(_power_counting(val.args))
        return _pow

    pow_num = _power_counting((num, ))
    pow_dem = _power_counting((dem, ))
    pow_dem.update(pow_num)

    _pow = pow_dem
    k = gcd(_pow)

    # computing I0 of the given equation
    I0 = powdenest(simplify(factor(((J1/k**2) - S(1)/4)/((x**k)**2))), force=True)
    I0 = factor(cancel(powdenest(I0.subs(x, x**(S(1)/k)), force=True)))
    num, dem = I0.as_numer_denom()

    max_num_pow = max(_power_counting((num, )))
    dem_args = dem.args
    sing_point = []
    dem_pow = []
    # calculating singular point of I0.
    for arg in dem_args:
        if arg.has(x):
            if isinstance(arg, Pow):
                # (x-a)**n
                dem_pow.append(arg.as_base_exp()[1])
                sing_point.append(list(roots(arg.as_base_exp()[0], x).keys())[0])
            else:
                # (x-a) type
                dem_pow.append(arg.as_base_exp()[1])
                sing_point.append(list(roots(arg, x).keys())[0])

    dem_pow.sort()
    # checking if equivalence is exists or not.

    if equivalence(max_num_pow, dem_pow) == "2F1":
        return {'I0':I0, 'k':k, 'sing_point':sing_point, 'type':"2F1"}
    else:
        return None

def ode_2nd_hypergeometric(eq, func, order, match):

    from sympy.simplify.hyperexpand import hyperexpand
    from sympy import factor
    x = func.args[0]
    C0, C1 = get_numbered_constants(eq, num=2)
    a = match['a']
    b = match['b']
    c = match['c']

    A = match['A']
    # B = match['B']

    sol = None
    if match['type'] == "2F1":
        if c.is_integer == False:
            sol = C0*hyper([a, b], [c], x) + C1*hyper([a-c+1, b-c+1], [2-c], x)*x**(1-c)
        elif c == 1:
            y2 = Integral(exp(Integral((-(a+b+1)*x + c)/(x**2-x), x))/(hyperexpand(hyper([a, b], [c], x))**2), x)*hyper([a, b], [c], x)
            sol = C0*hyper([a, b], [c], x) + C1*y2
        elif (c-a-b).is_integer == False:
            sol = C0*hyper([a, b], [1+a+b-c], 1-x) + C1*hyper([c-a, c-b], [1+c-a-b], 1-x)*(1-x)**(c-a-b)

        if sol is None:
            raise NotImplementedError("The given ODE " + str(eq) + " cannot be solved by"
                + " the hypergeometric method")

        # applying transformation in the solution
        subs = match['mobius']
        dtdx = simplify(1/(subs.diff(x)))
        _B = ((a + b + 1)*x - c).subs(x, subs)*dtdx
        _B = factor(_B + ((x**2 -x).subs(x, subs))*(dtdx.diff(x)*dtdx))
        _A = factor((x**2 - x).subs(x, subs)*(dtdx**2))
        e = exp(logcombine(Integral(cancel(_B/(2*_A)), x), force=True))
        sol = sol.subs(x, match['mobius'])
        sol = sol.subs(x, x**match['k'])
        e = e.subs(x, x**match['k'])

        if not A.is_zero:
            e1 = Integral(A/2, x)
            e1 = exp(logcombine(e1, force=True))
            sol = cancel((e/e1)*x**((-match['k']+1)/2))*sol
            sol = Eq(func, sol)
            return sol

        sol = cancel((e)*x**((-match['k']+1)/2))*sol
        sol = Eq(func, sol)

    return sol

def match_2nd_2F1_hypergeometric(I, k, sing_point, func):

    from sympy import factor
    x = func.args[0]
    a = Wild("a")
    b = Wild("b")
    c = Wild("c")
    t = Wild("t")
    s = Wild("s")
    r = Wild("r")
    alpha = Wild("alpha")
    beta = Wild("beta")
    gamma = Wild("gamma")
    delta = Wild("delta")

    rn = {'type':None}
    # I0 of the standerd 2F1 equation.
    I0 = ((a-b+1)*(a-b-1)*x**2 + 2*((1-a-b)*c + 2*a*b)*x + c*(c-2))/(4*x**2*(x-1)**2)
    if sing_point != [0, 1]:
        # If singular point is [0, 1] then we have standerd equation.
        eqs = []
        sing_eqs = [-beta/alpha, -delta/gamma, (delta-beta)/(alpha-gamma)]
        # making equations for the finding the mobius transformation
        for i in range(3):
            if i<len(sing_point):
                eqs.append(Eq(sing_eqs[i], sing_point[i]))
            else:
                eqs.append(Eq(1/sing_eqs[i], 0))
        # solving above equations for the mobius transformation
        _beta = -alpha*sing_point[0]
        _delta = -gamma*sing_point[1]
        _gamma = alpha
        if len(sing_point) == 3:
            _gamma = (_beta + sing_point[2]*alpha)/(sing_point[2] - sing_point[1])
        mob = (alpha*x + beta)/(gamma*x + delta)
        mob = mob.subs(beta, _beta)
        mob = mob.subs(delta, _delta)
        mob = mob.subs(gamma, _gamma)
        mob = cancel(mob)
        t = (beta - delta*x)/(gamma*x - alpha)
        t = cancel(((t.subs(beta, _beta)).subs(delta, _delta)).subs(gamma, _gamma))
    else:
        mob = x
        t = x

    # applying mobius transformation in I to make it into I0.
    I = I.subs(x, t)
    I = I*(t.diff(x))**2
    I = factor(I)
    dict_I = {x**2:0, x:0, 1:0}
    I0_num, I0_dem = I0.as_numer_denom()
    # collecting coeff of (x**2, x), of the standerd equation.
    # substituting (a-b) = s, (a+b) = r
    dict_I0 = {x**2:s**2 - 1, x:(2*(1-r)*c + (r+s)*(r-s)), 1:c*(c-2)}
    # collecting coeff of (x**2, x) from I0 of the given equation.
    dict_I.update(collect(expand(cancel(I*I0_dem)), [x**2, x], evaluate=False))
    eqs = []
    # We are comparing the coeff of powers of different x, for finding the values of
    # parameters of standerd equation.
    for key in [x**2, x, 1]:
        eqs.append(Eq(dict_I[key], dict_I0[key]))

    # We can have many possible roots for the equation.
    # I am selecting the root on the basis that when we have
    # standard equation eq = x*(x-1)*f(x).diff(x, 2) + ((a+b+1)*x-c)*f(x).diff(x) + a*b*f(x)
    # then root should be a, b, c.

    _c = 1 - factor(sqrt(1+eqs[2].lhs))
    if not _c.has(Symbol):
        _c = min(list(roots(eqs[2], c)))
    _s = factor(sqrt(eqs[0].lhs + 1))
    _r = _c - factor(sqrt(_c**2 + _s**2 + eqs[1].lhs - 2*_c))
    _a = (_r + _s)/2
    _b = (_r - _s)/2

    rn = {'a':simplify(_a), 'b':simplify(_b), 'c':simplify(_c), 'k':k, 'mobius':mob, 'type':"2F1"}

    return rn


def match_2nd_hypergeometric(r, func):

    x = func.args[0]
    a3 = Wild('a3', exclude=[func, func.diff(x), func.diff(x, 2)])
    b3 = Wild('b3', exclude=[func, func.diff(x), func.diff(x, 2)])
    c3 = Wild('c3', exclude=[func, func.diff(x), func.diff(x, 2)])

    A = cancel(r[b3]/r[a3])
    B = cancel(r[c3]/r[a3])

    d = equivalence_hypergeometric(A, B, func)
    rn = None
    if d:
        if d['type'] == "2F1":
            rn = match_2nd_2F1_hypergeometric(d['I0'], d['k'], d['sing_point'], func)
            if rn is not None:
                rn.update({'A':A, 'B':B})

   # We can extend it for 1F1 and 0F1 type also.

    return rn

def match_2nd_linear_bessel(r, func):

    from sympy.polys.polytools import factor

    # eq = a3*f(x).diff(x, 2) + b3*f(x).diff(x) + c3*f(x)
    f = func
    x = func.args[0]
    df = f.diff(x)
    a = Wild('a', exclude=[f,df])
    b = Wild('b', exclude=[x, f,df])
    a4 = Wild('a4', exclude=[x,f,df])
    b4 = Wild('b4', exclude=[x,f,df])
    c4 = Wild('c4', exclude=[x,f,df])
    d4 = Wild('d4', exclude=[x,f,df])
    a3 = Wild('a3', exclude=[f, df, f.diff(x, 2)])
    b3 = Wild('b3', exclude=[f, df, f.diff(x, 2)])
    c3 = Wild('c3', exclude=[f, df, f.diff(x, 2)])

    # leading coeff of f(x).diff(x, 2)
    coeff = factor(r[a3]).match(a4*(x-b)**b4)

    if coeff:
      # if coeff[b4] = 0 means constant coefficient
      if coeff[b4] == 0:
          return None
      point = coeff[b]
    else:
        return None

    if point:
        r[a3] = simplify(r[a3].subs(x, x+point))
        r[b3] = simplify(r[b3].subs(x, x+point))
        r[c3] = simplify(r[c3].subs(x, x+point))

    # making a3 in the form of x**2
    r[a3] = cancel(r[a3]/(coeff[a4]*(x)**(-2+coeff[b4])))
    r[b3] = cancel(r[b3]/(coeff[a4]*(x)**(-2+coeff[b4])))
    r[c3] = cancel(r[c3]/(coeff[a4]*(x)**(-2+coeff[b4])))
    # checking if b3 is of form c*(x-b)
    coeff1 = factor(r[b3]).match(a4*(x))
    if coeff1 is None:
        return None
    # c3 maybe of very complex form so I am simply checking (a - b) form
    # if yes later I will match with the standerd form of bessel in a and b
    # a, b are wild variable defined above.
    _coeff2 = r[c3].match(a - b)
    if _coeff2 is None:
        return None
    # matching with standerd form for c3
    coeff2 = factor(_coeff2[a]).match(c4**2*(x)**(2*a4))
    if coeff2 is None:
        return None

    if _coeff2[b] == 0:
        coeff2[d4] = 0
    else:
         coeff2[d4] = factor(_coeff2[b]).match(d4**2)[d4]

    rn = {'n':coeff2[d4], 'a4':coeff2[c4], 'd4':coeff2[a4]}
    rn['c4'] = coeff1[a4]
    rn['b4'] = point
    return rn

def classify_sysode(eq, funcs=None, **kwargs):
    r"""
    Returns a dictionary of parameter names and values that define the system
    of ordinary differential equations in ``eq``.
    The parameters are further used in
    :py:meth:`~sympy.solvers.ode.dsolve` for solving that system.

    The parameter names and values are:

    'is_linear' (boolean), which tells whether the given system is linear.
    Note that "linear" here refers to the operator: terms such as ``x*diff(x,t)`` are
    nonlinear, whereas terms like ``sin(t)*diff(x,t)`` are still linear operators.

    'func' (list) contains the :py:class:`~sympy.core.function.Function`s that
    appear with a derivative in the ODE, i.e. those that we are trying to solve
    the ODE for.

    'order' (dict) with the maximum derivative for each element of the 'func'
    parameter.

    'func_coeff' (dict) with the coefficient for each triple ``(equation number,
    function, order)```. The coefficients are those subexpressions that do not
    appear in 'func', and hence can be considered constant for purposes of ODE
    solving.

    'eq' (list) with the equations from ``eq``, sympified and transformed into
    expressions (we are solving for these expressions to be zero).

    'no_of_equations' (int) is the number of equations (same as ``len(eq)``).

    'type_of_equation' (string) is an internal classification of the type of
    ODE.

    References
    ==========
    -http://eqworld.ipmnet.ru/en/solutions/sysode/sode-toc1.htm
    -A. D. Polyanin and A. V. Manzhirov, Handbook of Mathematics for Engineers and Scientists

    Examples
    ========

    >>> from sympy import Function, Eq, symbols, diff
    >>> from sympy.solvers.ode.ode import classify_sysode
    >>> from sympy.abc import t
    >>> f, x, y = symbols('f, x, y', cls=Function)
    >>> k, l, m, n = symbols('k, l, m, n', Integer=True)
    >>> x1 = diff(x(t), t) ; y1 = diff(y(t), t)
    >>> x2 = diff(x(t), t, t) ; y2 = diff(y(t), t, t)
    >>> eq = (Eq(5*x1, 12*x(t) - 6*y(t)), Eq(2*y1, 11*x(t) + 3*y(t)))
    >>> classify_sysode(eq)
    {'eq': [-12*x(t) + 6*y(t) + 5*Derivative(x(t), t), -11*x(t) - 3*y(t) + 2*Derivative(y(t), t)],
    'func': [x(t), y(t)], 'func_coeff': {(0, x(t), 0): -12, (0, x(t), 1): 5, (0, y(t), 0): 6,
    (0, y(t), 1): 0, (1, x(t), 0): -11, (1, x(t), 1): 0, (1, y(t), 0): -3, (1, y(t), 1): 2},
    'is_linear': True, 'no_of_equation': 2, 'order': {x(t): 1, y(t): 1}, 'type_of_equation': 'type1'}
    >>> eq = (Eq(diff(x(t),t), 5*t*x(t) + t**2*y(t)), Eq(diff(y(t),t), -t**2*x(t) + 5*t*y(t)))
    >>> classify_sysode(eq)
    {'eq': [-t**2*y(t) - 5*t*x(t) + Derivative(x(t), t), t**2*x(t) - 5*t*y(t) + Derivative(y(t), t)],
    'func': [x(t), y(t)], 'func_coeff': {(0, x(t), 0): -5*t, (0, x(t), 1): 1, (0, y(t), 0): -t**2,
    (0, y(t), 1): 0, (1, x(t), 0): t**2, (1, x(t), 1): 0, (1, y(t), 0): -5*t, (1, y(t), 1): 1},
    'is_linear': True, 'no_of_equation': 2, 'order': {x(t): 1, y(t): 1}, 'type_of_equation': 'type4'}

    """

    # Sympify equations and convert iterables of equations into
    # a list of equations
    def _sympify(eq):
        return list(map(sympify, eq if iterable(eq) else [eq]))

    eq, funcs = (_sympify(w) for w in [eq, funcs])
    if len(eq) == 0:
        raise ValueError("classify_sysode() works for systems of ODEs. "
        "For scalar ODEs, classify_ode should be used")
    for i, fi in enumerate(eq):
        if isinstance(fi, Equality):
            eq[i] = fi.lhs - fi.rhs
    matching_hints = {"no_of_equation":i+1}
    matching_hints['eq'] = eq
    t = list(list(eq[0].atoms(Derivative))[0].atoms(Symbol))[0]

    # find all the functions if not given
    order = dict()
    if funcs==[None]:
        funcs = []
        for eqs in eq:
            derivs = eqs.atoms(Derivative)
            func = set().union(*[d.atoms(AppliedUndef) for d in derivs])
            for func_ in  func:
                funcs.append(func_)
    funcs = list(set(funcs))
    if len(funcs) != len(eq):
        raise ValueError("Number of functions given is not equal to the number of equations %s" % funcs)
    func_dict = dict()
    for func in funcs:
        if not order.get(func, False):
            max_order = 0
            for i, eqs_ in enumerate(eq):
                order_ = ode_order(eqs_,func)
                if max_order < order_:
                    max_order = order_
                    eq_no = i
            if eq_no in func_dict:
                list_func = []
                list_func.append(func_dict[eq_no])
                list_func.append(func)
                func_dict[eq_no] = list_func
            else:
                func_dict[eq_no] = func
            order[func] = max_order
    funcs = [func_dict[i] for i in range(len(func_dict))]
    matching_hints['func'] = funcs
    for func in funcs:
        if isinstance(func, list):
            for func_elem in func:
                if len(func_elem.args) != 1:
                    raise ValueError("dsolve() and classify_sysode() work with "
                    "functions of one variable only, not %s" % func)
        else:
            if func and len(func.args) != 1:
                raise ValueError("dsolve() and classify_sysode() work with "
                "functions of one variable only, not %s" % func)

    # find the order of all equation in system of odes
    matching_hints["order"] = order

    # find coefficients of terms f(t), diff(f(t),t) and higher derivatives
    # and similarly for other functions g(t), diff(g(t),t) in all equations.
    # Here j denotes the equation number, funcs[l] denotes the function about
    # which we are talking about and k denotes the order of function funcs[l]
    # whose coefficient we are calculating.
    def linearity_check(eqs, j, func, is_linear_):
        for k in range(order[func] + 1):
            func_coef[j, func, k] = collect(eqs.expand(), [diff(func, t, k)]).coeff(diff(func, t, k))
            if is_linear_ == True:
                if func_coef[j, func, k] == 0:
                    if k == 0:
                        coef = eqs.as_independent(func, as_Add=True)[1]
                        for xr in range(1, ode_order(eqs,func) + 1):
                            coef -= eqs.as_independent(diff(func, t, xr), as_Add=True)[1]
                        if coef != 0:
                            is_linear_ = False
                    else:
                        if eqs.as_independent(diff(func, t, k), as_Add=True)[1]:
                            is_linear_ = False
                else:
                    for func_ in funcs:
                        if isinstance(func_, list):
                            for elem_func_ in func_:
                                dep = func_coef[j, func, k].as_independent(elem_func_, as_Add=True)[1]
                                if dep != 0:
                                    is_linear_ = False
                        else:
                            dep = func_coef[j, func, k].as_independent(func_, as_Add=True)[1]
                            if dep != 0:
                                is_linear_ = False
        return is_linear_

    func_coef = {}
    is_linear = True
    for j, eqs in enumerate(eq):
        for func in funcs:
            if isinstance(func, list):
                for func_elem in func:
                    is_linear = linearity_check(eqs, j, func_elem, is_linear)
            else:
                is_linear = linearity_check(eqs, j, func, is_linear)
    matching_hints['func_coeff'] = func_coef
    matching_hints['is_linear'] = is_linear

    if len(set(order.values())) == 1:
        order_eq = list(matching_hints['order'].values())[0]
        if matching_hints['is_linear'] == True:
            if matching_hints['no_of_equation'] == 2:
                if order_eq == 1:
                    type_of_equation = check_linear_2eq_order1(eq, funcs, func_coef)
                elif order_eq == 2:
                    type_of_equation = check_linear_2eq_order2(eq, funcs, func_coef)
                else:
                    type_of_equation = None

            elif matching_hints['no_of_equation'] == 3:
                if order_eq == 1:
                    type_of_equation = check_linear_3eq_order1(eq, funcs, func_coef)
                    if type_of_equation is None:
                        type_of_equation = check_linear_neq_order1(eq, funcs, func_coef)
                else:
                    type_of_equation = None
            else:
                if order_eq == 1:
                    type_of_equation = check_linear_neq_order1(eq, funcs, func_coef)
                else:
                    type_of_equation = None
        else:
            if matching_hints['no_of_equation'] == 2:
                if order_eq == 1:
                    type_of_equation = check_nonlinear_2eq_order1(eq, funcs, func_coef)
                else:
                    type_of_equation = None
            elif matching_hints['no_of_equation'] == 3:
                if order_eq == 1:
                    type_of_equation = check_nonlinear_3eq_order1(eq, funcs, func_coef)
                else:
                    type_of_equation = None
            else:
                type_of_equation = None
    else:
        type_of_equation = None

    matching_hints['type_of_equation'] = type_of_equation

    return matching_hints


def check_linear_2eq_order1(eq, func, func_coef):
    x = func[0].func
    y = func[1].func
    fc = func_coef
    t = list(list(eq[0].atoms(Derivative))[0].atoms(Symbol))[0]
    r = dict()
    # for equations Eq(a1*diff(x(t),t), b1*x(t) + c1*y(t) + d1)
    # and Eq(a2*diff(y(t),t), b2*x(t) + c2*y(t) + d2)
    r['a1'] = fc[0,x(t),1] ; r['a2'] = fc[1,y(t),1]
    r['b1'] = -fc[0,x(t),0]/fc[0,x(t),1] ; r['b2'] = -fc[1,x(t),0]/fc[1,y(t),1]
    r['c1'] = -fc[0,y(t),0]/fc[0,x(t),1] ; r['c2'] = -fc[1,y(t),0]/fc[1,y(t),1]
    forcing = [S.Zero,S.Zero]
    for i in range(2):
        for j in Add.make_args(eq[i]):
            if not j.has(x(t), y(t)):
                forcing[i] += j
    if not (forcing[0].has(t) or forcing[1].has(t)):
        # We can handle homogeneous case and simple constant forcings
        r['d1'] = forcing[0]
        r['d2'] = forcing[1]
    else:
        # Issue #9244: nonhomogeneous linear systems are not supported
        return None

    # Conditions to check for type 6 whose equations are Eq(diff(x(t),t), f(t)*x(t) + g(t)*y(t)) and
    # Eq(diff(y(t),t), a*[f(t) + a*h(t)]x(t) + a*[g(t) - h(t)]*y(t))
    p = 0
    q = 0
    p1 = cancel(r['b2']/(cancel(r['b2']/r['c2']).as_numer_denom()[0]))
    p2 = cancel(r['b1']/(cancel(r['b1']/r['c1']).as_numer_denom()[0]))
    for n, i in enumerate([p1, p2]):
        for j in Mul.make_args(collect_const(i)):
            if not j.has(t):
                q = j
            if q and n==0:
                if ((r['b2']/j - r['b1'])/(r['c1'] - r['c2']/j)) == j:
                    p = 1
            elif q and n==1:
                if ((r['b1']/j - r['b2'])/(r['c2'] - r['c1']/j)) == j:
                    p = 2
    # End of condition for type 6

    if r['d1']!=0 or r['d2']!=0:
        if not r['d1'].has(t) and not r['d2'].has(t):
            if all(not r[k].has(t) for k in 'a1 a2 b1 b2 c1 c2'.split()):
                # Equations for type 2 are Eq(a1*diff(x(t),t),b1*x(t)+c1*y(t)+d1) and Eq(a2*diff(y(t),t),b2*x(t)+c2*y(t)+d2)
                return "type2"
        else:
            return None
    else:
        if all(not r[k].has(t) for k in 'a1 a2 b1 b2 c1 c2'.split()):
             # Equations for type 1 are Eq(a1*diff(x(t),t),b1*x(t)+c1*y(t)) and Eq(a2*diff(y(t),t),b2*x(t)+c2*y(t))
            return "type1"
        else:
            r['b1'] = r['b1']/r['a1'] ; r['b2'] = r['b2']/r['a2']
            r['c1'] = r['c1']/r['a1'] ; r['c2'] = r['c2']/r['a2']
            if (r['b1'] == r['c2']) and (r['c1'] == r['b2']):
                # Equation for type 3 are Eq(diff(x(t),t), f(t)*x(t) + g(t)*y(t)) and Eq(diff(y(t),t), g(t)*x(t) + f(t)*y(t))
                return "type3"
            elif (r['b1'] == r['c2']) and (r['c1'] == -r['b2']) or (r['b1'] == -r['c2']) and (r['c1'] == r['b2']):
                # Equation for type 4 are Eq(diff(x(t),t), f(t)*x(t) + g(t)*y(t)) and Eq(diff(y(t),t), -g(t)*x(t) + f(t)*y(t))
                return "type4"
            elif (not cancel(r['b2']/r['c1']).has(t) and not cancel((r['c2']-r['b1'])/r['c1']).has(t)) \
            or (not cancel(r['b1']/r['c2']).has(t) and not cancel((r['c1']-r['b2'])/r['c2']).has(t)):
                # Equations for type 5 are Eq(diff(x(t),t), f(t)*x(t) + g(t)*y(t)) and Eq(diff(y(t),t), a*g(t)*x(t) + [f(t) + b*g(t)]*y(t)
                return "type5"
            elif p:
                return "type6"
            else:
                # Equations for type 7 are Eq(diff(x(t),t), f(t)*x(t) + g(t)*y(t)) and Eq(diff(y(t),t), h(t)*x(t) + p(t)*y(t))
                return "type7"

def check_linear_2eq_order2(eq, func, func_coef):
    x = func[0].func
    y = func[1].func
    fc = func_coef
    t = list(list(eq[0].atoms(Derivative))[0].atoms(Symbol))[0]
    r = dict()
    a = Wild('a', exclude=[1/t])
    b = Wild('b', exclude=[1/t**2])
    u = Wild('u', exclude=[t, t**2])
    v = Wild('v', exclude=[t, t**2])
    w = Wild('w', exclude=[t, t**2])
    p = Wild('p', exclude=[t, t**2])
    r['a1'] = fc[0,x(t),2] ; r['a2'] = fc[1,y(t),2]
    r['b1'] = fc[0,x(t),1] ; r['b2'] = fc[1,x(t),1]
    r['c1'] = fc[0,y(t),1] ; r['c2'] = fc[1,y(t),1]
    r['d1'] = fc[0,x(t),0] ; r['d2'] = fc[1,x(t),0]
    r['e1'] = fc[0,y(t),0] ; r['e2'] = fc[1,y(t),0]
    const = [S.Zero, S.Zero]
    for i in range(2):
        for j in Add.make_args(eq[i]):
            if not (j.has(x(t)) or j.has(y(t))):
                const[i] += j
    r['f1'] = const[0]
    r['f2'] = const[1]
    if r['f1']!=0 or r['f2']!=0:
        if all(not r[k].has(t) for k in 'a1 a2 d1 d2 e1 e2 f1 f2'.split()) \
        and r['b1']==r['c1']==r['b2']==r['c2']==0:
            return "type2"

        elif all(not r[k].has(t) for k in 'a1 a2 b1 b2 c1 c2 d1 d2 e1 e1'.split()):
            p = [S.Zero, S.Zero] ; q = [S.Zero, S.Zero]
            for n, e in enumerate([r['f1'], r['f2']]):
                if e.has(t):
                    tpart = e.as_independent(t, Mul)[1]
                    for i in Mul.make_args(tpart):
                        if i.has(exp):
                            b, e = i.as_base_exp()
                            co = e.coeff(t)
                            if co and not co.has(t) and co.has(I):
                                p[n] = 1
                            else:
                                q[n] = 1
                        else:
                            q[n] = 1
                else:
                    q[n] = 1

            if p[0]==1 and p[1]==1 and q[0]==0 and q[1]==0:
                    return "type4"
            else:
                return None
        else:
            return None
    else:
        if r['b1']==r['b2']==r['c1']==r['c2']==0 and all(not r[k].has(t) \
        for k in 'a1 a2 d1 d2 e1 e2'.split()):
            return "type1"

        elif r['b1']==r['e1']==r['c2']==r['d2']==0 and all(not r[k].has(t) \
        for k in 'a1 a2 b2 c1 d1 e2'.split()) and r['c1'] == -r['b2'] and \
        r['d1'] == r['e2']:
            return "type3"

        elif cancel(-r['b2']/r['d2'])==t and cancel(-r['c1']/r['e1'])==t and not \
        (r['d2']/r['a2']).has(t) and not (r['e1']/r['a1']).has(t) and \
        r['b1']==r['d1']==r['c2']==r['e2']==0:
            return "type5"

        elif ((r['a1']/r['d1']).expand()).match((p*(u*t**2+v*t+w)**2).expand()) and not \
        (cancel(r['a1']*r['d2']/(r['a2']*r['d1']))).has(t) and not (r['d1']/r['e1']).has(t) and not \
        (r['d2']/r['e2']).has(t) and r['b1'] == r['b2'] == r['c1'] == r['c2'] == 0:
            return "type10"

        elif not cancel(r['d1']/r['e1']).has(t) and not cancel(r['d2']/r['e2']).has(t) and not \
        cancel(r['d1']*r['a2']/(r['d2']*r['a1'])).has(t) and r['b1']==r['b2']==r['c1']==r['c2']==0:
            return "type6"

        elif not cancel(r['b1']/r['c1']).has(t) and not cancel(r['b2']/r['c2']).has(t) and not \
        cancel(r['b1']*r['a2']/(r['b2']*r['a1'])).has(t) and r['d1']==r['d2']==r['e1']==r['e2']==0:
            return "type7"

        elif cancel(-r['b2']/r['d2'])==t and cancel(-r['c1']/r['e1'])==t and not \
        cancel(r['e1']*r['a2']/(r['d2']*r['a1'])).has(t) and r['e1'].has(t) \
        and r['b1']==r['d1']==r['c2']==r['e2']==0:
            return "type8"

        elif (r['b1']/r['a1']).match(a/t) and (r['b2']/r['a2']).match(a/t) and not \
        (r['b1']/r['c1']).has(t) and not (r['b2']/r['c2']).has(t) and \
        (r['d1']/r['a1']).match(b/t**2) and (r['d2']/r['a2']).match(b/t**2) \
        and not (r['d1']/r['e1']).has(t) and not (r['d2']/r['e2']).has(t):
            return "type9"

        elif -r['b1']/r['d1']==-r['c1']/r['e1']==-r['b2']/r['d2']==-r['c2']/r['e2']==t:
            return "type11"

        else:
            return None

def check_linear_3eq_order1(eq, func, func_coef):
    x = func[0].func
    y = func[1].func
    z = func[2].func
    fc = func_coef
    t = list(list(eq[0].atoms(Derivative))[0].atoms(Symbol))[0]
    r = dict()
    r['a1'] = fc[0,x(t),1]; r['a2'] = fc[1,y(t),1]; r['a3'] = fc[2,z(t),1]
    r['b1'] = fc[0,x(t),0]; r['b2'] = fc[1,x(t),0]; r['b3'] = fc[2,x(t),0]
    r['c1'] = fc[0,y(t),0]; r['c2'] = fc[1,y(t),0]; r['c3'] = fc[2,y(t),0]
    r['d1'] = fc[0,z(t),0]; r['d2'] = fc[1,z(t),0]; r['d3'] = fc[2,z(t),0]
    forcing = [S.Zero, S.Zero, S.Zero]
    for i in range(3):
        for j in Add.make_args(eq[i]):
            if not j.has(x(t), y(t), z(t)):
                forcing[i] += j
    if forcing[0].has(t) or forcing[1].has(t) or forcing[2].has(t):
        # We can handle homogeneous case and simple constant forcings.
        # Issue #9244: nonhomogeneous linear systems are not supported
        return None

    if all(not r[k].has(t) for k in 'a1 a2 a3 b1 b2 b3 c1 c2 c3 d1 d2 d3'.split()):
        if r['c1']==r['d1']==r['d2']==0:
            return 'type1'
        elif r['c1'] == -r['b2'] and r['d1'] == -r['b3'] and r['d2'] == -r['c3'] \
        and r['b1'] == r['c2'] == r['d3'] == 0:
            return 'type2'
        elif r['b1'] == r['c2'] == r['d3'] == 0 and r['c1']/r['a1'] == -r['d1']/r['a1'] \
        and r['d2']/r['a2'] == -r['b2']/r['a2'] and r['b3']/r['a3'] == -r['c3']/r['a3']:
            return 'type3'
        else:
            return None
    else:
        for k1 in 'c1 d1 b2 d2 b3 c3'.split():
            if r[k1] == 0:
                continue
            else:
                if all(not cancel(r[k1]/r[k]).has(t) for k in 'd1 b2 d2 b3 c3'.split() if r[k]!=0) \
                and all(not cancel(r[k1]/(r['b1'] - r[k])).has(t) for k in 'b1 c2 d3'.split() if r['b1']!=r[k]):
                    return 'type4'
                else:
                    break
    return None

def check_linear_neq_order1(eq, func, func_coef):
    fc = func_coef
    t = list(list(eq[0].atoms(Derivative))[0].atoms(Symbol))[0]
    n = len(eq)
    for i in range(n):
        for j in range(n):
            if (fc[i, func[j], 0]/fc[i, func[i], 1]).has(t):
                return None
    if len(eq) == 3:
        return 'type6'
    return 'type1'

def check_nonlinear_2eq_order1(eq, func, func_coef):
    t = list(list(eq[0].atoms(Derivative))[0].atoms(Symbol))[0]
    f = Wild('f')
    g = Wild('g')
    u, v = symbols('u, v', cls=Dummy)
    def check_type(x, y):
        r1 = eq[0].match(t*diff(x(t),t) - x(t) + f)
        r2 = eq[1].match(t*diff(y(t),t) - y(t) + g)
        if not (r1 and r2):
            r1 = eq[0].match(diff(x(t),t) - x(t)/t + f/t)
            r2 = eq[1].match(diff(y(t),t) - y(t)/t + g/t)
        if not (r1 and r2):
            r1 = (-eq[0]).match(t*diff(x(t),t) - x(t) + f)
            r2 = (-eq[1]).match(t*diff(y(t),t) - y(t) + g)
        if not (r1 and r2):
            r1 = (-eq[0]).match(diff(x(t),t) - x(t)/t + f/t)
            r2 = (-eq[1]).match(diff(y(t),t) - y(t)/t + g/t)
        if r1 and r2 and not (r1[f].subs(diff(x(t),t),u).subs(diff(y(t),t),v).has(t) \
        or r2[g].subs(diff(x(t),t),u).subs(diff(y(t),t),v).has(t)):
            return 'type5'
        else:
            return None
    for func_ in func:
        if isinstance(func_, list):
            x = func[0][0].func
            y = func[0][1].func
            eq_type = check_type(x, y)
            if not eq_type:
                eq_type = check_type(y, x)
            return eq_type
    x = func[0].func
    y = func[1].func
    fc = func_coef
    n = Wild('n', exclude=[x(t),y(t)])
    f1 = Wild('f1', exclude=[v,t])
    f2 = Wild('f2', exclude=[v,t])
    g1 = Wild('g1', exclude=[u,t])
    g2 = Wild('g2', exclude=[u,t])
    for i in range(2):
        eqs = 0
        for terms in Add.make_args(eq[i]):
            eqs += terms/fc[i,func[i],1]
        eq[i] = eqs
    r = eq[0].match(diff(x(t),t) - x(t)**n*f)
    if r:
        g = (diff(y(t),t) - eq[1])/r[f]
    if r and not (g.has(x(t)) or g.subs(y(t),v).has(t) or r[f].subs(x(t),u).subs(y(t),v).has(t)):
        return 'type1'
    r = eq[0].match(diff(x(t),t) - exp(n*x(t))*f)
    if r:
        g = (diff(y(t),t) - eq[1])/r[f]
    if r and not (g.has(x(t)) or g.subs(y(t),v).has(t) or r[f].subs(x(t),u).subs(y(t),v).has(t)):
        return 'type2'
    g = Wild('g')
    r1 = eq[0].match(diff(x(t),t) - f)
    r2 = eq[1].match(diff(y(t),t) - g)
    if r1 and r2 and not (r1[f].subs(x(t),u).subs(y(t),v).has(t) or \
    r2[g].subs(x(t),u).subs(y(t),v).has(t)):
        return 'type3'
    r1 = eq[0].match(diff(x(t),t) - f)
    r2 = eq[1].match(diff(y(t),t) - g)
    num, den = (
        (r1[f].subs(x(t),u).subs(y(t),v))/
        (r2[g].subs(x(t),u).subs(y(t),v))).as_numer_denom()
    R1 = num.match(f1*g1)
    R2 = den.match(f2*g2)
    # phi = (r1[f].subs(x(t),u).subs(y(t),v))/num
    if R1 and R2:
        return 'type4'
    return None


def check_nonlinear_2eq_order2(eq, func, func_coef):
    return None

def check_nonlinear_3eq_order1(eq, func, func_coef):
    x = func[0].func
    y = func[1].func
    z = func[2].func
    fc = func_coef
    t = list(list(eq[0].atoms(Derivative))[0].atoms(Symbol))[0]
    u, v, w = symbols('u, v, w', cls=Dummy)
    a = Wild('a', exclude=[x(t), y(t), z(t), t])
    b = Wild('b', exclude=[x(t), y(t), z(t), t])
    c = Wild('c', exclude=[x(t), y(t), z(t), t])
    f = Wild('f')
    F1 = Wild('F1')
    F2 = Wild('F2')
    F3 = Wild('F3')
    for i in range(3):
        eqs = 0
        for terms in Add.make_args(eq[i]):
            eqs += terms/fc[i,func[i],1]
        eq[i] = eqs
    r1 = eq[0].match(diff(x(t),t) - a*y(t)*z(t))
    r2 = eq[1].match(diff(y(t),t) - b*z(t)*x(t))
    r3 = eq[2].match(diff(z(t),t) - c*x(t)*y(t))
    if r1 and r2 and r3:
        num1, den1 = r1[a].as_numer_denom()
        num2, den2 = r2[b].as_numer_denom()
        num3, den3 = r3[c].as_numer_denom()
        if solve([num1*u-den1*(v-w), num2*v-den2*(w-u), num3*w-den3*(u-v)],[u, v]):
            return 'type1'
    r = eq[0].match(diff(x(t),t) - y(t)*z(t)*f)
    if r:
        r1 = collect_const(r[f]).match(a*f)
        r2 = ((diff(y(t),t) - eq[1])/r1[f]).match(b*z(t)*x(t))
        r3 = ((diff(z(t),t) - eq[2])/r1[f]).match(c*x(t)*y(t))
    if r1 and r2 and r3:
        num1, den1 = r1[a].as_numer_denom()
        num2, den2 = r2[b].as_numer_denom()
        num3, den3 = r3[c].as_numer_denom()
        if solve([num1*u-den1*(v-w), num2*v-den2*(w-u), num3*w-den3*(u-v)],[u, v]):
            return 'type2'
    r = eq[0].match(diff(x(t),t) - (F2-F3))
    if r:
        r1 = collect_const(r[F2]).match(c*F2)
        r1.update(collect_const(r[F3]).match(b*F3))
        if r1:
            if eq[1].has(r1[F2]) and not eq[1].has(r1[F3]):
                r1[F2], r1[F3] = r1[F3], r1[F2]
                r1[c], r1[b] = -r1[b], -r1[c]
            r2 = eq[1].match(diff(y(t),t) - a*r1[F3] + r1[c]*F1)
        if r2:
            r3 = (eq[2] == diff(z(t),t) - r1[b]*r2[F1] + r2[a]*r1[F2])
        if r1 and r2 and r3:
            return 'type3'
    r = eq[0].match(diff(x(t),t) - z(t)*F2 + y(t)*F3)
    if r:
        r1 = collect_const(r[F2]).match(c*F2)
        r1.update(collect_const(r[F3]).match(b*F3))
        if r1:
            if eq[1].has(r1[F2]) and not eq[1].has(r1[F3]):
                r1[F2], r1[F3] = r1[F3], r1[F2]
                r1[c], r1[b] = -r1[b], -r1[c]
            r2 = (diff(y(t),t) - eq[1]).match(a*x(t)*r1[F3] - r1[c]*z(t)*F1)
        if r2:
            r3 = (diff(z(t),t) - eq[2] == r1[b]*y(t)*r2[F1] - r2[a]*x(t)*r1[F2])
        if r1 and r2 and r3:
            return 'type4'
    r = (diff(x(t),t) - eq[0]).match(x(t)*(F2 - F3))
    if r:
        r1 = collect_const(r[F2]).match(c*F2)
        r1.update(collect_const(r[F3]).match(b*F3))
        if r1:
            if eq[1].has(r1[F2]) and not eq[1].has(r1[F3]):
                r1[F2], r1[F3] = r1[F3], r1[F2]
                r1[c], r1[b] = -r1[b], -r1[c]
            r2 = (diff(y(t),t) - eq[1]).match(y(t)*(a*r1[F3] - r1[c]*F1))
        if r2:
            r3 = (diff(z(t),t) - eq[2] == z(t)*(r1[b]*r2[F1] - r2[a]*r1[F2]))
        if r1 and r2 and r3:
            return 'type5'
    return None


def check_nonlinear_3eq_order2(eq, func, func_coef):
    return None


@vectorize(0)
def odesimp(ode, eq, func, hint):
    r"""
    Simplifies solutions of ODEs, including trying to solve for ``func`` and
    running :py:meth:`~sympy.solvers.ode.constantsimp`.

    It may use knowledge of the type of solution that the hint returns to
    apply additional simplifications.

    It also attempts to integrate any :py:class:`~sympy.integrals.integrals.Integral`\s
    in the expression, if the hint is not an ``_Integral`` hint.

    This function should have no effect on expressions returned by
    :py:meth:`~sympy.solvers.ode.dsolve`, as
    :py:meth:`~sympy.solvers.ode.dsolve` already calls
    :py:meth:`~sympy.solvers.ode.ode.odesimp`, but the individual hint functions
    do not call :py:meth:`~sympy.solvers.ode.ode.odesimp` (because the
    :py:meth:`~sympy.solvers.ode.dsolve` wrapper does).  Therefore, this
    function is designed for mainly internal use.

    Examples
    ========

    >>> from sympy import sin, symbols, dsolve, pprint, Function
    >>> from sympy.solvers.ode.ode import odesimp
    >>> x , u2, C1= symbols('x,u2,C1')
    >>> f = Function('f')

    >>> eq = dsolve(x*f(x).diff(x) - f(x) - x*sin(f(x)/x), f(x),
    ... hint='1st_homogeneous_coeff_subs_indep_div_dep_Integral',
    ... simplify=False)
    >>> pprint(eq, wrap_line=False)
                            x
                           ----
                           f(x)
                             /
                            |
                            |   /        1   \
                            |  -|u2 + -------|
                            |   |        /1 \|
                            |   |     sin|--||
                            |   \        \u2//
    log(f(x)) = log(C1) +   |  ---------------- d(u2)
                            |          2
                            |        u2
                            |
                           /

    >>> pprint(odesimp(eq, f(x), 1, {C1},
    ... hint='1st_homogeneous_coeff_subs_indep_div_dep'
    ... )) #doctest: +SKIP
        x
    --------- = C1
       /f(x)\
    tan|----|
       \2*x /

    """
    x = func.args[0]
    f = func.func
    C1 = get_numbered_constants(eq, num=1)
    constants = eq.free_symbols - ode.free_symbols

    # First, integrate if the hint allows it.
    eq = _handle_Integral(eq, func, hint)
    if hint.startswith("nth_linear_euler_eq_nonhomogeneous"):
        eq = simplify(eq)
    if not isinstance(eq, Equality):
        raise TypeError("eq should be an instance of Equality")

    # Second, clean up the arbitrary constants.
    # Right now, nth linear hints can put as many as 2*order constants in an
    # expression.  If that number grows with another hint, the third argument
    # here should be raised accordingly, or constantsimp() rewritten to handle
    # an arbitrary number of constants.
    eq = constantsimp(eq, constants)

    # Lastly, now that we have cleaned up the expression, try solving for func.
    # When CRootOf is implemented in solve(), we will want to return a CRootOf
    # every time instead of an Equality.

    # Get the f(x) on the left if possible.
    if eq.rhs == func and not eq.lhs.has(func):
        eq = [Eq(eq.rhs, eq.lhs)]

    # make sure we are working with lists of solutions in simplified form.
    if eq.lhs == func and not eq.rhs.has(func):
        # The solution is already solved
        eq = [eq]

        # special simplification of the rhs
        if hint.startswith("nth_linear_constant_coeff"):
            # Collect terms to make the solution look nice.
            # This is also necessary for constantsimp to remove unnecessary
            # terms from the particular solution from variation of parameters
            #
            # Collect is not behaving reliably here.  The results for
            # some linear constant-coefficient equations with repeated
            # roots do not properly simplify all constants sometimes.
            # 'collectterms' gives different orders sometimes, and results
            # differ in collect based on that order.  The
            # sort-reverse trick fixes things, but may fail in the
            # future. In addition, collect is splitting exponentials with
            # rational powers for no reason.  We have to do a match
            # to fix this using Wilds.
            #
            # XXX: This global collectterms hack should be removed.
            global collectterms
            collectterms.sort(key=default_sort_key)
            collectterms.reverse()
            assert len(eq) == 1 and eq[0].lhs == f(x)
            sol = eq[0].rhs
            sol = expand_mul(sol)
            for i, reroot, imroot in collectterms:
                sol = collect(sol, x**i*exp(reroot*x)*sin(abs(imroot)*x))
                sol = collect(sol, x**i*exp(reroot*x)*cos(imroot*x))
            for i, reroot, imroot in collectterms:
                sol = collect(sol, x**i*exp(reroot*x))
            del collectterms

            # Collect is splitting exponentials with rational powers for
            # no reason.  We call powsimp to fix.
            sol = powsimp(sol)

            eq[0] = Eq(f(x), sol)

    else:
        # The solution is not solved, so try to solve it
        try:
            floats = any(i.is_Float for i in eq.atoms(Number))
            eqsol = solve(eq, func, force=True, rational=False if floats else None)
            if not eqsol:
                raise NotImplementedError
        except (NotImplementedError, PolynomialError):
            eq = [eq]
        else:
            def _expand(expr):
                numer, denom = expr.as_numer_denom()

                if denom.is_Add:
                    return expr
                else:
                    return powsimp(expr.expand(), combine='exp', deep=True)

            # XXX: the rest of odesimp() expects each ``t`` to be in a
            # specific normal form: rational expression with numerator
            # expanded, but with combined exponential functions (at
            # least in this setup all tests pass).
            eq = [Eq(f(x), _expand(t)) for t in eqsol]

        # special simplification of the lhs.
        if hint.startswith("1st_homogeneous_coeff"):
            for j, eqi in enumerate(eq):
                newi = logcombine(eqi, force=True)
                if isinstance(newi.lhs, log) and newi.rhs == 0:
                    newi = Eq(newi.lhs.args[0]/C1, C1)
                eq[j] = newi

    # We cleaned up the constants before solving to help the solve engine with
    # a simpler expression, but the solved expression could have introduced
    # things like -C1, so rerun constantsimp() one last time before returning.
    for i, eqi in enumerate(eq):
        eq[i] = constantsimp(eqi, constants)
        eq[i] = constant_renumber(eq[i], ode.free_symbols)

    # If there is only 1 solution, return it;
    # otherwise return the list of solutions.
    if len(eq) == 1:
        eq = eq[0]
    return eq


def ode_sol_simplicity(sol, func, trysolving=True):
    r"""
    Returns an extended integer representing how simple a solution to an ODE
    is.

    The following things are considered, in order from most simple to least:

    - ``sol`` is solved for ``func``.
    - ``sol`` is not solved for ``func``, but can be if passed to solve (e.g.,
      a solution returned by ``dsolve(ode, func, simplify=False``).
    - If ``sol`` is not solved for ``func``, then base the result on the
      length of ``sol``, as computed by ``len(str(sol))``.
    - If ``sol`` has any unevaluated :py:class:`~sympy.integrals.integrals.Integral`\s,
      this will automatically be considered less simple than any of the above.

    This function returns an integer such that if solution A is simpler than
    solution B by above metric, then ``ode_sol_simplicity(sola, func) <
    ode_sol_simplicity(solb, func)``.

    Currently, the following are the numbers returned, but if the heuristic is
    ever improved, this may change.  Only the ordering is guaranteed.

    +----------------------------------------------+-------------------+
    | Simplicity                                   | Return            |
    +==============================================+===================+
    | ``sol`` solved for ``func``                  | ``-2``            |
    +----------------------------------------------+-------------------+
    | ``sol`` not solved for ``func`` but can be   | ``-1``            |
    +----------------------------------------------+-------------------+
    | ``sol`` is not solved nor solvable for       | ``len(str(sol))`` |
    | ``func``                                     |                   |
    +----------------------------------------------+-------------------+
    | ``sol`` contains an                          | ``oo``            |
    | :obj:`~sympy.integrals.integrals.Integral`   |                   |
    +----------------------------------------------+-------------------+

    ``oo`` here means the SymPy infinity, which should compare greater than
    any integer.

    If you already know :py:meth:`~sympy.solvers.solvers.solve` cannot solve
    ``sol``, you can use ``trysolving=False`` to skip that step, which is the
    only potentially slow step.  For example,
    :py:meth:`~sympy.solvers.ode.dsolve` with the ``simplify=False`` flag
    should do this.

    If ``sol`` is a list of solutions, if the worst solution in the list
    returns ``oo`` it returns that, otherwise it returns ``len(str(sol))``,
    that is, the length of the string representation of the whole list.

    Examples
    ========

    This function is designed to be passed to ``min`` as the key argument,
    such as ``min(listofsolutions, key=lambda i: ode_sol_simplicity(i,
    f(x)))``.

    >>> from sympy import symbols, Function, Eq, tan, cos, sqrt, Integral
    >>> from sympy.solvers.ode.ode import ode_sol_simplicity
    >>> x, C1, C2 = symbols('x, C1, C2')
    >>> f = Function('f')

    >>> ode_sol_simplicity(Eq(f(x), C1*x**2), f(x))
    -2
    >>> ode_sol_simplicity(Eq(x**2 + f(x), C1), f(x))
    -1
    >>> ode_sol_simplicity(Eq(f(x), C1*Integral(2*x, x)), f(x))
    oo
    >>> eq1 = Eq(f(x)/tan(f(x)/(2*x)), C1)
    >>> eq2 = Eq(f(x)/tan(f(x)/(2*x) + f(x)), C2)
    >>> [ode_sol_simplicity(eq, f(x)) for eq in [eq1, eq2]]
    [28, 35]
    >>> min([eq1, eq2], key=lambda i: ode_sol_simplicity(i, f(x)))
    Eq(f(x)/tan(f(x)/(2*x)), C1)

    """
    # TODO: if two solutions are solved for f(x), we still want to be
    # able to get the simpler of the two

    # See the docstring for the coercion rules.  We check easier (faster)
    # things here first, to save time.

    if iterable(sol):
        # See if there are Integrals
        for i in sol:
            if ode_sol_simplicity(i, func, trysolving=trysolving) == oo:
                return oo

        return len(str(sol))

    if sol.has(Integral):
        return oo

    # Next, try to solve for func.  This code will change slightly when CRootOf
    # is implemented in solve().  Probably a CRootOf solution should fall
    # somewhere between a normal solution and an unsolvable expression.

    # First, see if they are already solved
    if sol.lhs == func and not sol.rhs.has(func) or \
            sol.rhs == func and not sol.lhs.has(func):
        return -2
    # We are not so lucky, try solving manually
    if trysolving:
        try:
            sols = solve(sol, func)
            if not sols:
                raise NotImplementedError
        except NotImplementedError:
            pass
        else:
            return -1

    # Finally, a naive computation based on the length of the string version
    # of the expression.  This may favor combined fractions because they
    # will not have duplicate denominators, and may slightly favor expressions
    # with fewer additions and subtractions, as those are separated by spaces
    # by the printer.

    # Additional ideas for simplicity heuristics are welcome, like maybe
    # checking if a equation has a larger domain, or if constantsimp has
    # introduced arbitrary constants numbered higher than the order of a
    # given ODE that sol is a solution of.
    return len(str(sol))


def _get_constant_subexpressions(expr, Cs):
    Cs = set(Cs)
    Ces = []
    def _recursive_walk(expr):
        expr_syms = expr.free_symbols
        if expr_syms and expr_syms.issubset(Cs):
            Ces.append(expr)
        else:
            if expr.func == exp:
                expr = expr.expand(mul=True)
            if expr.func in (Add, Mul):
                d = sift(expr.args, lambda i : i.free_symbols.issubset(Cs))
                if len(d[True]) > 1:
                    x = expr.func(*d[True])
                    if not x.is_number:
                        Ces.append(x)
            elif isinstance(expr, Integral):
                if expr.free_symbols.issubset(Cs) and \
                            all(len(x) == 3 for x in expr.limits):
                    Ces.append(expr)
            for i in expr.args:
                _recursive_walk(i)
        return
    _recursive_walk(expr)
    return Ces

def __remove_linear_redundancies(expr, Cs):
    cnts = {i: expr.count(i) for i in Cs}
    Cs = [i for i in Cs if cnts[i] > 0]

    def _linear(expr):
        if isinstance(expr, Add):
            xs = [i for i in Cs if expr.count(i)==cnts[i] \
                and 0 == expr.diff(i, 2)]
            d = {}
            for x in xs:
                y = expr.diff(x)
                if y not in d:
                    d[y]=[]
                d[y].append(x)
            for y in d:
                if len(d[y]) > 1:
                    d[y].sort(key=str)
                    for x in d[y][1:]:
                        expr = expr.subs(x, 0)
        return expr

    def _recursive_walk(expr):
        if len(expr.args) != 0:
            expr = expr.func(*[_recursive_walk(i) for i in expr.args])
        expr = _linear(expr)
        return expr

    if isinstance(expr, Equality):
        lhs, rhs = [_recursive_walk(i) for i in expr.args]
        f = lambda i: isinstance(i, Number) or i in Cs
        if isinstance(lhs, Symbol) and lhs in Cs:
            rhs, lhs = lhs, rhs
        if lhs.func in (Add, Symbol) and rhs.func in (Add, Symbol):
            dlhs = sift([lhs] if isinstance(lhs, AtomicExpr) else lhs.args, f)
            drhs = sift([rhs] if isinstance(rhs, AtomicExpr) else rhs.args, f)
            for i in [True, False]:
                for hs in [dlhs, drhs]:
                    if i not in hs:
                        hs[i] = [0]
            # this calculation can be simplified
            lhs = Add(*dlhs[False]) - Add(*drhs[False])
            rhs = Add(*drhs[True]) - Add(*dlhs[True])
        elif lhs.func in (Mul, Symbol) and rhs.func in (Mul, Symbol):
            dlhs = sift([lhs] if isinstance(lhs, AtomicExpr) else lhs.args, f)
            if True in dlhs:
                if False not in dlhs:
                    dlhs[False] = [1]
                lhs = Mul(*dlhs[False])
                rhs = rhs/Mul(*dlhs[True])
        return Eq(lhs, rhs)
    else:
        return _recursive_walk(expr)

@vectorize(0)
def constantsimp(expr, constants):
    r"""
    Simplifies an expression with arbitrary constants in it.

    This function is written specifically to work with
    :py:meth:`~sympy.solvers.ode.dsolve`, and is not intended for general use.

    Simplification is done by "absorbing" the arbitrary constants into other
    arbitrary constants, numbers, and symbols that they are not independent
    of.

    The symbols must all have the same name with numbers after it, for
    example, ``C1``, ``C2``, ``C3``.  The ``symbolname`` here would be
    '``C``', the ``startnumber`` would be 1, and the ``endnumber`` would be 3.
    If the arbitrary constants are independent of the variable ``x``, then the
    independent symbol would be ``x``.  There is no need to specify the
    dependent function, such as ``f(x)``, because it already has the
    independent symbol, ``x``, in it.

    Because terms are "absorbed" into arbitrary constants and because
    constants are renumbered after simplifying, the arbitrary constants in
    expr are not necessarily equal to the ones of the same name in the
    returned result.

    If two or more arbitrary constants are added, multiplied, or raised to the
    power of each other, they are first absorbed together into a single
    arbitrary constant.  Then the new constant is combined into other terms if
    necessary.

    Absorption of constants is done with limited assistance:

    1. terms of :py:class:`~sympy.core.add.Add`\s are collected to try join
       constants so `e^x (C_1 \cos(x) + C_2 \cos(x))` will simplify to `e^x
       C_1 \cos(x)`;

    2. powers with exponents that are :py:class:`~sympy.core.add.Add`\s are
       expanded so `e^{C_1 + x}` will be simplified to `C_1 e^x`.

    Use :py:meth:`~sympy.solvers.ode.ode.constant_renumber` to renumber constants
    after simplification or else arbitrary numbers on constants may appear,
    e.g. `C_1 + C_3 x`.

    In rare cases, a single constant can be "simplified" into two constants.
    Every differential equation solution should have as many arbitrary
    constants as the order of the differential equation.  The result here will
    be technically correct, but it may, for example, have `C_1` and `C_2` in
    an expression, when `C_1` is actually equal to `C_2`.  Use your discretion
    in such situations, and also take advantage of the ability to use hints in
    :py:meth:`~sympy.solvers.ode.dsolve`.

    Examples
    ========

    >>> from sympy import symbols
    >>> from sympy.solvers.ode.ode import constantsimp
    >>> C1, C2, C3, x, y = symbols('C1, C2, C3, x, y')
    >>> constantsimp(2*C1*x, {C1, C2, C3})
    C1*x
    >>> constantsimp(C1 + 2 + x, {C1, C2, C3})
    C1 + x
    >>> constantsimp(C1*C2 + 2 + C2 + C3*x, {C1, C2, C3})
    C1 + C3*x

    """
    # This function works recursively.  The idea is that, for Mul,
    # Add, Pow, and Function, if the class has a constant in it, then
    # we can simplify it, which we do by recursing down and
    # simplifying up.  Otherwise, we can skip that part of the
    # expression.

    Cs = constants

    orig_expr = expr

    constant_subexprs = _get_constant_subexpressions(expr, Cs)
    for xe in constant_subexprs:
        xes = list(xe.free_symbols)
        if not xes:
            continue
        if all([expr.count(c) == xe.count(c) for c in xes]):
            xes.sort(key=str)
            expr = expr.subs(xe, xes[0])

    # try to perform common sub-expression elimination of constant terms
    try:
        commons, rexpr = cse(expr)
        commons.reverse()
        rexpr = rexpr[0]
        for s in commons:
            cs = list(s[1].atoms(Symbol))
            if len(cs) == 1 and cs[0] in Cs and \
                cs[0] not in rexpr.atoms(Symbol) and \
                not any(cs[0] in ex for ex in commons if ex != s):
                rexpr = rexpr.subs(s[0], cs[0])
            else:
                rexpr = rexpr.subs(*s)
        expr = rexpr
    except IndexError:
        pass
    expr = __remove_linear_redundancies(expr, Cs)

    def _conditional_term_factoring(expr):
        new_expr = terms_gcd(expr, clear=False, deep=True, expand=False)

        # we do not want to factor exponentials, so handle this separately
        if new_expr.is_Mul:
            infac = False
            asfac = False
            for m in new_expr.args:
                if isinstance(m, exp):
                    asfac = True
                elif m.is_Add:
                    infac = any(isinstance(fi, exp) for t in m.args
                        for fi in Mul.make_args(t))
                if asfac and infac:
                    new_expr = expr
                    break
        return new_expr

    expr = _conditional_term_factoring(expr)

    # call recursively if more simplification is possible
    if orig_expr != expr:
        return constantsimp(expr, Cs)
    return expr


def constant_renumber(expr, variables=None, newconstants=None):
    r"""
    Renumber arbitrary constants in ``expr`` to use the symbol names as given
    in ``newconstants``. In the process, this reorders expression terms in a
    standard way.

    If ``newconstants`` is not provided then the new constant names will be
    ``C1``, ``C2`` etc. Otherwise ``newconstants`` should be an iterable
    giving the new symbols to use for the constants in order.

    The ``variables`` argument is a list of non-constant symbols. All other
    free symbols found in ``expr`` are assumed to be constants and will be
    renumbered. If ``variables`` is not given then any numbered symbol
    beginning with ``C`` (e.g. ``C1``) is assumed to be a constant.

    Symbols are renumbered based on ``.sort_key()``, so they should be
    numbered roughly in the order that they appear in the final, printed
    expression.  Note that this ordering is based in part on hashes, so it can
    produce different results on different machines.

    The structure of this function is very similar to that of
    :py:meth:`~sympy.solvers.ode.constantsimp`.

    Examples
    ========

    >>> from sympy import symbols, Eq, pprint
    >>> from sympy.solvers.ode.ode import constant_renumber
    >>> x, C1, C2, C3 = symbols('x,C1:4')
    >>> expr = C3 + C2*x + C1*x**2
    >>> expr
    C1*x**2  + C2*x + C3
    >>> constant_renumber(expr)
    C1 + C2*x + C3*x**2

    The ``variables`` argument specifies which are constants so that the
    other symbols will not be renumbered:

    >>> constant_renumber(expr, [C1, x])
    C1*x**2  + C2 + C3*x

    The ``newconstants`` argument is used to specify what symbols to use when
    replacing the constants:

    >>> constant_renumber(expr, [x], newconstants=symbols('E1:4'))
    E1 + E2*x + E3*x**2

    """
    if type(expr) in (set, list, tuple):
        renumbered = [constant_renumber(e, variables, newconstants) for e in expr]
        return type(expr)(renumbered)

    # Symbols in solution but not ODE are constants
    if variables is not None:
        variables = set(variables)
        constantsymbols = list(expr.free_symbols - variables)
    # Any Cn is a constant...
    else:
        variables = set()
        isconstant = lambda s: s.startswith('C') and s[1:].isdigit()
        constantsymbols = [sym for sym in expr.free_symbols if isconstant(sym.name)]

    # Find new constants checking that they aren't already in the ODE
    if newconstants is None:
        iter_constants = numbered_symbols(start=1, prefix='C', exclude=variables)
    else:
        iter_constants = (sym for sym in newconstants if sym not in variables)

    # XXX: This global newstartnumber hack should be removed
    global newstartnumber
    newstartnumber = 1
    endnumber = len(constantsymbols)
    constants_found = [None]*(endnumber + 2)

    # make a mapping to send all constantsymbols to S.One and use
    # that to make sure that term ordering is not dependent on
    # the indexed value of C
    C_1 = [(ci, S.One) for ci in constantsymbols]
    sort_key=lambda arg: default_sort_key(arg.subs(C_1))

    def _constant_renumber(expr):
        r"""
        We need to have an internal recursive function so that
        newstartnumber maintains its values throughout recursive calls.

        """
        # FIXME: Use nonlocal here when support for Py2 is dropped:
        global newstartnumber

        if isinstance(expr, Equality):
            return Eq(
                _constant_renumber(expr.lhs),
                _constant_renumber(expr.rhs))

        if type(expr) not in (Mul, Add, Pow) and not expr.is_Function and \
                not expr.has(*constantsymbols):
            # Base case, as above.  Hope there aren't constants inside
            # of some other class, because they won't be renumbered.
            return expr
        elif expr.is_Piecewise:
            return expr
        elif expr in constantsymbols:
            if expr not in constants_found:
                constants_found[newstartnumber] = expr
                newstartnumber += 1
            return expr
        elif expr.is_Function or expr.is_Pow or isinstance(expr, Tuple):
            return expr.func(
                *[_constant_renumber(x) for x in expr.args])
        else:
            sortedargs = list(expr.args)
            sortedargs.sort(key=sort_key)
            return expr.func(*[_constant_renumber(x) for x in sortedargs])
    expr = _constant_renumber(expr)

    # Don't renumber symbols present in the ODE.
    constants_found = [c for c in constants_found if c not in variables]

    # Renumbering happens here
    expr = expr.subs(zip(constants_found[1:], iter_constants), simultaneous=True)
    return expr


def _handle_Integral(expr, func, hint):
    r"""
    Converts a solution with Integrals in it into an actual solution.

    For most hints, this simply runs ``expr.doit()``.

    """
    # XXX: This global y hack should be removed
    global y
    x = func.args[0]
    f = func.func
    if hint == "1st_exact":
        sol = (expr.doit()).subs(y, f(x))
        del y
    elif hint == "1st_exact_Integral":
        sol = Eq(Subs(expr.lhs, y, f(x)), expr.rhs)
        del y
    elif hint == "nth_linear_constant_coeff_homogeneous":
        sol = expr
    elif not hint.endswith("_Integral"):
        sol = expr.doit()
    else:
        sol = expr
    return sol


# FIXME: replace the general solution in the docstring with
# dsolve(equation, hint='1st_exact_Integral').  You will need to be able
# to have assumptions on P and Q that dP/dy = dQ/dx.
def ode_1st_exact(eq, func, order, match):
    r"""
    Solves 1st order exact ordinary differential equations.

    A 1st order differential equation is called exact if it is the total
    differential of a function. That is, the differential equation

    .. math:: P(x, y) \,\partial{}x + Q(x, y) \,\partial{}y = 0

    is exact if there is some function `F(x, y)` such that `P(x, y) =
    \partial{}F/\partial{}x` and `Q(x, y) = \partial{}F/\partial{}y`.  It can
    be shown that a necessary and sufficient condition for a first order ODE
    to be exact is that `\partial{}P/\partial{}y = \partial{}Q/\partial{}x`.
    Then, the solution will be as given below::

        >>> from sympy import Function, Eq, Integral, symbols, pprint
        >>> x, y, t, x0, y0, C1= symbols('x,y,t,x0,y0,C1')
        >>> P, Q, F= map(Function, ['P', 'Q', 'F'])
        >>> pprint(Eq(Eq(F(x, y), Integral(P(t, y), (t, x0, x)) +
        ... Integral(Q(x0, t), (t, y0, y))), C1))
                    x                y
                    /                /
                   |                |
        F(x, y) =  |  P(t, y) dt +  |  Q(x0, t) dt = C1
                   |                |
                  /                /
                  x0               y0

    Where the first partials of `P` and `Q` exist and are continuous in a
    simply connected region.

    A note: SymPy currently has no way to represent inert substitution on an
    expression, so the hint ``1st_exact_Integral`` will return an integral
    with `dy`.  This is supposed to represent the function that you are
    solving for.

    Examples
    ========

    >>> from sympy import Function, dsolve, cos, sin
    >>> from sympy.abc import x
    >>> f = Function('f')
    >>> dsolve(cos(f(x)) - (x*sin(f(x)) - f(x)**2)*f(x).diff(x),
    ... f(x), hint='1st_exact')
    Eq(x*cos(f(x)) + f(x)**3/3, C1)

    References
    ==========

    - https://en.wikipedia.org/wiki/Exact_differential_equation
    - M. Tenenbaum & H. Pollard, "Ordinary Differential Equations",
      Dover 1963, pp. 73

    # indirect doctest

    """
    x = func.args[0]
    r = match  # d+e*diff(f(x),x)
    e = r[r['e']]
    d = r[r['d']]
    # XXX: This global y hack should be removed
    global y  # This is the only way to pass dummy y to _handle_Integral
    y = r['y']
    C1 = get_numbered_constants(eq, num=1)
    # Refer Joel Moses, "Symbolic Integration - The Stormy Decade",
    # Communications of the ACM, Volume 14, Number 8, August 1971, pp. 558
    # which gives the method to solve an exact differential equation.
    sol = Integral(d, x) + Integral((e - (Integral(d, x).diff(y))), y)
    return Eq(sol, C1)


def ode_1st_homogeneous_coeff_best(eq, func, order, match):
    r"""
    Returns the best solution to an ODE from the two hints
    ``1st_homogeneous_coeff_subs_dep_div_indep`` and
    ``1st_homogeneous_coeff_subs_indep_div_dep``.

    This is as determined by :py:meth:`~sympy.solvers.ode.ode.ode_sol_simplicity`.

    See the
    :py:meth:`~sympy.solvers.ode.ode.ode_1st_homogeneous_coeff_subs_indep_div_dep`
    and
    :py:meth:`~sympy.solvers.ode.ode.ode_1st_homogeneous_coeff_subs_dep_div_indep`
    docstrings for more information on these hints.  Note that there is no
    ``ode_1st_homogeneous_coeff_best_Integral`` hint.

    Examples
    ========

    >>> from sympy import Function, dsolve, pprint
    >>> from sympy.abc import x
    >>> f = Function('f')
    >>> pprint(dsolve(2*x*f(x) + (x**2 + f(x)**2)*f(x).diff(x), f(x),
    ... hint='1st_homogeneous_coeff_best', simplify=False))
                             /    2    \
                             | 3*x     |
                          log|----- + 1|
                             | 2       |
                             \f (x)    /
    log(f(x)) = log(C1) - --------------
                                3

    References
    ==========

    - https://en.wikipedia.org/wiki/Homogeneous_differential_equation
    - M. Tenenbaum & H. Pollard, "Ordinary Differential Equations",
      Dover 1963, pp. 59

    # indirect doctest

    """
    # There are two substitutions that solve the equation, u1=y/x and u2=x/y
    # They produce different integrals, so try them both and see which
    # one is easier.
    sol1 = ode_1st_homogeneous_coeff_subs_indep_div_dep(eq,
    func, order, match)
    sol2 = ode_1st_homogeneous_coeff_subs_dep_div_indep(eq,
    func, order, match)
    simplify = match.get('simplify', True)
    if simplify:
        # why is odesimp called here?  Should it be at the usual spot?
        sol1 = odesimp(eq, sol1, func, "1st_homogeneous_coeff_subs_indep_div_dep")
        sol2 = odesimp(eq, sol2, func, "1st_homogeneous_coeff_subs_dep_div_indep")
    return min([sol1, sol2], key=lambda x: ode_sol_simplicity(x, func,
        trysolving=not simplify))


def ode_1st_homogeneous_coeff_subs_dep_div_indep(eq, func, order, match):
    r"""
    Solves a 1st order differential equation with homogeneous coefficients
    using the substitution `u_1 = \frac{\text{<dependent
    variable>}}{\text{<independent variable>}}`.

    This is a differential equation

    .. math:: P(x, y) + Q(x, y) dy/dx = 0

    such that `P` and `Q` are homogeneous and of the same order.  A function
    `F(x, y)` is homogeneous of order `n` if `F(x t, y t) = t^n F(x, y)`.
    Equivalently, `F(x, y)` can be rewritten as `G(y/x)` or `H(x/y)`.  See
    also the docstring of :py:meth:`~sympy.solvers.ode.homogeneous_order`.

    If the coefficients `P` and `Q` in the differential equation above are
    homogeneous functions of the same order, then it can be shown that the
    substitution `y = u_1 x` (i.e. `u_1 = y/x`) will turn the differential
    equation into an equation separable in the variables `x` and `u`.  If
    `h(u_1)` is the function that results from making the substitution `u_1 =
    f(x)/x` on `P(x, f(x))` and `g(u_2)` is the function that results from the
    substitution on `Q(x, f(x))` in the differential equation `P(x, f(x)) +
    Q(x, f(x)) f'(x) = 0`, then the general solution is::

        >>> from sympy import Function, dsolve, pprint
        >>> from sympy.abc import x
        >>> f, g, h = map(Function, ['f', 'g', 'h'])
        >>> genform = g(f(x)/x) + h(f(x)/x)*f(x).diff(x)
        >>> pprint(genform)
         /f(x)\    /f(x)\ d
        g|----| + h|----|*--(f(x))
         \ x  /    \ x  / dx
        >>> pprint(dsolve(genform, f(x),
        ... hint='1st_homogeneous_coeff_subs_dep_div_indep_Integral'))
                       f(x)
                       ----
                        x
                         /
                        |
                        |       -h(u1)
        log(x) = C1 +   |  ---------------- d(u1)
                        |  u1*h(u1) + g(u1)
                        |
                       /

    Where `u_1 h(u_1) + g(u_1) \ne 0` and `x \ne 0`.

    See also the docstrings of
    :py:meth:`~sympy.solvers.ode.ode.ode_1st_homogeneous_coeff_best` and
    :py:meth:`~sympy.solvers.ode.ode.ode_1st_homogeneous_coeff_subs_indep_div_dep`.

    Examples
    ========

    >>> from sympy import Function, dsolve
    >>> from sympy.abc import x
    >>> f = Function('f')
    >>> pprint(dsolve(2*x*f(x) + (x**2 + f(x)**2)*f(x).diff(x), f(x),
    ... hint='1st_homogeneous_coeff_subs_dep_div_indep', simplify=False))
                          /          3   \
                          |3*f(x)   f (x)|
                       log|------ + -----|
                          |  x         3 |
                          \           x  /
    log(x) = log(C1) - -------------------
                                3

    References
    ==========

    - https://en.wikipedia.org/wiki/Homogeneous_differential_equation
    - M. Tenenbaum & H. Pollard, "Ordinary Differential Equations",
      Dover 1963, pp. 59

    # indirect doctest

    """
    x = func.args[0]
    f = func.func
    u = Dummy('u')
    u1 = Dummy('u1')  # u1 == f(x)/x
    r = match  # d+e*diff(f(x),x)
    C1 = get_numbered_constants(eq, num=1)
    xarg = match.get('xarg', 0)
    yarg = match.get('yarg', 0)
    int = Integral(
        (-r[r['e']]/(r[r['d']] + u1*r[r['e']])).subs({x: 1, r['y']: u1}),
        (u1, None, f(x)/x))
    sol = logcombine(Eq(log(x), int + log(C1)), force=True)
    sol = sol.subs(f(x), u).subs(((u, u - yarg), (x, x - xarg), (u, f(x))))
    return sol


def ode_1st_homogeneous_coeff_subs_indep_div_dep(eq, func, order, match):
    r"""
    Solves a 1st order differential equation with homogeneous coefficients
    using the substitution `u_2 = \frac{\text{<independent
    variable>}}{\text{<dependent variable>}}`.

    This is a differential equation

    .. math:: P(x, y) + Q(x, y) dy/dx = 0

    such that `P` and `Q` are homogeneous and of the same order.  A function
    `F(x, y)` is homogeneous of order `n` if `F(x t, y t) = t^n F(x, y)`.
    Equivalently, `F(x, y)` can be rewritten as `G(y/x)` or `H(x/y)`.  See
    also the docstring of :py:meth:`~sympy.solvers.ode.homogeneous_order`.

    If the coefficients `P` and `Q` in the differential equation above are
    homogeneous functions of the same order, then it can be shown that the
    substitution `x = u_2 y` (i.e. `u_2 = x/y`) will turn the differential
    equation into an equation separable in the variables `y` and `u_2`.  If
    `h(u_2)` is the function that results from making the substitution `u_2 =
    x/f(x)` on `P(x, f(x))` and `g(u_2)` is the function that results from the
    substitution on `Q(x, f(x))` in the differential equation `P(x, f(x)) +
    Q(x, f(x)) f'(x) = 0`, then the general solution is:

    >>> from sympy import Function, dsolve, pprint
    >>> from sympy.abc import x
    >>> f, g, h = map(Function, ['f', 'g', 'h'])
    >>> genform = g(x/f(x)) + h(x/f(x))*f(x).diff(x)
    >>> pprint(genform)
     / x  \    / x  \ d
    g|----| + h|----|*--(f(x))
     \f(x)/    \f(x)/ dx
    >>> pprint(dsolve(genform, f(x),
    ... hint='1st_homogeneous_coeff_subs_indep_div_dep_Integral'))
                 x
                ----
                f(x)
                  /
                 |
                 |       -g(u2)
                 |  ---------------- d(u2)
                 |  u2*g(u2) + h(u2)
                 |
                /
    <BLANKLINE>
    f(x) = C1*e

    Where `u_2 g(u_2) + h(u_2) \ne 0` and `f(x) \ne 0`.

    See also the docstrings of
    :py:meth:`~sympy.solvers.ode.ode.ode_1st_homogeneous_coeff_best` and
    :py:meth:`~sympy.solvers.ode.ode.ode_1st_homogeneous_coeff_subs_dep_div_indep`.

    Examples
    ========

    >>> from sympy import Function, pprint, dsolve
    >>> from sympy.abc import x
    >>> f = Function('f')
    >>> pprint(dsolve(2*x*f(x) + (x**2 + f(x)**2)*f(x).diff(x), f(x),
    ... hint='1st_homogeneous_coeff_subs_indep_div_dep',
    ... simplify=False))
                             /    2    \
                             | 3*x     |
                          log|----- + 1|
                             | 2       |
                             \f (x)    /
    log(f(x)) = log(C1) - --------------
                                3

    References
    ==========

    - https://en.wikipedia.org/wiki/Homogeneous_differential_equation
    - M. Tenenbaum & H. Pollard, "Ordinary Differential Equations",
      Dover 1963, pp. 59

    # indirect doctest

    """
    x = func.args[0]
    f = func.func
    u = Dummy('u')
    u2 = Dummy('u2')  # u2 == x/f(x)
    r = match  # d+e*diff(f(x),x)
    C1 = get_numbered_constants(eq, num=1)
    xarg = match.get('xarg', 0)  # If xarg present take xarg, else zero
    yarg = match.get('yarg', 0)  # If yarg present take yarg, else zero
    int = Integral(
        simplify(
            (-r[r['d']]/(r[r['e']] + u2*r[r['d']])).subs({x: u2, r['y']: 1})),
        (u2, None, x/f(x)))
    sol = logcombine(Eq(log(f(x)), int + log(C1)), force=True)
    sol = sol.subs(f(x), u).subs(((u, u - yarg), (x, x - xarg), (u, f(x))))
    return sol

# XXX: Should this function maybe go somewhere else?


def homogeneous_order(eq, *symbols):
    r"""
    Returns the order `n` if `g` is homogeneous and ``None`` if it is not
    homogeneous.

    Determines if a function is homogeneous and if so of what order.  A
    function `f(x, y, \cdots)` is homogeneous of order `n` if `f(t x, t y,
    \cdots) = t^n f(x, y, \cdots)`.

    If the function is of two variables, `F(x, y)`, then `f` being homogeneous
    of any order is equivalent to being able to rewrite `F(x, y)` as `G(x/y)`
    or `H(y/x)`.  This fact is used to solve 1st order ordinary differential
    equations whose coefficients are homogeneous of the same order (see the
    docstrings of
    :py:meth:`~sympy.solvers.ode.ode.ode_1st_homogeneous_coeff_subs_dep_div_indep` and
    :py:meth:`~sympy.solvers.ode.ode.ode_1st_homogeneous_coeff_subs_indep_div_dep`).

    Symbols can be functions, but every argument of the function must be a
    symbol, and the arguments of the function that appear in the expression
    must match those given in the list of symbols.  If a declared function
    appears with different arguments than given in the list of symbols,
    ``None`` is returned.

    Examples
    ========

    >>> from sympy import Function, homogeneous_order, sqrt
    >>> from sympy.abc import x, y
    >>> f = Function('f')
    >>> homogeneous_order(f(x), f(x)) is None
    True
    >>> homogeneous_order(f(x,y), f(y, x), x, y) is None
    True
    >>> homogeneous_order(f(x), f(x), x)
    1
    >>> homogeneous_order(x**2*f(x)/sqrt(x**2+f(x)**2), x, f(x))
    2
    >>> homogeneous_order(x**2+f(x), x, f(x)) is None
    True

    """

    if not symbols:
        raise ValueError("homogeneous_order: no symbols were given.")
    symset = set(symbols)
    eq = sympify(eq)

    # The following are not supported
    if eq.has(Order, Derivative):
        return None

    # These are all constants
    if (eq.is_Number or
        eq.is_NumberSymbol or
        eq.is_number
            ):
        return S.Zero

    # Replace all functions with dummy variables
    dum = numbered_symbols(prefix='d', cls=Dummy)
    newsyms = set()
    for i in [j for j in symset if getattr(j, 'is_Function')]:
        iargs = set(i.args)
        if iargs.difference(symset):
            return None
        else:
            dummyvar = next(dum)
            eq = eq.subs(i, dummyvar)
            symset.remove(i)
            newsyms.add(dummyvar)
    symset.update(newsyms)

    if not eq.free_symbols & symset:
        return None

    # assuming order of a nested function can only be equal to zero
    if isinstance(eq, Function):
        return None if homogeneous_order(
            eq.args[0], *tuple(symset)) != 0 else S.Zero

    # make the replacement of x with x*t and see if t can be factored out
    t = Dummy('t', positive=True)  # It is sufficient that t > 0
    eqs = separatevars(eq.subs([(i, t*i) for i in symset]), [t], dict=True)[t]
    if eqs is S.One:
        return S.Zero  # there was no term with only t
    i, d = eqs.as_independent(t, as_Add=False)
    b, e = d.as_base_exp()
    if b == t:
        return e


def ode_Liouville(eq, func, order, match):
    r"""
    Solves 2nd order Liouville differential equations.

    The general form of a Liouville ODE is

    .. math:: \frac{d^2 y}{dx^2} + g(y) \left(\!
                \frac{dy}{dx}\!\right)^2 + h(x)
                \frac{dy}{dx}\text{.}

    The general solution is:

        >>> from sympy import Function, dsolve, Eq, pprint, diff
        >>> from sympy.abc import x
        >>> f, g, h = map(Function, ['f', 'g', 'h'])
        >>> genform = Eq(diff(f(x),x,x) + g(f(x))*diff(f(x),x)**2 +
        ... h(x)*diff(f(x),x), 0)
        >>> pprint(genform)
                          2                    2
                /d       \         d          d
        g(f(x))*|--(f(x))|  + h(x)*--(f(x)) + ---(f(x)) = 0
                \dx      /         dx           2
                                              dx
        >>> pprint(dsolve(genform, f(x), hint='Liouville_Integral'))
                                          f(x)
                  /                     /
                 |                     |
                 |     /               |     /
                 |    |                |    |
                 |  - | h(x) dx        |    | g(y) dy
                 |    |                |    |
                 |   /                 |   /
        C1 + C2* | e            dx +   |  e           dy = 0
                 |                     |
                /                     /

    Examples
    ========

    >>> from sympy import Function, dsolve, Eq, pprint
    >>> from sympy.abc import x
    >>> f = Function('f')
    >>> pprint(dsolve(diff(f(x), x, x) + diff(f(x), x)**2/f(x) +
    ... diff(f(x), x)/x, f(x), hint='Liouville'))
               ________________           ________________
    [f(x) = -\/ C1 + C2*log(x) , f(x) = \/ C1 + C2*log(x) ]

    References
    ==========

    - Goldstein and Braun, "Advanced Methods for the Solution of Differential
      Equations", pp. 98
    - http://www.maplesoft.com/support/help/Maple/view.aspx?path=odeadvisor/Liouville

    # indirect doctest

    """
    # Liouville ODE:
    #  f(x).diff(x, 2) + g(f(x))*(f(x).diff(x, 2))**2 + h(x)*f(x).diff(x)
    # See Goldstein and Braun, "Advanced Methods for the Solution of
    # Differential Equations", pg. 98, as well as
    # http://www.maplesoft.com/support/help/view.aspx?path=odeadvisor/Liouville
    x = func.args[0]
    f = func.func
    r = match  # f(x).diff(x, 2) + g*f(x).diff(x)**2 + h*f(x).diff(x)
    y = r['y']
    C1, C2 = get_numbered_constants(eq, num=2)
    int = Integral(exp(Integral(r['g'], y)), (y, None, f(x)))
    sol = Eq(int + C1*Integral(exp(-Integral(r['h'], x)), x) + C2, 0)
    return sol


def ode_2nd_power_series_ordinary(eq, func, order, match):
    r"""
    Gives a power series solution to a second order homogeneous differential
    equation with polynomial coefficients at an ordinary point. A homogeneous
    differential equation is of the form

    .. math :: P(x)\frac{d^2y}{dx^2} + Q(x)\frac{dy}{dx} + R(x) = 0

    For simplicity it is assumed that `P(x)`, `Q(x)` and `R(x)` are polynomials,
    it is sufficient that `\frac{Q(x)}{P(x)}` and `\frac{R(x)}{P(x)}` exists at
    `x_{0}`. A recurrence relation is obtained by substituting `y` as `\sum_{n=0}^\infty a_{n}x^{n}`,
    in the differential equation, and equating the nth term. Using this relation
    various terms can be generated.


    Examples
    ========

    >>> from sympy import dsolve, Function, pprint
    >>> from sympy.abc import x, y
    >>> f = Function("f")
    >>> eq = f(x).diff(x, 2) + f(x)
    >>> pprint(dsolve(eq, hint='2nd_power_series_ordinary'))
              / 4    2    \        /     2\
              |x    x     |        |    x |    / 6\
    f(x) = C2*|-- - -- + 1| + C1*x*|1 - --| + O\x /
              \24   2     /        \    6 /


    References
    ==========
    - http://tutorial.math.lamar.edu/Classes/DE/SeriesSolutions.aspx
    - George E. Simmons, "Differential Equations with Applications and
      Historical Notes", p.p 176 - 184

    """
    x = func.args[0]
    f = func.func
    C0, C1 = get_numbered_constants(eq, num=2)
    n = Dummy("n", integer=True)
    s = Wild("s")
    k = Wild("k", exclude=[x])
    x0 = match.get('x0')
    terms = match.get('terms', 5)
    p = match[match['a3']]
    q = match[match['b3']]
    r = match[match['c3']]
    seriesdict = {}
    recurr = Function("r")

    # Generating the recurrence relation which works this way:
    # for the second order term the summation begins at n = 2. The coefficients
    # p is multiplied with an*(n - 1)*(n - 2)*x**n-2 and a substitution is made such that
    # the exponent of x becomes n.
    # For example, if p is x, then the second degree recurrence term is
    # an*(n - 1)*(n - 2)*x**n-1, substituting (n - 1) as n, it transforms to
    # an+1*n*(n - 1)*x**n.
    # A similar process is done with the first order and zeroth order term.

    coefflist = [(recurr(n), r), (n*recurr(n), q), (n*(n - 1)*recurr(n), p)]
    for index, coeff in enumerate(coefflist):
        if coeff[1]:
            f2 = powsimp(expand((coeff[1]*(x - x0)**(n - index)).subs(x, x + x0)))
            if f2.is_Add:
                addargs = f2.args
            else:
                addargs = [f2]
            for arg in addargs:
                powm = arg.match(s*x**k)
                term = coeff[0]*powm[s]
                if not powm[k].is_Symbol:
                    term = term.subs(n, n - powm[k].as_independent(n)[0])
                startind = powm[k].subs(n, index)
                # Seeing if the startterm can be reduced further.
                # If it vanishes for n lesser than startind, it is
                # equal to summation from n.
                if startind:
                    for i in reversed(range(startind)):
                        if not term.subs(n, i):
                            seriesdict[term] = i
                        else:
                            seriesdict[term] = i + 1
                            break
                else:
                    seriesdict[term] = S.Zero

    # Stripping of terms so that the sum starts with the same number.
    teq = S.Zero
    suminit = seriesdict.values()
    rkeys = seriesdict.keys()
    req = Add(*rkeys)
    if any(suminit):
        maxval = max(suminit)
        for term in seriesdict:
            val = seriesdict[term]
            if val != maxval:
                for i in range(val, maxval):
                    teq += term.subs(n, val)

    finaldict = {}
    if teq:
        fargs = teq.atoms(AppliedUndef)
        if len(fargs) == 1:
            finaldict[fargs.pop()] = 0
        else:
            maxf = max(fargs, key = lambda x: x.args[0])
            sol = solve(teq, maxf)
            if isinstance(sol, list):
                sol = sol[0]
            finaldict[maxf] = sol

    # Finding the recurrence relation in terms of the largest term.
    fargs = req.atoms(AppliedUndef)
    maxf = max(fargs, key = lambda x: x.args[0])
    minf = min(fargs, key = lambda x: x.args[0])
    if minf.args[0].is_Symbol:
        startiter = 0
    else:
        startiter = -minf.args[0].as_independent(n)[0]
    lhs = maxf
    rhs =  solve(req, maxf)
    if isinstance(rhs, list):
        rhs = rhs[0]

    # Checking how many values are already present
    tcounter = len([t for t in finaldict.values() if t])

    for _ in range(tcounter, terms - 3):  # Assuming c0 and c1 to be arbitrary
        check = rhs.subs(n, startiter)
        nlhs = lhs.subs(n, startiter)
        nrhs = check.subs(finaldict)
        finaldict[nlhs] = nrhs
        startiter += 1

    # Post processing
    series = C0 + C1*(x - x0)
    for term in finaldict:
        if finaldict[term]:
            fact = term.args[0]
            series += (finaldict[term].subs([(recurr(0), C0), (recurr(1), C1)])*(
                x - x0)**fact)
    series = collect(expand_mul(series), [C0, C1]) + Order(x**terms)
    return Eq(f(x), series)


def ode_2nd_linear_airy(eq, func, order, match):
    r"""
    Gives solution of the Airy differential equation

    .. math :: \frac{d^2y}{dx^2} + (a + b x) y(x) = 0

    in terms of Airy special functions airyai and airybi.

    Examples
    ========

    >>> from sympy import dsolve, Function, pprint
    >>> from sympy.abc import x
    >>> f = Function("f")
    >>> eq = f(x).diff(x, 2) - x*f(x)
    >>> dsolve(eq)
    Eq(f(x), C1*airyai(x) + C2*airybi(x))
    """
    x = func.args[0]
    f = func.func
    C0, C1 = get_numbered_constants(eq, num=2)
    b = match['b']
    m = match['m']
    if m.is_positive:
        arg = - b/cbrt(m)**2 - cbrt(m)*x
    elif m.is_negative:
        arg = - b/cbrt(-m)**2 + cbrt(-m)*x
    else:
        arg = - b/cbrt(-m)**2 + cbrt(-m)*x
    return Eq(f(x), C0*airyai(arg) + C1*airybi(arg))


def ode_2nd_power_series_regular(eq, func, order, match):
    r"""
    Gives a power series solution to a second order homogeneous differential
    equation with polynomial coefficients at a regular point. A second order
    homogeneous differential equation is of the form

    .. math :: P(x)\frac{d^2y}{dx^2} + Q(x)\frac{dy}{dx} + R(x) = 0

    A point is said to regular singular at `x0` if `x - x0\frac{Q(x)}{P(x)}`
    and `(x - x0)^{2}\frac{R(x)}{P(x)}` are analytic at `x0`. For simplicity
    `P(x)`, `Q(x)` and `R(x)` are assumed to be polynomials. The algorithm for
    finding the power series solutions is:

    1.  Try expressing `(x - x0)P(x)` and `((x - x0)^{2})Q(x)` as power series
        solutions about x0. Find `p0` and `q0` which are the constants of the
        power series expansions.
    2.  Solve the indicial equation `f(m) = m(m - 1) + m*p0 + q0`, to obtain the
        roots `m1` and `m2` of the indicial equation.
    3.  If `m1 - m2` is a non integer there exists two series solutions. If
        `m1 = m2`, there exists only one solution. If `m1 - m2` is an integer,
        then the existence of one solution is confirmed. The other solution may
        or may not exist.

    The power series solution is of the form `x^{m}\sum_{n=0}^\infty a_{n}x^{n}`. The
    coefficients are determined by the following recurrence relation.
    `a_{n} = -\frac{\sum_{k=0}^{n-1} q_{n-k} + (m + k)p_{n-k}}{f(m + n)}`. For the case
    in which `m1 - m2` is an integer, it can be seen from the recurrence relation
    that for the lower root `m`, when `n` equals the difference of both the
    roots, the denominator becomes zero. So if the numerator is not equal to zero,
    a second series solution exists.


    Examples
    ========

    >>> from sympy import dsolve, Function, pprint
    >>> from sympy.abc import x, y
    >>> f = Function("f")
    >>> eq = x*(f(x).diff(x, 2)) + 2*(f(x).diff(x)) + x*f(x)
    >>> pprint(dsolve(eq, hint='2nd_power_series_regular'))
                                  /    6    4    2    \
                                  |   x    x    x     |
              /  4    2    \   C1*|- --- + -- - -- + 1|
              | x    x     |      \  720   24   2     /    / 6\
    f(x) = C2*|--- - -- + 1| + ------------------------ + O\x /
              \120   6     /              x


    References
    ==========
    - George E. Simmons, "Differential Equations with Applications and
      Historical Notes", p.p 176 - 184

    """
    x = func.args[0]
    f = func.func
    C0, C1 = get_numbered_constants(eq, num=2)
    m = Dummy("m")  # for solving the indicial equation
    x0 = match.get('x0')
    terms = match.get('terms', 5)
    p = match['p']
    q = match['q']

    # Generating the indicial equation
    indicial = []
    for term in [p, q]:
        if not term.has(x):
            indicial.append(term)
        else:
            term = series(term, n=1, x0=x0)
            if isinstance(term, Order):
                indicial.append(S.Zero)
            else:
                for arg in term.args:
                    if not arg.has(x):
                        indicial.append(arg)
                        break

    p0, q0 = indicial
    sollist = solve(m*(m - 1) + m*p0 + q0, m)
    if sollist and isinstance(sollist, list) and all(
        [sol.is_real for sol in sollist]):
        serdict1 = {}
        serdict2 = {}
        if len(sollist) == 1:
            # Only one series solution exists in this case.
            m1 = m2 = sollist.pop()
            if terms-m1-1 <= 0:
              return Eq(f(x), Order(terms))
            serdict1 = _frobenius(terms-m1-1, m1, p0, q0, p, q, x0, x, C0)

        else:
            m1 = sollist[0]
            m2 = sollist[1]
            if m1 < m2:
                m1, m2 = m2, m1
            # Irrespective of whether m1 - m2 is an integer or not, one
            # Frobenius series solution exists.
            serdict1 = _frobenius(terms-m1-1, m1, p0, q0, p, q, x0, x, C0)
            if not (m1 - m2).is_integer:
                # Second frobenius series solution exists.
                serdict2 = _frobenius(terms-m2-1, m2, p0, q0, p, q, x0, x, C1)
            else:
                # Check if second frobenius series solution exists.
                serdict2 = _frobenius(terms-m2-1, m2, p0, q0, p, q, x0, x, C1, check=m1)

        if serdict1:
            finalseries1 = C0
            for key in serdict1:
                power = int(key.name[1:])
                finalseries1 += serdict1[key]*(x - x0)**power
            finalseries1 = (x - x0)**m1*finalseries1
            finalseries2 = S.Zero
            if serdict2:
                for key in serdict2:
                    power = int(key.name[1:])
                    finalseries2 += serdict2[key]*(x - x0)**power
                finalseries2 += C1
                finalseries2 = (x - x0)**m2*finalseries2
            return Eq(f(x), collect(finalseries1 + finalseries2,
                [C0, C1]) + Order(x**terms))

def ode_2nd_linear_bessel(eq, func, order, match):
    r"""
    Gives solution of the Bessel differential equation

    .. math :: x^2 \frac{d^2y}{dx^2} + x \frac{dy}{dx} y(x) + (x^2-n^2) y(x)

    if n is integer then the solution is of the form Eq(f(x), C0 besselj(n,x)
    + C1 bessely(n,x)) as both the solutions are linearly independent else if
    n is a fraction then the solution is of the form Eq(f(x), C0 besselj(n,x)
    + C1 besselj(-n,x)) which can also transform into Eq(f(x), C0 besselj(n,x)
    + C1 bessely(n,x)).

    Examples
    ========

    >>> from sympy.abc import x, y, a
    >>> from sympy import Symbol
    >>> v = Symbol('v', positive=True)
    >>> from sympy.solvers.ode import dsolve, checkodesol
    >>> from sympy import pprint, Function
    >>> f = Function('f')
    >>> y = f(x)
    >>> genform = x**2*y.diff(x, 2) + x*y.diff(x) + (x**2 - v**2)*y
    >>> dsolve(genform)
    Eq(f(x), C1*besselj(v, x) + C2*bessely(v, x))

    References
    ==========

    https://www.math24.net/bessel-differential-equation/

    """
    x = func.args[0]
    f = func.func
    C0, C1 = get_numbered_constants(eq, num=2)
    n = match['n']
    a4 = match['a4']
    c4 = match['c4']
    d4 = match['d4']
    b4 = match['b4']
    n = sqrt(n**2 + Rational(1, 4)*(c4 - 1)**2)
    return Eq(f(x), ((x**(Rational(1-c4,2)))*(C0*besselj(n/d4,a4*x**d4/d4)
           + C1*bessely(n/d4,a4*x**d4/d4))).subs(x, x-b4))

def _frobenius(n, m, p0, q0, p, q, x0, x, c, check=None):
    r"""
    Returns a dict with keys as coefficients and values as their values in terms of C0
    """
    n = int(n)
    # In cases where m1 - m2 is not an integer
    m2 = check

    d = Dummy("d")
    numsyms = numbered_symbols("C", start=0)
    numsyms = [next(numsyms) for i in range(n + 1)]
    serlist = []
    for ser in [p, q]:
        # Order term not present
        if ser.is_polynomial(x) and Poly(ser, x).degree() <= n:
            if x0:
                ser = ser.subs(x, x + x0)
            dict_ = Poly(ser, x).as_dict()
        # Order term present
        else:
            tseries = series(ser, x=x0, n=n+1)
            # Removing order
            dict_ = Poly(list(ordered(tseries.args))[: -1], x).as_dict()
        # Fill in with zeros, if coefficients are zero.
        for i in range(n + 1):
            if (i,) not in dict_:
                dict_[(i,)] = S.Zero
        serlist.append(dict_)

    pseries = serlist[0]
    qseries = serlist[1]
    indicial = d*(d - 1) + d*p0 + q0
    frobdict = {}
    for i in range(1, n + 1):
        num = c*(m*pseries[(i,)] + qseries[(i,)])
        for j in range(1, i):
            sym = Symbol("C" + str(j))
            num += frobdict[sym]*((m + j)*pseries[(i - j,)] + qseries[(i - j,)])

        # Checking for cases when m1 - m2 is an integer. If num equals zero
        # then a second Frobenius series solution cannot be found. If num is not zero
        # then set constant as zero and proceed.
        if m2 is not None and i == m2 - m:
            if num:
                return False
            else:
                frobdict[numsyms[i]] = S.Zero
        else:
            frobdict[numsyms[i]] = -num/(indicial.subs(d, m+i))

    return frobdict

def _nth_order_reducible_match(eq, func):
    r"""
    Matches any differential equation that can be rewritten with a smaller
    order. Only derivatives of ``func`` alone, wrt a single variable,
    are considered, and only in them should ``func`` appear.
    """
    # ODE only handles functions of 1 variable so this affirms that state
    assert len(func.args) == 1
    x = func.args[0]
    vc = [d.variable_count[0] for d in eq.atoms(Derivative)
          if d.expr == func and len(d.variable_count) == 1]
    ords = [c for v, c in vc if v == x]
    if len(ords) < 2:
        return
    smallest = min(ords)
    # make sure func does not appear outside of derivatives
    D = Dummy()
    if eq.subs(func.diff(x, smallest), D).has(func):
        return
    return {'n': smallest}

def ode_nth_order_reducible(eq, func, order, match):
    r"""
    Solves ODEs that only involve derivatives of the dependent variable using
    a substitution of the form `f^n(x) = g(x)`.

    For example any second order ODE of the form `f''(x) = h(f'(x), x)` can be
    transformed into a pair of 1st order ODEs `g'(x) = h(g(x), x)` and
    `f'(x) = g(x)`. Usually the 1st order ODE for `g` is easier to solve. If
    that gives an explicit solution for `g` then `f` is found simply by
    integration.


    Examples
    ========

    >>> from sympy import Function, dsolve, Eq
    >>> from sympy.abc import x
    >>> f = Function('f')
    >>> eq = Eq(x*f(x).diff(x)**2 + f(x).diff(x, 2), 0)
    >>> dsolve(eq, f(x), hint='nth_order_reducible')
    ... # doctest: +NORMALIZE_WHITESPACE
    Eq(f(x), C1 - sqrt(-1/C2)*log(-C2*sqrt(-1/C2) + x) + sqrt(-1/C2)*log(C2*sqrt(-1/C2) + x))

    """
    x = func.args[0]
    f = func.func
    n = match['n']
    # get a unique function name for g
    names = [a.name for a in eq.atoms(AppliedUndef)]
    while True:
        name = Dummy().name
        if name not in names:
            g = Function(name)
            break
    w = f(x).diff(x, n)
    geq = eq.subs(w, g(x))
    gsol = dsolve(geq, g(x))

    if not isinstance(gsol, list):
        gsol = [gsol]

    # Might be multiple solutions to the reduced ODE:
    fsol = []
    for gsoli in gsol:
        fsoli = dsolve(gsoli.subs(g(x), w), f(x))  # or do integration n times
        fsol.append(fsoli)

    if len(fsol) == 1:
        fsol = fsol[0]

    return fsol


def _remove_redundant_solutions(eq, solns, order, var):
    r"""
    Remove redundant solutions from the set of solutions.

    This function is needed because otherwise dsolve can return
    redundant solutions. As an example consider:

        eq = Eq((f(x).diff(x, 2))*f(x).diff(x), 0)

    There are two ways to find solutions to eq. The first is to solve f(x).diff(x, 2) = 0
    leading to solution f(x)=C1 + C2*x. The second is to solve the equation f(x).diff(x) = 0
    leading to the solution f(x) = C1. In this particular case we then see
    that the second solution is a special case of the first and we don't
    want to return it.

    This does not always happen. If we have

        eq = Eq((f(x)**2-4)*(f(x).diff(x)-4), 0)

    then we get the algebraic solution f(x) = [-2, 2] and the integral solution
    f(x) = x + C1 and in this case the two solutions are not equivalent wrt
    initial conditions so both should be returned.
    """
    def is_special_case_of(soln1, soln2):
        return _is_special_case_of(soln1, soln2, eq, order, var)

    unique_solns = []
    for soln1 in solns:
        for soln2 in unique_solns[:]:
            if is_special_case_of(soln1, soln2):
                break
            elif is_special_case_of(soln2, soln1):
                unique_solns.remove(soln2)
        else:
            unique_solns.append(soln1)

    return unique_solns

def _is_special_case_of(soln1, soln2, eq, order, var):
    r"""
    True if soln1 is found to be a special case of soln2 wrt some value of the
    constants that appear in soln2. False otherwise.
    """
    # The solutions returned by dsolve may be given explicitly or implicitly.
    # We will equate the sol1=(soln1.rhs - soln1.lhs), sol2=(soln2.rhs - soln2.lhs)
    # of the two solutions.
    #
    # Since this is supposed to hold for all x it also holds for derivatives.
    # For an order n ode we should be able to differentiate
    # each solution n times to get n+1 equations.
    #
    # We then try to solve those n+1 equations for the integrations constants
    # in sol2. If we can find a solution that doesn't depend on x then it
    # means that some value of the constants in sol1 is a special case of
    # sol2 corresponding to a particular choice of the integration constants.

    # In case the solution is in implicit form we subtract the sides
    soln1 = soln1.rhs - soln1.lhs
    soln2 = soln2.rhs - soln2.lhs

    # Work for the series solution
    if soln1.has(Order) and soln2.has(Order):
        if soln1.getO() == soln2.getO():
            soln1 = soln1.removeO()
            soln2 = soln2.removeO()
        else:
            return False
    elif soln1.has(Order) or soln2.has(Order):
        return False

    constants1 = soln1.free_symbols.difference(eq.free_symbols)
    constants2 = soln2.free_symbols.difference(eq.free_symbols)

    constants1_new = get_numbered_constants(Tuple(soln1, soln2), len(constants1))
    if len(constants1) == 1:
        constants1_new = {constants1_new}
    for c_old, c_new in zip(constants1, constants1_new):
        soln1 = soln1.subs(c_old, c_new)

    # n equations for sol1 = sol2, sol1'=sol2', ...
    lhs = soln1
    rhs = soln2
    eqns = [Eq(lhs, rhs)]
    for n in range(1, order):
        lhs = lhs.diff(var)
        rhs = rhs.diff(var)
        eq = Eq(lhs, rhs)
        eqns.append(eq)

    # BooleanTrue/False awkwardly show up for trivial equations
    if any(isinstance(eq, BooleanFalse) for eq in eqns):
        return False
    eqns = [eq for eq in eqns if not isinstance(eq, BooleanTrue)]

    try:
        constant_solns = solve(eqns, constants2)
    except NotImplementedError:
        return False

    # Sometimes returns a dict and sometimes a list of dicts
    if isinstance(constant_solns, dict):
        constant_solns = [constant_solns]

    # after solving the issue 17418, maybe we don't need the following checksol code.
    for constant_soln in constant_solns:
        for eq in eqns:
            eq=eq.rhs-eq.lhs
            if checksol(eq, constant_soln) is not True:
                return False

    # If any solution gives all constants as expressions that don't depend on
    # x then there exists constants for soln2 that give soln1
    for constant_soln in constant_solns:
        if not any(c.has(var) for c in constant_soln.values()):
            return True

    return False


def _nth_linear_match(eq, func, order):
    r"""
    Matches a differential equation to the linear form:

    .. math:: a_n(x) y^{(n)} + \cdots + a_1(x)y' + a_0(x) y + B(x) = 0

    Returns a dict of order:coeff terms, where order is the order of the
    derivative on each term, and coeff is the coefficient of that derivative.
    The key ``-1`` holds the function `B(x)`. Returns ``None`` if the ODE is
    not linear.  This function assumes that ``func`` has already been checked
    to be good.

    Examples
    ========

    >>> from sympy import Function, cos, sin
    >>> from sympy.abc import x
    >>> from sympy.solvers.ode.ode import _nth_linear_match
    >>> f = Function('f')
    >>> _nth_linear_match(f(x).diff(x, 3) + 2*f(x).diff(x) +
    ... x*f(x).diff(x, 2) + cos(x)*f(x).diff(x) + x - f(x) -
    ... sin(x), f(x), 3)
    {-1: x - sin(x), 0: -1, 1: cos(x) + 2, 2: x, 3: 1}
    >>> _nth_linear_match(f(x).diff(x, 3) + 2*f(x).diff(x) +
    ... x*f(x).diff(x, 2) + cos(x)*f(x).diff(x) + x - f(x) -
    ... sin(f(x)), f(x), 3) == None
    True

    """
    x = func.args[0]
    one_x = {x}
    terms = {i: S.Zero for i in range(-1, order + 1)}
    for i in Add.make_args(eq):
        if not i.has(func):
            terms[-1] += i
        else:
            c, f = i.as_independent(func)
            if (isinstance(f, Derivative)
                    and set(f.variables) == one_x
                    and f.args[0] == func):
                terms[f.derivative_count] += c
            elif f == func:
                terms[len(f.args[1:])] += c
            else:
                return None
    return terms


def ode_nth_linear_euler_eq_homogeneous(eq, func, order, match, returns='sol'):
    r"""
    Solves an `n`\th order linear homogeneous variable-coefficient
    Cauchy-Euler equidimensional ordinary differential equation.

    This is an equation with form `0 = a_0 f(x) + a_1 x f'(x) + a_2 x^2 f''(x)
    \cdots`.

    These equations can be solved in a general manner, by substituting
    solutions of the form `f(x) = x^r`, and deriving a characteristic equation
    for `r`.  When there are repeated roots, we include extra terms of the
    form `C_{r k} \ln^k(x) x^r`, where `C_{r k}` is an arbitrary integration
    constant, `r` is a root of the characteristic equation, and `k` ranges
    over the multiplicity of `r`.  In the cases where the roots are complex,
    solutions of the form `C_1 x^a \sin(b \log(x)) + C_2 x^a \cos(b \log(x))`
    are returned, based on expansions with Euler's formula.  The general
    solution is the sum of the terms found.  If SymPy cannot find exact roots
    to the characteristic equation, a
    :py:obj:`~.ComplexRootOf` instance will be returned
    instead.

    >>> from sympy import Function, dsolve, Eq
    >>> from sympy.abc import x
    >>> f = Function('f')
    >>> dsolve(4*x**2*f(x).diff(x, 2) + f(x), f(x),
    ... hint='nth_linear_euler_eq_homogeneous')
    ... # doctest: +NORMALIZE_WHITESPACE
    Eq(f(x), sqrt(x)*(C1 + C2*log(x)))

    Note that because this method does not involve integration, there is no
    ``nth_linear_euler_eq_homogeneous_Integral`` hint.

    The following is for internal use:

    - ``returns = 'sol'`` returns the solution to the ODE.
    - ``returns = 'list'`` returns a list of linearly independent solutions,
      corresponding to the fundamental solution set, for use with non
      homogeneous solution methods like variation of parameters and
      undetermined coefficients.  Note that, though the solutions should be
      linearly independent, this function does not explicitly check that.  You
      can do ``assert simplify(wronskian(sollist)) != 0`` to check for linear
      independence.  Also, ``assert len(sollist) == order`` will need to pass.
    - ``returns = 'both'``, return a dictionary ``{'sol': <solution to ODE>,
      'list': <list of linearly independent solutions>}``.

    Examples
    ========

    >>> from sympy import Function, dsolve, pprint
    >>> from sympy.abc import x
    >>> f = Function('f')
    >>> eq = f(x).diff(x, 2)*x**2 - 4*f(x).diff(x)*x + 6*f(x)
    >>> pprint(dsolve(eq, f(x),
    ... hint='nth_linear_euler_eq_homogeneous'))
            2
    f(x) = x *(C1 + C2*x)

    References
    ==========

    - https://en.wikipedia.org/wiki/Cauchy%E2%80%93Euler_equation
    - C. Bender & S. Orszag, "Advanced Mathematical Methods for Scientists and
      Engineers", Springer 1999, pp. 12

    # indirect doctest

    """
    # XXX: This global collectterms hack should be removed.
    global collectterms
    collectterms = []

    x = func.args[0]
    f = func.func
    r = match

    # First, set up characteristic equation.
    chareq, symbol = S.Zero, Dummy('x')

    for i in r.keys():
        if not isinstance(i, str) and i >= 0:
            chareq += (r[i]*diff(x**symbol, x, i)*x**-symbol).expand()

    chareq = Poly(chareq, symbol)
    chareqroots = [rootof(chareq, k) for k in range(chareq.degree())]

    # A generator of constants
    constants = list(get_numbered_constants(eq, num=chareq.degree()*2))
    constants.reverse()

    # Create a dict root: multiplicity or charroots
    charroots = defaultdict(int)
    for root in chareqroots:
        charroots[root] += 1
    gsol = S.Zero
    # We need keep track of terms so we can run collect() at the end.
    # This is necessary for constantsimp to work properly.
    ln = log
    for root, multiplicity in charroots.items():
        for i in range(multiplicity):
            if isinstance(root, RootOf):
                gsol += (x**root) * constants.pop()
                if multiplicity != 1:
                    raise ValueError("Value should be 1")
                collectterms = [(0, root, 0)] + collectterms
            elif root.is_real:
                gsol += ln(x)**i*(x**root) * constants.pop()
                collectterms = [(i, root, 0)] + collectterms
            else:
                reroot = re(root)
                imroot = im(root)
                gsol += ln(x)**i * (x**reroot) * (
                    constants.pop() * sin(abs(imroot)*ln(x))
                    + constants.pop() * cos(imroot*ln(x)))
                # Preserve ordering (multiplicity, real part, imaginary part)
                # It will be assumed implicitly when constructing
                # fundamental solution sets.
                collectterms = [(i, reroot, imroot)] + collectterms
    if returns == 'sol':
        return Eq(f(x), gsol)
    elif returns in ('list' 'both'):
        # HOW TO TEST THIS CODE? (dsolve does not pass 'returns' through)
        # Create a list of (hopefully) linearly independent solutions
        gensols = []
        # Keep track of when to use sin or cos for nonzero imroot
        for i, reroot, imroot in collectterms:
            if imroot == 0:
                gensols.append(ln(x)**i*x**reroot)
            else:
                sin_form = ln(x)**i*x**reroot*sin(abs(imroot)*ln(x))
                if sin_form in gensols:
                    cos_form = ln(x)**i*x**reroot*cos(imroot*ln(x))
                    gensols.append(cos_form)
                else:
                    gensols.append(sin_form)
        if returns == 'list':
            return gensols
        else:
            return {'sol': Eq(f(x), gsol), 'list': gensols}
    else:
        raise ValueError('Unknown value for key "returns".')


def ode_nth_linear_euler_eq_nonhomogeneous_undetermined_coefficients(eq, func, order, match, returns='sol'):
    r"""
    Solves an `n`\th order linear non homogeneous Cauchy-Euler equidimensional
    ordinary differential equation using undetermined coefficients.

    This is an equation with form `g(x) = a_0 f(x) + a_1 x f'(x) + a_2 x^2 f''(x)
    \cdots`.

    These equations can be solved in a general manner, by substituting
    solutions of the form `x = exp(t)`, and deriving a characteristic equation
    of form `g(exp(t)) = b_0 f(t) + b_1 f'(t) + b_2 f''(t) \cdots` which can
    be then solved by nth_linear_constant_coeff_undetermined_coefficients if
    g(exp(t)) has finite number of linearly independent derivatives.

    Functions that fit this requirement are finite sums functions of the form
    `a x^i e^{b x} \sin(c x + d)` or `a x^i e^{b x} \cos(c x + d)`, where `i`
    is a non-negative integer and `a`, `b`, `c`, and `d` are constants.  For
    example any polynomial in `x`, functions like `x^2 e^{2 x}`, `x \sin(x)`,
    and `e^x \cos(x)` can all be used.  Products of `\sin`'s and `\cos`'s have
    a finite number of derivatives, because they can be expanded into `\sin(a
    x)` and `\cos(b x)` terms.  However, SymPy currently cannot do that
    expansion, so you will need to manually rewrite the expression in terms of
    the above to use this method.  So, for example, you will need to manually
    convert `\sin^2(x)` into `(1 + \cos(2 x))/2` to properly apply the method
    of undetermined coefficients on it.

    After replacement of x by exp(t), this method works by creating a trial function
    from the expression and all of its linear independent derivatives and
    substituting them into the original ODE.  The coefficients for each term
    will be a system of linear equations, which are be solved for and
    substituted, giving the solution. If any of the trial functions are linearly
    dependent on the solution to the homogeneous equation, they are multiplied
    by sufficient `x` to make them linearly independent.

    Examples
    ========

    >>> from sympy import dsolve, Function, Derivative, log
    >>> from sympy.abc import x
    >>> f = Function('f')
    >>> eq = x**2*Derivative(f(x), x, x) - 2*x*Derivative(f(x), x) + 2*f(x) - log(x)
    >>> dsolve(eq, f(x),
    ... hint='nth_linear_euler_eq_nonhomogeneous_undetermined_coefficients').expand()
    Eq(f(x), C1*x + C2*x**2 + log(x)/2 + 3/4)

    """
    x = func.args[0]
    f = func.func
    r = match

    chareq, eq, symbol = S.Zero, S.Zero, Dummy('x')

    for i in r.keys():
        if not isinstance(i, str) and i >= 0:
            chareq += (r[i]*diff(x**symbol, x, i)*x**-symbol).expand()

    for i in range(1,degree(Poly(chareq, symbol))+1):
        eq += chareq.coeff(symbol**i)*diff(f(x), x, i)

    if chareq.as_coeff_add(symbol)[0]:
        eq += chareq.as_coeff_add(symbol)[0]*f(x)
    e, re = posify(r[-1].subs(x, exp(x)))
    eq += e.subs(re)

    match = _nth_linear_match(eq, f(x), ode_order(eq, f(x)))
    eq_homogeneous = Add(eq,-match[-1])
    match['trialset'] = _undetermined_coefficients_match(match[-1], x, func, eq_homogeneous)['trialset']
    return ode_nth_linear_constant_coeff_undetermined_coefficients(eq, func, order, match).subs(x, log(x)).subs(f(log(x)), f(x)).expand()


def ode_nth_linear_euler_eq_nonhomogeneous_variation_of_parameters(eq, func, order, match, returns='sol'):
    r"""
    Solves an `n`\th order linear non homogeneous Cauchy-Euler equidimensional
    ordinary differential equation using variation of parameters.

    This is an equation with form `g(x) = a_0 f(x) + a_1 x f'(x) + a_2 x^2 f''(x)
    \cdots`.

    This method works by assuming that the particular solution takes the form

    .. math:: \sum_{x=1}^{n} c_i(x) y_i(x) {a_n} {x^n} \text{,}

    where `y_i` is the `i`\th solution to the homogeneous equation.  The
    solution is then solved using Wronskian's and Cramer's Rule.  The
    particular solution is given by multiplying eq given below with `a_n x^{n}`

    .. math:: \sum_{x=1}^n \left( \int \frac{W_i(x)}{W(x)} \,dx
                \right) y_i(x) \text{,}

    where `W(x)` is the Wronskian of the fundamental system (the system of `n`
    linearly independent solutions to the homogeneous equation), and `W_i(x)`
    is the Wronskian of the fundamental system with the `i`\th column replaced
    with `[0, 0, \cdots, 0, \frac{x^{- n}}{a_n} g{\left(x \right)}]`.

    This method is general enough to solve any `n`\th order inhomogeneous
    linear differential equation, but sometimes SymPy cannot simplify the
    Wronskian well enough to integrate it.  If this method hangs, try using the
    ``nth_linear_constant_coeff_variation_of_parameters_Integral`` hint and
    simplifying the integrals manually.  Also, prefer using
    ``nth_linear_constant_coeff_undetermined_coefficients`` when it
    applies, because it doesn't use integration, making it faster and more
    reliable.

    Warning, using simplify=False with
    'nth_linear_constant_coeff_variation_of_parameters' in
    :py:meth:`~sympy.solvers.ode.dsolve` may cause it to hang, because it will
    not attempt to simplify the Wronskian before integrating.  It is
    recommended that you only use simplify=False with
    'nth_linear_constant_coeff_variation_of_parameters_Integral' for this
    method, especially if the solution to the homogeneous equation has
    trigonometric functions in it.

    Examples
    ========

    >>> from sympy import Function, dsolve, Derivative
    >>> from sympy.abc import x
    >>> f = Function('f')
    >>> eq = x**2*Derivative(f(x), x, x) - 2*x*Derivative(f(x), x) + 2*f(x) - x**4
    >>> dsolve(eq, f(x),
    ... hint='nth_linear_euler_eq_nonhomogeneous_variation_of_parameters').expand()
    Eq(f(x), C1*x + C2*x**2 + x**4/6)

    """
    x = func.args[0]
    f = func.func
    r = match

    gensol = ode_nth_linear_euler_eq_homogeneous(eq, func, order, match, returns='both')
    match.update(gensol)
    r[-1] = r[-1]/r[ode_order(eq, f(x))]
    sol = _solve_variation_of_parameters(eq, func, order, match)
    return Eq(f(x), r['sol'].rhs + (sol.rhs - r['sol'].rhs)*r[ode_order(eq, f(x))])


def _linear_coeff_match(expr, func):
    r"""
    Helper function to match hint ``linear_coefficients``.

    Matches the expression to the form `(a_1 x + b_1 f(x) + c_1)/(a_2 x + b_2
    f(x) + c_2)` where the following conditions hold:

    1. `a_1`, `b_1`, `c_1`, `a_2`, `b_2`, `c_2` are Rationals;
    2. `c_1` or `c_2` are not equal to zero;
    3. `a_2 b_1 - a_1 b_2` is not equal to zero.

    Return ``xarg``, ``yarg`` where

    1. ``xarg`` = `(b_2 c_1 - b_1 c_2)/(a_2 b_1 - a_1 b_2)`
    2. ``yarg`` = `(a_1 c_2 - a_2 c_1)/(a_2 b_1 - a_1 b_2)`


    Examples
    ========

    >>> from sympy import Function
    >>> from sympy.abc import x
    >>> from sympy.solvers.ode.ode import _linear_coeff_match
    >>> from sympy.functions.elementary.trigonometric import sin
    >>> f = Function('f')
    >>> _linear_coeff_match((
    ... (-25*f(x) - 8*x + 62)/(4*f(x) + 11*x - 11)), f(x))
    (1/9, 22/9)
    >>> _linear_coeff_match(
    ... sin((-5*f(x) - 8*x + 6)/(4*f(x) + x - 1)), f(x))
    (19/27, 2/27)
    >>> _linear_coeff_match(sin(f(x)/x), f(x))

    """
    f = func.func
    x = func.args[0]
    def abc(eq):
        r'''
        Internal function of _linear_coeff_match
        that returns Rationals a, b, c
        if eq is a*x + b*f(x) + c, else None.
        '''
        eq = _mexpand(eq)
        c = eq.as_independent(x, f(x), as_Add=True)[0]
        if not c.is_Rational:
            return
        a = eq.coeff(x)
        if not a.is_Rational:
            return
        b = eq.coeff(f(x))
        if not b.is_Rational:
            return
        if eq == a*x + b*f(x) + c:
            return a, b, c

    def match(arg):
        r'''
        Internal function of _linear_coeff_match that returns Rationals a1,
        b1, c1, a2, b2, c2 and a2*b1 - a1*b2 of the expression (a1*x + b1*f(x)
        + c1)/(a2*x + b2*f(x) + c2) if one of c1 or c2 and a2*b1 - a1*b2 is
        non-zero, else None.
        '''
        n, d = arg.together().as_numer_denom()
        m = abc(n)
        if m is not None:
            a1, b1, c1 = m
            m = abc(d)
            if m is not None:
                a2, b2, c2 = m
                d = a2*b1 - a1*b2
                if (c1 or c2) and d:
                    return a1, b1, c1, a2, b2, c2, d

    m = [fi.args[0] for fi in expr.atoms(Function) if fi.func != f and
         len(fi.args) == 1 and not fi.args[0].is_Function] or {expr}
    m1 = match(m.pop())
    if m1 and all(match(mi) == m1 for mi in m):
        a1, b1, c1, a2, b2, c2, denom = m1
        return (b2*c1 - b1*c2)/denom, (a1*c2 - a2*c1)/denom

def ode_linear_coefficients(eq, func, order, match):
    r"""
    Solves a differential equation with linear coefficients.

    The general form of a differential equation with linear coefficients is

    .. math:: y' + F\left(\!\frac{a_1 x + b_1 y + c_1}{a_2 x + b_2 y +
                c_2}\!\right) = 0\text{,}

    where `a_1`, `b_1`, `c_1`, `a_2`, `b_2`, `c_2` are constants and `a_1 b_2
    - a_2 b_1 \ne 0`.

    This can be solved by substituting:

    .. math:: x = x' + \frac{b_2 c_1 - b_1 c_2}{a_2 b_1 - a_1 b_2}

              y = y' + \frac{a_1 c_2 - a_2 c_1}{a_2 b_1 - a_1
                  b_2}\text{.}

    This substitution reduces the equation to a homogeneous differential
    equation.

    See Also
    ========
    :meth:`sympy.solvers.ode.ode.ode_1st_homogeneous_coeff_best`
    :meth:`sympy.solvers.ode.ode.ode_1st_homogeneous_coeff_subs_indep_div_dep`
    :meth:`sympy.solvers.ode.ode.ode_1st_homogeneous_coeff_subs_dep_div_indep`

    Examples
    ========

    >>> from sympy import Function, Derivative, pprint
    >>> from sympy.solvers.ode import dsolve, classify_ode
    >>> from sympy.abc import x
    >>> f = Function('f')
    >>> df = f(x).diff(x)
    >>> eq = (x + f(x) + 1)*df + (f(x) - 6*x + 1)
    >>> dsolve(eq, hint='linear_coefficients')
    [Eq(f(x), -x - sqrt(C1 + 7*x**2) - 1), Eq(f(x), -x + sqrt(C1 + 7*x**2) - 1)]
    >>> pprint(dsolve(eq, hint='linear_coefficients'))
                      ___________                     ___________
                   /         2                     /         2
    [f(x) = -x - \/  C1 + 7*x   - 1, f(x) = -x + \/  C1 + 7*x   - 1]


    References
    ==========

    - Joel Moses, "Symbolic Integration - The Stormy Decade", Communications
      of the ACM, Volume 14, Number 8, August 1971, pp. 558
    """

    return ode_1st_homogeneous_coeff_best(eq, func, order, match)


def ode_separable_reduced(eq, func, order, match):
    r"""
    Solves a differential equation that can be reduced to the separable form.

    The general form of this equation is

    .. math:: y' + (y/x) H(x^n y) = 0\text{}.

    This can be solved by substituting `u(y) = x^n y`.  The equation then
    reduces to the separable form `\frac{u'}{u (\mathrm{power} - H(u))} -
    \frac{1}{x} = 0`.

    The general solution is:

        >>> from sympy import Function, dsolve, Eq, pprint
        >>> from sympy.abc import x, n
        >>> f, g = map(Function, ['f', 'g'])
        >>> genform = f(x).diff(x) + (f(x)/x)*g(x**n*f(x))
        >>> pprint(genform)
                         / n     \
        d          f(x)*g\x *f(x)/
        --(f(x)) + ---------------
        dx                x
        >>> pprint(dsolve(genform, hint='separable_reduced'))
         n
        x *f(x)
          /
         |
         |         1
         |    ------------ dy = C1 + log(x)
         |    y*(n - g(y))
         |
         /

    See Also
    ========
    :meth:`sympy.solvers.ode.ode.ode_separable`

    Examples
    ========

    >>> from sympy import Function, Derivative, pprint
    >>> from sympy.solvers.ode import dsolve, classify_ode
    >>> from sympy.abc import x
    >>> f = Function('f')
    >>> d = f(x).diff(x)
    >>> eq = (x - x**2*f(x))*d - f(x)
    >>> dsolve(eq, hint='separable_reduced')
    [Eq(f(x), (1 - sqrt(C1*x**2 + 1))/x), Eq(f(x), (sqrt(C1*x**2 + 1) + 1)/x)]
    >>> pprint(dsolve(eq, hint='separable_reduced'))
                   ___________            ___________
                  /     2                /     2
            1 - \/  C1*x  + 1          \/  C1*x  + 1  + 1
    [f(x) = ------------------, f(x) = ------------------]
                    x                          x

    References
    ==========

    - Joel Moses, "Symbolic Integration - The Stormy Decade", Communications
      of the ACM, Volume 14, Number 8, August 1971, pp. 558
    """

    # Arguments are passed in a way so that they are coherent with the
    # ode_separable function
    x = func.args[0]
    f = func.func
    y = Dummy('y')
    u = match['u'].subs(match['t'], y)
    ycoeff = 1/(y*(match['power'] - u))
    m1 = {y: 1, x: -1/x, 'coeff': 1}
    m2 = {y: ycoeff, x: 1, 'coeff': 1}
    r = {'m1': m1, 'm2': m2, 'y': y, 'hint': x**match['power']*f(x)}
    return ode_separable(eq, func, order, r)


def ode_1st_power_series(eq, func, order, match):
    r"""
    The power series solution is a method which gives the Taylor series expansion
    to the solution of a differential equation.

    For a first order differential equation `\frac{dy}{dx} = h(x, y)`, a power
    series solution exists at a point `x = x_{0}` if `h(x, y)` is analytic at `x_{0}`.
    The solution is given by

    .. math:: y(x) = y(x_{0}) + \sum_{n = 1}^{\infty} \frac{F_{n}(x_{0},b)(x - x_{0})^n}{n!},

    where `y(x_{0}) = b` is the value of y at the initial value of `x_{0}`.
    To compute the values of the `F_{n}(x_{0},b)` the following algorithm is
    followed, until the required number of terms are generated.

    1. `F_1 = h(x_{0}, b)`
    2. `F_{n+1} = \frac{\partial F_{n}}{\partial x} + \frac{\partial F_{n}}{\partial y}F_{1}`

    Examples
    ========

    >>> from sympy import Function, Derivative, pprint, exp
    >>> from sympy.solvers.ode import dsolve
    >>> from sympy.abc import x
    >>> f = Function('f')
    >>> eq = exp(x)*(f(x).diff(x)) - f(x)
    >>> pprint(dsolve(eq, hint='1st_power_series'))
                           3       4       5
                       C1*x    C1*x    C1*x     / 6\
    f(x) = C1 + C1*x - ----- + ----- + ----- + O\x /
                         6       24      60


    References
    ==========

    - Travis W. Walker, Analytic power series technique for solving first-order
      differential equations, p.p 17, 18

    """
    x = func.args[0]
    y = match['y']
    f = func.func
    h = -match[match['d']]/match[match['e']]
    point = match.get('f0')
    value = match.get('f0val')
    terms = match.get('terms')

    # First term
    F = h
    if not h:
        return Eq(f(x), value)

    # Initialization
    series = value
    if terms > 1:
        hc = h.subs({x: point, y: value})
        if hc.has(oo) or hc.has(NaN) or hc.has(zoo):
            # Derivative does not exist, not analytic
            return Eq(f(x), oo)
        elif hc:
            series += hc*(x - point)

    for factcount in range(2, terms):
        Fnew = F.diff(x) + F.diff(y)*h
        Fnewc = Fnew.subs({x: point, y: value})
        # Same logic as above
        if Fnewc.has(oo) or Fnewc.has(NaN) or Fnewc.has(-oo) or Fnewc.has(zoo):
            return Eq(f(x), oo)
        series += Fnewc*((x - point)**factcount)/factorial(factcount)
        F = Fnew
    series += Order(x**terms)
    return Eq(f(x), series)


def ode_nth_linear_constant_coeff_homogeneous(eq, func, order, match,
        returns='sol'):
    r"""
    Solves an `n`\th order linear homogeneous differential equation with
    constant coefficients.

    This is an equation of the form

    .. math:: a_n f^{(n)}(x) + a_{n-1} f^{(n-1)}(x) + \cdots + a_1 f'(x)
                + a_0 f(x) = 0\text{.}

    These equations can be solved in a general manner, by taking the roots of
    the characteristic equation `a_n m^n + a_{n-1} m^{n-1} + \cdots + a_1 m +
    a_0 = 0`.  The solution will then be the sum of `C_n x^i e^{r x}` terms,
    for each where `C_n` is an arbitrary constant, `r` is a root of the
    characteristic equation and `i` is one of each from 0 to the multiplicity
    of the root - 1 (for example, a root 3 of multiplicity 2 would create the
    terms `C_1 e^{3 x} + C_2 x e^{3 x}`).  The exponential is usually expanded
    for complex roots using Euler's equation `e^{I x} = \cos(x) + I \sin(x)`.
    Complex roots always come in conjugate pairs in polynomials with real
    coefficients, so the two roots will be represented (after simplifying the
    constants) as `e^{a x} \left(C_1 \cos(b x) + C_2 \sin(b x)\right)`.

    If SymPy cannot find exact roots to the characteristic equation, a
    :py:class:`~sympy.polys.rootoftools.ComplexRootOf` instance will be return
    instead.

    >>> from sympy import Function, dsolve, Eq
    >>> from sympy.abc import x
    >>> f = Function('f')
    >>> dsolve(f(x).diff(x, 5) + 10*f(x).diff(x) - 2*f(x), f(x),
    ... hint='nth_linear_constant_coeff_homogeneous')
    ... # doctest: +NORMALIZE_WHITESPACE
    Eq(f(x), C5*exp(x*CRootOf(_x**5 + 10*_x - 2, 0))
    + (C1*sin(x*im(CRootOf(_x**5 + 10*_x - 2, 1)))
    + C2*cos(x*im(CRootOf(_x**5 + 10*_x - 2, 1))))*exp(x*re(CRootOf(_x**5 + 10*_x - 2, 1)))
    + (C3*sin(x*im(CRootOf(_x**5 + 10*_x - 2, 3)))
    + C4*cos(x*im(CRootOf(_x**5 + 10*_x - 2, 3))))*exp(x*re(CRootOf(_x**5 + 10*_x - 2, 3))))

    Note that because this method does not involve integration, there is no
    ``nth_linear_constant_coeff_homogeneous_Integral`` hint.

    The following is for internal use:

    - ``returns = 'sol'`` returns the solution to the ODE.
    - ``returns = 'list'`` returns a list of linearly independent solutions,
      for use with non homogeneous solution methods like variation of
      parameters and undetermined coefficients.  Note that, though the
      solutions should be linearly independent, this function does not
      explicitly check that.  You can do ``assert simplify(wronskian(sollist))
      != 0`` to check for linear independence.  Also, ``assert len(sollist) ==
      order`` will need to pass.
    - ``returns = 'both'``, return a dictionary ``{'sol': <solution to ODE>,
      'list': <list of linearly independent solutions>}``.

    Examples
    ========

    >>> from sympy import Function, dsolve, pprint
    >>> from sympy.abc import x
    >>> f = Function('f')
    >>> pprint(dsolve(f(x).diff(x, 4) + 2*f(x).diff(x, 3) -
    ... 2*f(x).diff(x, 2) - 6*f(x).diff(x) + 5*f(x), f(x),
    ... hint='nth_linear_constant_coeff_homogeneous'))
                        x                            -2*x
    f(x) = (C1 + C2*x)*e  + (C3*sin(x) + C4*cos(x))*e

    References
    ==========

    - https://en.wikipedia.org/wiki/Linear_differential_equation section:
      Nonhomogeneous_equation_with_constant_coefficients
    - M. Tenenbaum & H. Pollard, "Ordinary Differential Equations",
      Dover 1963, pp. 211

    # indirect doctest

    """
    x = func.args[0]
    f = func.func
    r = match

    # First, set up characteristic equation.
    chareq, symbol = S.Zero, Dummy('x')

    for i in r.keys():
        if type(i) == str or i < 0:
            pass
        else:
            chareq += r[i]*symbol**i

    chareq = Poly(chareq, symbol)
    # Can't just call roots because it doesn't return rootof for unsolveable
    # polynomials.
    chareqroots = roots(chareq, multiple=True)
    if len(chareqroots) != order:
        chareqroots = [rootof(chareq, k) for k in range(chareq.degree())]

    chareq_is_complex = not all([i.is_real for i in chareq.all_coeffs()])

    # A generator of constants
    constants = list(get_numbered_constants(eq, num=chareq.degree()*2))

    # Create a dict root: multiplicity or charroots
    charroots = defaultdict(int)
    for root in chareqroots:
        charroots[root] += 1
    # We need to keep track of terms so we can run collect() at the end.
    # This is necessary for constantsimp to work properly.
    #
    # XXX: This global collectterms hack should be removed.
    global collectterms
    collectterms = []
    gensols = []
    conjugate_roots = [] # used to prevent double-use of conjugate roots
    # Loop over roots in theorder provided by roots/rootof...
    for root in chareqroots:
        # but don't repoeat multiple roots.
        if root not in charroots:
            continue
        multiplicity = charroots.pop(root)
        for i in range(multiplicity):
            if chareq_is_complex:
                gensols.append(x**i*exp(root*x))
                collectterms = [(i, root, 0)] + collectterms
                continue
            reroot = re(root)
            imroot = im(root)
            if imroot.has(atan2) and reroot.has(atan2):
                # Remove this condition when re and im stop returning
                # circular atan2 usages.
                gensols.append(x**i*exp(root*x))
                collectterms = [(i, root, 0)] + collectterms
            else:
                if root in conjugate_roots:
                    collectterms = [(i, reroot, imroot)] + collectterms
                    continue
                if imroot == 0:
                    gensols.append(x**i*exp(reroot*x))
                    collectterms = [(i, reroot, 0)] + collectterms
                    continue
                conjugate_roots.append(conjugate(root))
                gensols.append(x**i*exp(reroot*x) * sin(abs(imroot) * x))
                gensols.append(x**i*exp(reroot*x) * cos(    imroot  * x))

                # This ordering is important
                collectterms = [(i, reroot, imroot)] + collectterms
    if returns == 'list':
        return gensols
    elif returns in ('sol' 'both'):
        gsol = Add(*[i*j for (i, j) in zip(constants, gensols)])
        if returns == 'sol':
            return Eq(f(x), gsol)
        else:
            return {'sol': Eq(f(x), gsol), 'list': gensols}
    else:
        raise ValueError('Unknown value for key "returns".')


def ode_nth_linear_constant_coeff_undetermined_coefficients(eq, func, order, match):
    r"""
    Solves an `n`\th order linear differential equation with constant
    coefficients using the method of undetermined coefficients.

    This method works on differential equations of the form

    .. math:: a_n f^{(n)}(x) + a_{n-1} f^{(n-1)}(x) + \cdots + a_1 f'(x)
                + a_0 f(x) = P(x)\text{,}

    where `P(x)` is a function that has a finite number of linearly
    independent derivatives.

    Functions that fit this requirement are finite sums functions of the form
    `a x^i e^{b x} \sin(c x + d)` or `a x^i e^{b x} \cos(c x + d)`, where `i`
    is a non-negative integer and `a`, `b`, `c`, and `d` are constants.  For
    example any polynomial in `x`, functions like `x^2 e^{2 x}`, `x \sin(x)`,
    and `e^x \cos(x)` can all be used.  Products of `\sin`'s and `\cos`'s have
    a finite number of derivatives, because they can be expanded into `\sin(a
    x)` and `\cos(b x)` terms.  However, SymPy currently cannot do that
    expansion, so you will need to manually rewrite the expression in terms of
    the above to use this method.  So, for example, you will need to manually
    convert `\sin^2(x)` into `(1 + \cos(2 x))/2` to properly apply the method
    of undetermined coefficients on it.

    This method works by creating a trial function from the expression and all
    of its linear independent derivatives and substituting them into the
    original ODE.  The coefficients for each term will be a system of linear
    equations, which are be solved for and substituted, giving the solution.
    If any of the trial functions are linearly dependent on the solution to
    the homogeneous equation, they are multiplied by sufficient `x` to make
    them linearly independent.

    Examples
    ========

    >>> from sympy import Function, dsolve, pprint, exp, cos
    >>> from sympy.abc import x
    >>> f = Function('f')
    >>> pprint(dsolve(f(x).diff(x, 2) + 2*f(x).diff(x) + f(x) -
    ... 4*exp(-x)*x**2 + cos(2*x), f(x),
    ... hint='nth_linear_constant_coeff_undetermined_coefficients'))
           /             4\
           |            x |  -x   4*sin(2*x)   3*cos(2*x)
    f(x) = |C1 + C2*x + --|*e   - ---------- + ----------
           \            3 /           25           25

    References
    ==========

    - https://en.wikipedia.org/wiki/Method_of_undetermined_coefficients
    - M. Tenenbaum & H. Pollard, "Ordinary Differential Equations",
      Dover 1963, pp. 221

    # indirect doctest

    """
    gensol = ode_nth_linear_constant_coeff_homogeneous(eq, func, order, match,
        returns='both')
    match.update(gensol)
    return _solve_undetermined_coefficients(eq, func, order, match)


def _solve_undetermined_coefficients(eq, func, order, match):
    r"""
    Helper function for the method of undetermined coefficients.

    See the
    :py:meth:`~sympy.solvers.ode.ode.ode_nth_linear_constant_coeff_undetermined_coefficients`
    docstring for more information on this method.

    The parameter ``match`` should be a dictionary that has the following
    keys:

    ``list``
      A list of solutions to the homogeneous equation, such as the list
      returned by
      ``ode_nth_linear_constant_coeff_homogeneous(returns='list')``.

    ``sol``
      The general solution, such as the solution returned by
      ``ode_nth_linear_constant_coeff_homogeneous(returns='sol')``.

    ``trialset``
      The set of trial functions as returned by
      ``_undetermined_coefficients_match()['trialset']``.

    """
    x = func.args[0]
    f = func.func
    r = match
    coeffs = numbered_symbols('a', cls=Dummy)
    coefflist = []
    gensols = r['list']
    gsol = r['sol']
    trialset = r['trialset']
    if len(gensols) != order:
        raise NotImplementedError("Cannot find " + str(order) +
        " solutions to the homogeneous equation necessary to apply" +
        " undetermined coefficients to " + str(eq) +
        " (number of terms != order)")

    trialfunc = 0
    for i in trialset:
        c = next(coeffs)
        coefflist.append(c)
        trialfunc += c*i

    eqs = sub_func_doit(eq, f(x), trialfunc)

    coeffsdict = dict(list(zip(trialset, [0]*(len(trialset) + 1))))

    eqs = _mexpand(eqs)

    for i in Add.make_args(eqs):
        s = separatevars(i, dict=True, symbols=[x])
        if coeffsdict.get(s[x]):
            coeffsdict[s[x]] += s['coeff']
        else:
            coeffsdict[s[x]] = s['coeff']

    coeffvals = solve(list(coeffsdict.values()), coefflist)

    if not coeffvals:
        raise NotImplementedError(
            "Could not solve `%s` using the "
            "method of undetermined coefficients "
            "(unable to solve for coefficients)." % eq)

    psol = trialfunc.subs(coeffvals)

    return Eq(f(x), gsol.rhs + psol)


def _undetermined_coefficients_match(expr, x, func=None, eq_homogeneous=S.Zero):
    r"""
    Returns a trial function match if undetermined coefficients can be applied
    to ``expr``, and ``None`` otherwise.

    A trial expression can be found for an expression for use with the method
    of undetermined coefficients if the expression is an
    additive/multiplicative combination of constants, polynomials in `x` (the
    independent variable of expr), `\sin(a x + b)`, `\cos(a x + b)`, and
    `e^{a x}` terms (in other words, it has a finite number of linearly
    independent derivatives).

    Note that you may still need to multiply each term returned here by
    sufficient `x` to make it linearly independent with the solutions to the
    homogeneous equation.

    This is intended for internal use by ``undetermined_coefficients`` hints.

    SymPy currently has no way to convert `\sin^n(x) \cos^m(y)` into a sum of
    only `\sin(a x)` and `\cos(b x)` terms, so these are not implemented.  So,
    for example, you will need to manually convert `\sin^2(x)` into `[1 +
    \cos(2 x)]/2` to properly apply the method of undetermined coefficients on
    it.

    Examples
    ========

    >>> from sympy import log, exp
    >>> from sympy.solvers.ode.ode import _undetermined_coefficients_match
    >>> from sympy.abc import x
    >>> _undetermined_coefficients_match(9*x*exp(x) + exp(-x), x)
    {'test': True, 'trialset': {x*exp(x), exp(-x), exp(x)}}
    >>> _undetermined_coefficients_match(log(x), x)
    {'test': False}

    """
    a = Wild('a', exclude=[x])
    b = Wild('b', exclude=[x])
    expr = powsimp(expr, combine='exp')  # exp(x)*exp(2*x + 1) => exp(3*x + 1)
    retdict = {}

    def _test_term(expr, x):
        r"""
        Test if ``expr`` fits the proper form for undetermined coefficients.
        """
        if not expr.has(x):
            return True
        elif expr.is_Add:
            return all(_test_term(i, x) for i in expr.args)
        elif expr.is_Mul:
            if expr.has(sin, cos):
                foundtrig = False
                # Make sure that there is only one trig function in the args.
                # See the docstring.
                for i in expr.args:
                    if i.has(sin, cos):
                        if foundtrig:
                            return False
                        else:
                            foundtrig = True
            return all(_test_term(i, x) for i in expr.args)
        elif expr.is_Function:
            if expr.func in (sin, cos, exp, sinh, cosh):
                if expr.args[0].match(a*x + b):
                    return True
                else:
                    return False
            else:
                return False
        elif expr.is_Pow and expr.base.is_Symbol and expr.exp.is_Integer and \
                expr.exp >= 0:
            return True
        elif expr.is_Pow and expr.base.is_number:
            if expr.exp.match(a*x + b):
                return True
            else:
                return False
        elif expr.is_Symbol or expr.is_number:
            return True
        else:
            return False

    def _get_trial_set(expr, x, exprs=set([])):
        r"""
        Returns a set of trial terms for undetermined coefficients.

        The idea behind undetermined coefficients is that the terms expression
        repeat themselves after a finite number of derivatives, except for the
        coefficients (they are linearly dependent).  So if we collect these,
        we should have the terms of our trial function.
        """
        def _remove_coefficient(expr, x):
            r"""
            Returns the expression without a coefficient.

            Similar to expr.as_independent(x)[1], except it only works
            multiplicatively.
            """
            term = S.One
            if expr.is_Mul:
                for i in expr.args:
                    if i.has(x):
                        term *= i
            elif expr.has(x):
                term = expr
            return term

        expr = expand_mul(expr)
        if expr.is_Add:
            for term in expr.args:
                if _remove_coefficient(term, x) in exprs:
                    pass
                else:
                    exprs.add(_remove_coefficient(term, x))
                    exprs = exprs.union(_get_trial_set(term, x, exprs))
        else:
            term = _remove_coefficient(expr, x)
            tmpset = exprs.union({term})
            oldset = set([])
            while tmpset != oldset:
                # If you get stuck in this loop, then _test_term is probably
                # broken
                oldset = tmpset.copy()
                expr = expr.diff(x)
                term = _remove_coefficient(expr, x)
                if term.is_Add:
                    tmpset = tmpset.union(_get_trial_set(term, x, tmpset))
                else:
                    tmpset.add(term)
            exprs = tmpset
        return exprs

    def is_homogeneous_solution(term):
        r""" This function checks whether the given trialset contains any root
             of homogenous equation"""
        return expand(sub_func_doit(eq_homogeneous, func, term)).is_zero

    retdict['test'] = _test_term(expr, x)
    if retdict['test']:
        # Try to generate a list of trial solutions that will have the
        # undetermined coefficients. Note that if any of these are not linearly
        # independent with any of the solutions to the homogeneous equation,
        # then they will need to be multiplied by sufficient x to make them so.
        # This function DOES NOT do that (it doesn't even look at the
        # homogeneous equation).
        temp_set = set([])
        for i in Add.make_args(expr):
            act = _get_trial_set(i,x)
            if eq_homogeneous is not S.Zero:
                while any(is_homogeneous_solution(ts) for ts in act):
                    act = {x*ts for ts in act}
            temp_set = temp_set.union(act)

        retdict['trialset'] = temp_set

    return retdict


def ode_nth_linear_constant_coeff_variation_of_parameters(eq, func, order, match):
    r"""
    Solves an `n`\th order linear differential equation with constant
    coefficients using the method of variation of parameters.

    This method works on any differential equations of the form

    .. math:: f^{(n)}(x) + a_{n-1} f^{(n-1)}(x) + \cdots + a_1 f'(x) + a_0
                f(x) = P(x)\text{.}

    This method works by assuming that the particular solution takes the form

    .. math:: \sum_{x=1}^{n} c_i(x) y_i(x)\text{,}

    where `y_i` is the `i`\th solution to the homogeneous equation.  The
    solution is then solved using Wronskian's and Cramer's Rule.  The
    particular solution is given by

    .. math:: \sum_{x=1}^n \left( \int \frac{W_i(x)}{W(x)} \,dx
                \right) y_i(x) \text{,}

    where `W(x)` is the Wronskian of the fundamental system (the system of `n`
    linearly independent solutions to the homogeneous equation), and `W_i(x)`
    is the Wronskian of the fundamental system with the `i`\th column replaced
    with `[0, 0, \cdots, 0, P(x)]`.

    This method is general enough to solve any `n`\th order inhomogeneous
    linear differential equation with constant coefficients, but sometimes
    SymPy cannot simplify the Wronskian well enough to integrate it.  If this
    method hangs, try using the
    ``nth_linear_constant_coeff_variation_of_parameters_Integral`` hint and
    simplifying the integrals manually.  Also, prefer using
    ``nth_linear_constant_coeff_undetermined_coefficients`` when it
    applies, because it doesn't use integration, making it faster and more
    reliable.

    Warning, using simplify=False with
    'nth_linear_constant_coeff_variation_of_parameters' in
    :py:meth:`~sympy.solvers.ode.dsolve` may cause it to hang, because it will
    not attempt to simplify the Wronskian before integrating.  It is
    recommended that you only use simplify=False with
    'nth_linear_constant_coeff_variation_of_parameters_Integral' for this
    method, especially if the solution to the homogeneous equation has
    trigonometric functions in it.

    Examples
    ========

    >>> from sympy import Function, dsolve, pprint, exp, log
    >>> from sympy.abc import x
    >>> f = Function('f')
    >>> pprint(dsolve(f(x).diff(x, 3) - 3*f(x).diff(x, 2) +
    ... 3*f(x).diff(x) - f(x) - exp(x)*log(x), f(x),
    ... hint='nth_linear_constant_coeff_variation_of_parameters'))
           /                     3                \
           |                2   x *(6*log(x) - 11)|  x
    f(x) = |C1 + C2*x + C3*x  + ------------------|*e
           \                            36        /

    References
    ==========

    - https://en.wikipedia.org/wiki/Variation_of_parameters
    - http://planetmath.org/VariationOfParameters
    - M. Tenenbaum & H. Pollard, "Ordinary Differential Equations",
      Dover 1963, pp. 233

    # indirect doctest

    """

    gensol = ode_nth_linear_constant_coeff_homogeneous(eq, func, order, match,
        returns='both')
    match.update(gensol)
    return _solve_variation_of_parameters(eq, func, order, match)


def _solve_variation_of_parameters(eq, func, order, match):
    r"""
    Helper function for the method of variation of parameters and nonhomogeneous euler eq.

    See the
    :py:meth:`~sympy.solvers.ode.ode.ode_nth_linear_constant_coeff_variation_of_parameters`
    docstring for more information on this method.

    The parameter ``match`` should be a dictionary that has the following
    keys:

    ``list``
      A list of solutions to the homogeneous equation, such as the list
      returned by
      ``ode_nth_linear_constant_coeff_homogeneous(returns='list')``.

    ``sol``
      The general solution, such as the solution returned by
      ``ode_nth_linear_constant_coeff_homogeneous(returns='sol')``.

    """

    x = func.args[0]
    f = func.func
    r = match
    psol = 0
    gensols = r['list']
    gsol = r['sol']
    wr = wronskian(gensols, x)

    if r.get('simplify', True):
        wr = simplify(wr)  # We need much better simplification for
                           # some ODEs. See issue 4662, for example.
        # To reduce commonly occurring sin(x)**2 + cos(x)**2 to 1
        wr = trigsimp(wr, deep=True, recursive=True)
    if not wr:
        # The wronskian will be 0 iff the solutions are not linearly
        # independent.
        raise NotImplementedError("Cannot find " + str(order) +
        " solutions to the homogeneous equation necessary to apply " +
        "variation of parameters to " + str(eq) + " (Wronskian == 0)")
    if len(gensols) != order:
        raise NotImplementedError("Cannot find " + str(order) +
        " solutions to the homogeneous equation necessary to apply " +
        "variation of parameters to " +
        str(eq) + " (number of terms != order)")
    negoneterm = (-1)**(order)
    for i in gensols:
        psol += negoneterm*Integral(wronskian([sol for sol in gensols if sol != i], x)*r[-1]/wr, x)*i/r[order]
        negoneterm *= -1

    if r.get('simplify', True):
        psol = simplify(psol)
        psol = trigsimp(psol, deep=True)
    return Eq(f(x), gsol.rhs + psol)


def ode_separable(eq, func, order, match):
    r"""
    Solves separable 1st order differential equations.

    This is any differential equation that can be written as `P(y)
    \tfrac{dy}{dx} = Q(x)`.  The solution can then just be found by
    rearranging terms and integrating: `\int P(y) \,dy = \int Q(x) \,dx`.
    This hint uses :py:meth:`sympy.simplify.simplify.separatevars` as its back
    end, so if a separable equation is not caught by this solver, it is most
    likely the fault of that function.
    :py:meth:`~sympy.simplify.simplify.separatevars` is
    smart enough to do most expansion and factoring necessary to convert a
    separable equation `F(x, y)` into the proper form `P(x)\cdot{}Q(y)`.  The
    general solution is::

        >>> from sympy import Function, dsolve, Eq, pprint
        >>> from sympy.abc import x
        >>> a, b, c, d, f = map(Function, ['a', 'b', 'c', 'd', 'f'])
        >>> genform = Eq(a(x)*b(f(x))*f(x).diff(x), c(x)*d(f(x)))
        >>> pprint(genform)
                     d
        a(x)*b(f(x))*--(f(x)) = c(x)*d(f(x))
                     dx
        >>> pprint(dsolve(genform, f(x), hint='separable_Integral'))
             f(x)
           /                  /
          |                  |
          |  b(y)            | c(x)
          |  ---- dy = C1 +  | ---- dx
          |  d(y)            | a(x)
          |                  |
         /                  /

    Examples
    ========

    >>> from sympy import Function, dsolve, Eq
    >>> from sympy.abc import x
    >>> f = Function('f')
    >>> pprint(dsolve(Eq(f(x)*f(x).diff(x) + x, 3*x*f(x)**2), f(x),
    ... hint='separable', simplify=False))
       /   2       \         2
    log\3*f (x) - 1/        x
    ---------------- = C1 + --
           6                2

    References
    ==========

    - M. Tenenbaum & H. Pollard, "Ordinary Differential Equations",
      Dover 1963, pp. 52

    # indirect doctest

    """
    x = func.args[0]
    f = func.func
    C1 = get_numbered_constants(eq, num=1)
    r = match  # {'m1':m1, 'm2':m2, 'y':y}
    u = r.get('hint', f(x))  # get u from separable_reduced else get f(x)
    return Eq(Integral(r['m2']['coeff']*r['m2'][r['y']]/r['m1'][r['y']],
        (r['y'], None, u)), Integral(-r['m1']['coeff']*r['m1'][x]/
        r['m2'][x], x) + C1)


def checkinfsol(eq, infinitesimals, func=None, order=None):
    r"""
    This function is used to check if the given infinitesimals are the
    actual infinitesimals of the given first order differential equation.
    This method is specific to the Lie Group Solver of ODEs.

    As of now, it simply checks, by substituting the infinitesimals in the
    partial differential equation.


    .. math:: \frac{\partial \eta}{\partial x} + \left(\frac{\partial \eta}{\partial y}
                - \frac{\partial \xi}{\partial x}\right)*h
                - \frac{\partial \xi}{\partial y}*h^{2}
                - \xi\frac{\partial h}{\partial x} - \eta\frac{\partial h}{\partial y} = 0


    where `\eta`, and `\xi` are the infinitesimals and `h(x,y) = \frac{dy}{dx}`

    The infinitesimals should be given in the form of a list of dicts
    ``[{xi(x, y): inf, eta(x, y): inf}]``, corresponding to the
    output of the function infinitesimals. It returns a list
    of values of the form ``[(True/False, sol)]`` where ``sol`` is the value
    obtained after substituting the infinitesimals in the PDE. If it
    is ``True``, then ``sol`` would be 0.

    """
    if isinstance(eq, Equality):
        eq = eq.lhs - eq.rhs
    if not func:
        eq, func = _preprocess(eq)
    variables = func.args
    if len(variables) != 1:
        raise ValueError("ODE's have only one independent variable")
    else:
        x = variables[0]
        if not order:
            order = ode_order(eq, func)
        if order != 1:
            raise NotImplementedError("Lie groups solver has been implemented "
            "only for first order differential equations")
        else:
            df = func.diff(x)
            a = Wild('a', exclude = [df])
            b = Wild('b', exclude = [df])
            match = collect(expand(eq), df).match(a*df + b)

            if match:
                h = -simplify(match[b]/match[a])
            else:
                try:
                    sol = solve(eq, df)
                except NotImplementedError:
                    raise NotImplementedError("Infinitesimals for the "
                        "first order ODE could not be found")
                else:
                    h = sol[0]  # Find infinitesimals for one solution

            y = Dummy('y')
            h = h.subs(func, y)
            xi = Function('xi')(x, y)
            eta = Function('eta')(x, y)
            dxi = Function('xi')(x, func)
            deta = Function('eta')(x, func)
            pde = (eta.diff(x) + (eta.diff(y) - xi.diff(x))*h -
                (xi.diff(y))*h**2 - xi*(h.diff(x)) - eta*(h.diff(y)))
            soltup = []
            for sol in infinitesimals:
                tsol = {xi: S(sol[dxi]).subs(func, y),
                    eta: S(sol[deta]).subs(func, y)}
                sol = simplify(pde.subs(tsol).doit())
                if sol:
                    soltup.append((False, sol.subs(y, func)))
                else:
                    soltup.append((True, 0))
            return soltup

def _ode_lie_group_try_heuristic(eq, heuristic, func, match, inf):

    xi = Function("xi")
    eta = Function("eta")
    f = func.func
    x = func.args[0]
    y = match['y']
    h = match['h']
    tempsol = []
    if not inf:
        try:
            inf = infinitesimals(eq, hint=heuristic, func=func, order=1, match=match)
        except ValueError:
            return None
    for infsim in inf:
        xiinf = (infsim[xi(x, func)]).subs(func, y)
        etainf = (infsim[eta(x, func)]).subs(func, y)
        # This condition creates recursion while using pdsolve.
        # Since the first step while solving a PDE of form
        # a*(f(x, y).diff(x)) + b*(f(x, y).diff(y)) + c = 0
        # is to solve the ODE dy/dx = b/a
        if simplify(etainf/xiinf) == h:
            continue
        rpde = f(x, y).diff(x)*xiinf + f(x, y).diff(y)*etainf
        r = pdsolve(rpde, func=f(x, y)).rhs
        s = pdsolve(rpde - 1, func=f(x, y)).rhs
        newcoord = [_lie_group_remove(coord) for coord in [r, s]]
        r = Dummy("r")
        s = Dummy("s")
        C1 = Symbol("C1")
        rcoord = newcoord[0]
        scoord = newcoord[-1]
        try:
            sol = solve([r - rcoord, s - scoord], x, y, dict=True)
            if sol == []:
                continue
        except NotImplementedError:
            continue
        else:
            sol = sol[0]
            xsub = sol[x]
            ysub = sol[y]
            num = simplify(scoord.diff(x) + scoord.diff(y)*h)
            denom = simplify(rcoord.diff(x) + rcoord.diff(y)*h)
            if num and denom:
                diffeq = simplify((num/denom).subs([(x, xsub), (y, ysub)]))
                sep = separatevars(diffeq, symbols=[r, s], dict=True)
                if sep:
                    # Trying to separate, r and s coordinates
                    deq = integrate((1/sep[s]), s) + C1 - integrate(sep['coeff']*sep[r], r)
                    # Substituting and reverting back to original coordinates
                    deq = deq.subs([(r, rcoord), (s, scoord)])
                    try:
                        sdeq = solve(deq, y)
                    except NotImplementedError:
                        tempsol.append(deq)
                    else:
                        return [Eq(f(x), sol) for sol in sdeq]


            elif denom: # (ds/dr) is zero which means s is constant
                return [Eq(f(x), solve(scoord - C1, y)[0])]

            elif num: # (dr/ds) is zero which means r is constant
                return [Eq(f(x), solve(rcoord - C1, y)[0])]

    # If nothing works, return solution as it is, without solving for y
    if tempsol:
        return [Eq(sol.subs(y, f(x)), 0) for sol in tempsol]
    return None

def _ode_lie_group( s, func, order, match):

    heuristics = lie_heuristics
    inf = {}
    f = func.func
    x = func.args[0]
    df = func.diff(x)
    xi = Function("xi")
    eta = Function("eta")
    xis = match['xi']
    etas = match['eta']
    y = match.pop('y', None)
    if y:
        h = -simplify(match[match['d']]/match[match['e']])
        y = y
    else:
        y = Dummy("y")
        h = s.subs(func, y)

    if xis is not None and etas is not None:
        inf = [{xi(x, f(x)): S(xis), eta(x, f(x)): S(etas)}]

        if checkinfsol(Eq(df, s), inf, func=f(x), order=1)[0][0]:
            heuristics = ["user_defined"] + list(heuristics)

    match = {'h': h, 'y': y}

    # This is done so that if any heuristic raises a ValueError
    # another heuristic can be used.
    sol = None
    for heuristic in heuristics:
        sol = _ode_lie_group_try_heuristic(Eq(df, s), heuristic, func, match, inf)
        if sol:
            return sol
    return sol

def ode_lie_group(eq, func, order, match):
    r"""
    This hint implements the Lie group method of solving first order differential
    equations. The aim is to convert the given differential equation from the
    given coordinate system into another coordinate system where it becomes
    invariant under the one-parameter Lie group of translations. The converted
    ODE can be easily solved by quadrature. It makes use of the
    :py:meth:`sympy.solvers.ode.infinitesimals` function which returns the
    infinitesimals of the transformation.

    The coordinates `r` and `s` can be found by solving the following Partial
    Differential Equations.

    .. math :: \xi\frac{\partial r}{\partial x} + \eta\frac{\partial r}{\partial y}
                  = 0

    .. math :: \xi\frac{\partial s}{\partial x} + \eta\frac{\partial s}{\partial y}
                  = 1

    The differential equation becomes separable in the new coordinate system

    .. math :: \frac{ds}{dr} = \frac{\frac{\partial s}{\partial x} +
                 h(x, y)\frac{\partial s}{\partial y}}{
                 \frac{\partial r}{\partial x} + h(x, y)\frac{\partial r}{\partial y}}

    After finding the solution by integration, it is then converted back to the original
    coordinate system by substituting `r` and `s` in terms of `x` and `y` again.

    Examples
    ========

    >>> from sympy import Function, dsolve, Eq, exp, pprint
    >>> from sympy.abc import x
    >>> f = Function('f')
    >>> pprint(dsolve(f(x).diff(x) + 2*x*f(x) - x*exp(-x**2), f(x),
    ... hint='lie_group'))
           /      2\    2
           |     x |  -x
    f(x) = |C1 + --|*e
           \     2 /


    References
    ==========

    - Solving differential equations by Symmetry Groups,
      John Starrett, pp. 1 - pp. 14

    """

    x = func.args[0]
    df = func.diff(x)

    try:
        eqsol = solve(eq, df)
    except NotImplementedError:
        eqsol = []

    desols = []
    for s in eqsol:
        sol = _ode_lie_group(s, func, order, match=match)
        if sol:
            desols.extend(sol)

    if desols == []:
        raise NotImplementedError("The given ODE " + str(eq) + " cannot be solved by"
            + " the lie group method")
    return desols

def _lie_group_remove(coords):
    r"""
    This function is strictly meant for internal use by the Lie group ODE solving
    method. It replaces arbitrary functions returned by pdsolve as follows:

    1] If coords is an arbitrary function, then its argument is returned.
    2] An arbitrary function in an Add object is replaced by zero.
    3] An arbitrary function in a Mul object is replaced by one.
    4] If there is no arbitrary function coords is returned unchanged.

    Examples
    ========

    >>> from sympy.solvers.ode.ode import _lie_group_remove
    >>> from sympy import Function
    >>> from sympy.abc import x, y
    >>> F = Function("F")
    >>> eq = x**2*y
    >>> _lie_group_remove(eq)
    x**2*y
    >>> eq = F(x**2*y)
    >>> _lie_group_remove(eq)
    x**2*y
    >>> eq = x*y**2 + F(x**3)
    >>> _lie_group_remove(eq)
    x*y**2
    >>> eq = (F(x**3) + y)*x**4
    >>> _lie_group_remove(eq)
    x**4*y

    """
    if isinstance(coords, AppliedUndef):
        return coords.args[0]
    elif coords.is_Add:
        subfunc = coords.atoms(AppliedUndef)
        if subfunc:
            for func in subfunc:
                coords = coords.subs(func, 0)
        return coords
    elif coords.is_Pow:
        base, expr = coords.as_base_exp()
        base = _lie_group_remove(base)
        expr = _lie_group_remove(expr)
        return base**expr
    elif coords.is_Mul:
        mulargs = []
        coordargs = coords.args
        for arg in coordargs:
            if not isinstance(coords, AppliedUndef):
                mulargs.append(_lie_group_remove(arg))
        return Mul(*mulargs)
    return coords

def infinitesimals(eq, func=None, order=None, hint='default', match=None):
    r"""
    The infinitesimal functions of an ordinary differential equation, `\xi(x,y)`
    and `\eta(x,y)`, are the infinitesimals of the Lie group of point transformations
    for which the differential equation is invariant. So, the ODE `y'=f(x,y)`
    would admit a Lie group `x^*=X(x,y;\varepsilon)=x+\varepsilon\xi(x,y)`,
    `y^*=Y(x,y;\varepsilon)=y+\varepsilon\eta(x,y)` such that `(y^*)'=f(x^*, y^*)`.
    A change of coordinates, to `r(x,y)` and `s(x,y)`, can be performed so this Lie group
    becomes the translation group, `r^*=r` and `s^*=s+\varepsilon`.
    They are tangents to the coordinate curves of the new system.

    Consider the transformation `(x, y) \to (X, Y)` such that the
    differential equation remains invariant. `\xi` and `\eta` are the tangents to
    the transformed coordinates `X` and `Y`, at `\varepsilon=0`.

    .. math:: \left(\frac{\partial X(x,y;\varepsilon)}{\partial\varepsilon
                }\right)|_{\varepsilon=0} = \xi,
              \left(\frac{\partial Y(x,y;\varepsilon)}{\partial\varepsilon
                }\right)|_{\varepsilon=0} = \eta,

    The infinitesimals can be found by solving the following PDE:

        >>> from sympy import Function, diff, Eq, pprint
        >>> from sympy.abc import x, y
        >>> xi, eta, h = map(Function, ['xi', 'eta', 'h'])
        >>> h = h(x, y)  # dy/dx = h
        >>> eta = eta(x, y)
        >>> xi = xi(x, y)
        >>> genform = Eq(eta.diff(x) + (eta.diff(y) - xi.diff(x))*h
        ... - (xi.diff(y))*h**2 - xi*(h.diff(x)) - eta*(h.diff(y)), 0)
        >>> pprint(genform)
        /d               d           \                     d              2       d
        |--(eta(x, y)) - --(xi(x, y))|*h(x, y) - eta(x, y)*--(h(x, y)) - h (x, y)*--(x
        \dy              dx          /                     dy                     dy
        <BLANKLINE>
                            d             d
        i(x, y)) - xi(x, y)*--(h(x, y)) + --(eta(x, y)) = 0
                            dx            dx

    Solving the above mentioned PDE is not trivial, and can be solved only by
    making intelligent assumptions for `\xi` and `\eta` (heuristics). Once an
    infinitesimal is found, the attempt to find more heuristics stops. This is done to
    optimise the speed of solving the differential equation. If a list of all the
    infinitesimals is needed, ``hint`` should be flagged as ``all``, which gives
    the complete list of infinitesimals. If the infinitesimals for a particular
    heuristic needs to be found, it can be passed as a flag to ``hint``.

    Examples
    ========

    >>> from sympy import Function, diff
    >>> from sympy.solvers.ode import infinitesimals
    >>> from sympy.abc import x
    >>> f = Function('f')
    >>> eq = f(x).diff(x) - x**2*f(x)
    >>> infinitesimals(eq)
    [{eta(x, f(x)): exp(x**3/3), xi(x, f(x)): 0}]

    References
    ==========

    - Solving differential equations by Symmetry Groups,
      John Starrett, pp. 1 - pp. 14

    """

    if isinstance(eq, Equality):
        eq = eq.lhs - eq.rhs
    if not func:
        eq, func = _preprocess(eq)
    variables = func.args
    if len(variables) != 1:
        raise ValueError("ODE's have only one independent variable")
    else:
        x = variables[0]
        if not order:
            order = ode_order(eq, func)
        if order != 1:
            raise NotImplementedError("Infinitesimals for only "
                "first order ODE's have been implemented")
        else:
            df = func.diff(x)
            # Matching differential equation of the form a*df + b
            a = Wild('a', exclude = [df])
            b = Wild('b', exclude = [df])
            if match:  # Used by lie_group hint
                h = match['h']
                y = match['y']
            else:
                match = collect(expand(eq), df).match(a*df + b)
                if match:
                    h = -simplify(match[b]/match[a])
                else:
                    try:
                        sol = solve(eq, df)
                    except NotImplementedError:
                        raise NotImplementedError("Infinitesimals for the "
                            "first order ODE could not be found")
                    else:
                        h = sol[0]  # Find infinitesimals for one solution
                y = Dummy("y")
                h = h.subs(func, y)

            u = Dummy("u")
            hx = h.diff(x)
            hy = h.diff(y)
            hinv = ((1/h).subs([(x, u), (y, x)])).subs(u, y)  # Inverse ODE
            match = {'h': h, 'func': func, 'hx': hx, 'hy': hy, 'y': y, 'hinv': hinv}
            if hint == 'all':
                xieta = []
                for heuristic in lie_heuristics:
                    function = globals()['lie_heuristic_' + heuristic]
                    inflist = function(match, comp=True)
                    if inflist:
                        xieta.extend([inf for inf in inflist if inf not in xieta])
                if xieta:
                    return xieta
                else:
                    raise NotImplementedError("Infinitesimals could not be found for "
                        "the given ODE")

            elif hint == 'default':
                for heuristic in lie_heuristics:
                    function = globals()['lie_heuristic_' + heuristic]
                    xieta = function(match, comp=False)
                    if xieta:
                        return xieta

                raise NotImplementedError("Infinitesimals could not be found for"
                    " the given ODE")

            elif hint not in lie_heuristics:
                 raise ValueError("Heuristic not recognized: " + hint)

            else:
                 function = globals()['lie_heuristic_' + hint]
                 xieta = function(match, comp=True)
                 if xieta:
                     return xieta
                 else:
                     raise ValueError("Infinitesimals could not be found using the"
                         " given heuristic")


def lie_heuristic_abaco1_simple(match, comp=False):
    r"""
    The first heuristic uses the following four sets of
    assumptions on `\xi` and `\eta`

    .. math:: \xi = 0, \eta = f(x)

    .. math:: \xi = 0, \eta = f(y)

    .. math:: \xi = f(x), \eta = 0

    .. math:: \xi = f(y), \eta = 0

    The success of this heuristic is determined by algebraic factorisation.
    For the first assumption `\xi = 0` and `\eta` to be a function of `x`, the PDE

    .. math:: \frac{\partial \eta}{\partial x} + (\frac{\partial \eta}{\partial y}
                - \frac{\partial \xi}{\partial x})*h
                - \frac{\partial \xi}{\partial y}*h^{2}
                - \xi*\frac{\partial h}{\partial x} - \eta*\frac{\partial h}{\partial y} = 0

    reduces to `f'(x) - f\frac{\partial h}{\partial y} = 0`
    If `\frac{\partial h}{\partial y}` is a function of `x`, then this can usually
    be integrated easily. A similar idea is applied to the other 3 assumptions as well.


    References
    ==========

    - E.S Cheb-Terrab, L.G.S Duarte and L.A,C.P da Mota, Computer Algebra
      Solving of First Order ODEs Using Symmetry Methods, pp. 8


    """

    xieta = []
    y = match['y']
    h = match['h']
    func = match['func']
    x = func.args[0]
    hx = match['hx']
    hy = match['hy']
    xi = Function('xi')(x, func)
    eta = Function('eta')(x, func)

    hysym = hy.free_symbols
    if y not in hysym:
        try:
            fx = exp(integrate(hy, x))
        except NotImplementedError:
            pass
        else:
            inf = {xi: S.Zero, eta: fx}
            if not comp:
                return [inf]
            if comp and inf not in xieta:
                xieta.append(inf)

    factor = hy/h
    facsym = factor.free_symbols
    if x not in facsym:
        try:
            fy = exp(integrate(factor, y))
        except NotImplementedError:
            pass
        else:
            inf = {xi: S.Zero, eta: fy.subs(y, func)}
            if not comp:
                return [inf]
            if comp and inf not in xieta:
                xieta.append(inf)

    factor = -hx/h
    facsym = factor.free_symbols
    if y not in facsym:
        try:
            fx = exp(integrate(factor, x))
        except NotImplementedError:
            pass
        else:
            inf = {xi: fx, eta: S.Zero}
            if not comp:
                return [inf]
            if comp and inf not in xieta:
                xieta.append(inf)

    factor = -hx/(h**2)
    facsym = factor.free_symbols
    if x not in facsym:
        try:
            fy = exp(integrate(factor, y))
        except NotImplementedError:
            pass
        else:
            inf = {xi: fy.subs(y, func), eta: S.Zero}
            if not comp:
                return [inf]
            if comp and inf not in xieta:
                xieta.append(inf)

    if xieta:
        return xieta

def lie_heuristic_abaco1_product(match, comp=False):
    r"""
    The second heuristic uses the following two assumptions on `\xi` and `\eta`

    .. math:: \eta = 0, \xi = f(x)*g(y)

    .. math:: \eta = f(x)*g(y), \xi = 0

    The first assumption of this heuristic holds good if
    `\frac{1}{h^{2}}\frac{\partial^2}{\partial x \partial y}\log(h)` is
    separable in `x` and `y`, then the separated factors containing `x`
    is `f(x)`, and `g(y)` is obtained by

    .. math:: e^{\int f\frac{\partial}{\partial x}\left(\frac{1}{f*h}\right)\,dy}

    provided `f\frac{\partial}{\partial x}\left(\frac{1}{f*h}\right)` is a function
    of `y` only.

    The second assumption holds good if `\frac{dy}{dx} = h(x, y)` is rewritten as
    `\frac{dy}{dx} = \frac{1}{h(y, x)}` and the same properties of the first assumption
    satisfies. After obtaining `f(x)` and `g(y)`, the coordinates are again
    interchanged, to get `\eta` as `f(x)*g(y)`


    References
    ==========
    - E.S. Cheb-Terrab, A.D. Roche, Symmetries and First Order
      ODE Patterns, pp. 7 - pp. 8

    """

    xieta = []
    y = match['y']
    h = match['h']
    hinv = match['hinv']
    func = match['func']
    x = func.args[0]
    xi = Function('xi')(x, func)
    eta = Function('eta')(x, func)


    inf = separatevars(((log(h).diff(y)).diff(x))/h**2, dict=True, symbols=[x, y])
    if inf and inf['coeff']:
        fx = inf[x]
        gy = simplify(fx*((1/(fx*h)).diff(x)))
        gysyms = gy.free_symbols
        if x not in gysyms:
            gy = exp(integrate(gy, y))
            inf = {eta: S.Zero, xi: (fx*gy).subs(y, func)}
            if not comp:
                return [inf]
            if comp and inf not in xieta:
                xieta.append(inf)

    u1 = Dummy("u1")
    inf = separatevars(((log(hinv).diff(y)).diff(x))/hinv**2, dict=True, symbols=[x, y])
    if inf and inf['coeff']:
        fx = inf[x]
        gy = simplify(fx*((1/(fx*hinv)).diff(x)))
        gysyms = gy.free_symbols
        if x not in gysyms:
            gy = exp(integrate(gy, y))
            etaval = fx*gy
            etaval = (etaval.subs([(x, u1), (y, x)])).subs(u1, y)
            inf = {eta: etaval.subs(y, func), xi: S.Zero}
            if not comp:
                return [inf]
            if comp and inf not in xieta:
                xieta.append(inf)

    if xieta:
        return xieta

def lie_heuristic_bivariate(match, comp=False):
    r"""
    The third heuristic assumes the infinitesimals `\xi` and `\eta`
    to be bi-variate polynomials in `x` and `y`. The assumption made here
    for the logic below is that `h` is a rational function in `x` and `y`
    though that may not be necessary for the infinitesimals to be
    bivariate polynomials. The coefficients of the infinitesimals
    are found out by substituting them in the PDE and grouping similar terms
    that are polynomials and since they form a linear system, solve and check
    for non trivial solutions. The degree of the assumed bivariates
    are increased till a certain maximum value.

    References
    ==========
    - Lie Groups and Differential Equations
      pp. 327 - pp. 329

    """

    h = match['h']
    hx = match['hx']
    hy = match['hy']
    func = match['func']
    x = func.args[0]
    y = match['y']
    xi = Function('xi')(x, func)
    eta = Function('eta')(x, func)

    if h.is_rational_function():
        # The maximum degree that the infinitesimals can take is
        # calculated by this technique.
        etax, etay, etad, xix, xiy, xid = symbols("etax etay etad xix xiy xid")
        ipde = etax + (etay - xix)*h - xiy*h**2 - xid*hx - etad*hy
        num, denom = cancel(ipde).as_numer_denom()
        deg = Poly(num, x, y).total_degree()
        deta = Function('deta')(x, y)
        dxi = Function('dxi')(x, y)
        ipde = (deta.diff(x) + (deta.diff(y) - dxi.diff(x))*h - (dxi.diff(y))*h**2
            - dxi*hx - deta*hy)
        xieq = Symbol("xi0")
        etaeq = Symbol("eta0")

        for i in range(deg + 1):
            if i:
                xieq += Add(*[
                    Symbol("xi_" + str(power) + "_" + str(i - power))*x**power*y**(i - power)
                    for power in range(i + 1)])
                etaeq += Add(*[
                    Symbol("eta_" + str(power) + "_" + str(i - power))*x**power*y**(i - power)
                    for power in range(i + 1)])
            pden, denom = (ipde.subs({dxi: xieq, deta: etaeq}).doit()).as_numer_denom()
            pden = expand(pden)

            # If the individual terms are monomials, the coefficients
            # are grouped
            if pden.is_polynomial(x, y) and pden.is_Add:
                polyy = Poly(pden, x, y).as_dict()
            if polyy:
                symset = xieq.free_symbols.union(etaeq.free_symbols) - {x, y}
                soldict = solve(polyy.values(), *symset)
                if isinstance(soldict, list):
                    soldict = soldict[0]
                if any(soldict.values()):
                    xired = xieq.subs(soldict)
                    etared = etaeq.subs(soldict)
                    # Scaling is done by substituting one for the parameters
                    # This can be any number except zero.
                    dict_ = dict((sym, 1) for sym in symset)
                    inf = {eta: etared.subs(dict_).subs(y, func),
                        xi: xired.subs(dict_).subs(y, func)}
                    return [inf]

def lie_heuristic_chi(match, comp=False):
    r"""
    The aim of the fourth heuristic is to find the function `\chi(x, y)`
    that satisfies the PDE `\frac{d\chi}{dx} + h\frac{d\chi}{dx}
    - \frac{\partial h}{\partial y}\chi = 0`.

    This assumes `\chi` to be a bivariate polynomial in `x` and `y`. By intuition,
    `h` should be a rational function in `x` and `y`. The method used here is
    to substitute a general binomial for `\chi` up to a certain maximum degree
    is reached. The coefficients of the polynomials, are calculated by by collecting
    terms of the same order in `x` and `y`.

    After finding `\chi`, the next step is to use `\eta = \xi*h + \chi`, to
    determine `\xi` and `\eta`. This can be done by dividing `\chi` by `h`
    which would give `-\xi` as the quotient and `\eta` as the remainder.


    References
    ==========
    - E.S Cheb-Terrab, L.G.S Duarte and L.A,C.P da Mota, Computer Algebra
      Solving of First Order ODEs Using Symmetry Methods, pp. 8

    """

    h = match['h']
    hy = match['hy']
    func = match['func']
    x = func.args[0]
    y = match['y']
    xi = Function('xi')(x, func)
    eta = Function('eta')(x, func)

    if h.is_rational_function():
        schi, schix, schiy = symbols("schi, schix, schiy")
        cpde = schix + h*schiy - hy*schi
        num, denom = cancel(cpde).as_numer_denom()
        deg = Poly(num, x, y).total_degree()

        chi = Function('chi')(x, y)
        chix = chi.diff(x)
        chiy = chi.diff(y)
        cpde = chix + h*chiy - hy*chi
        chieq = Symbol("chi")
        for i in range(1, deg + 1):
            chieq += Add(*[
                Symbol("chi_" + str(power) + "_" + str(i - power))*x**power*y**(i - power)
                for power in range(i + 1)])
            cnum, cden = cancel(cpde.subs({chi : chieq}).doit()).as_numer_denom()
            cnum = expand(cnum)
            if cnum.is_polynomial(x, y) and cnum.is_Add:
                cpoly = Poly(cnum, x, y).as_dict()
                if cpoly:
                    solsyms = chieq.free_symbols - {x, y}
                    soldict = solve(cpoly.values(), *solsyms)
                    if isinstance(soldict, list):
                        soldict = soldict[0]
                    if any(soldict.values()):
                        chieq = chieq.subs(soldict)
                        dict_ = dict((sym, 1) for sym in solsyms)
                        chieq = chieq.subs(dict_)
                        # After finding chi, the main aim is to find out
                        # eta, xi by the equation eta = xi*h + chi
                        # One method to set xi, would be rearranging it to
                        # (eta/h) - xi = (chi/h). This would mean dividing
                        # chi by h would give -xi as the quotient and eta
                        # as the remainder. Thanks to Sean Vig for suggesting
                        # this method.
                        xic, etac = div(chieq, h)
                        inf = {eta: etac.subs(y, func), xi: -xic.subs(y, func)}
                        return [inf]

def lie_heuristic_function_sum(match, comp=False):
    r"""
    This heuristic uses the following two assumptions on `\xi` and `\eta`

    .. math:: \eta = 0, \xi = f(x) + g(y)

    .. math:: \eta = f(x) + g(y), \xi = 0

    The first assumption of this heuristic holds good if

    .. math:: \frac{\partial}{\partial y}[(h\frac{\partial^{2}}{
                \partial x^{2}}(h^{-1}))^{-1}]

    is separable in `x` and `y`,

    1. The separated factors containing `y` is `\frac{\partial g}{\partial y}`.
       From this `g(y)` can be determined.
    2. The separated factors containing `x` is `f''(x)`.
    3. `h\frac{\partial^{2}}{\partial x^{2}}(h^{-1})` equals
       `\frac{f''(x)}{f(x) + g(y)}`. From this `f(x)` can be determined.

    The second assumption holds good if `\frac{dy}{dx} = h(x, y)` is rewritten as
    `\frac{dy}{dx} = \frac{1}{h(y, x)}` and the same properties of the first
    assumption satisfies. After obtaining `f(x)` and `g(y)`, the coordinates
    are again interchanged, to get `\eta` as `f(x) + g(y)`.

    For both assumptions, the constant factors are separated among `g(y)`
    and `f''(x)`, such that `f''(x)` obtained from 3] is the same as that
    obtained from 2]. If not possible, then this heuristic fails.


    References
    ==========
    - E.S. Cheb-Terrab, A.D. Roche, Symmetries and First Order
      ODE Patterns, pp. 7 - pp. 8

    """

    xieta = []
    h = match['h']
    func = match['func']
    hinv = match['hinv']
    x = func.args[0]
    y = match['y']
    xi = Function('xi')(x, func)
    eta = Function('eta')(x, func)

    for odefac in [h, hinv]:
        factor = odefac*((1/odefac).diff(x, 2))
        sep = separatevars((1/factor).diff(y), dict=True, symbols=[x, y])
        if sep and sep['coeff'] and sep[x].has(x) and sep[y].has(y):
            k = Dummy("k")
            try:
                gy = k*integrate(sep[y], y)
            except NotImplementedError:
                pass
            else:
                fdd = 1/(k*sep[x]*sep['coeff'])
                fx = simplify(fdd/factor - gy)
                check = simplify(fx.diff(x, 2) - fdd)
                if fx:
                    if not check:
                        fx = fx.subs(k, 1)
                        gy = (gy/k)
                    else:
                        sol = solve(check, k)
                        if sol:
                            sol = sol[0]
                            fx = fx.subs(k, sol)
                            gy = (gy/k)*sol
                        else:
                            continue
                    if odefac == hinv:  # Inverse ODE
                        fx = fx.subs(x, y)
                        gy = gy.subs(y, x)
                    etaval = factor_terms(fx + gy)
                    if etaval.is_Mul:
                        etaval = Mul(*[arg for arg in etaval.args if arg.has(x, y)])
                    if odefac == hinv:  # Inverse ODE
                        inf = {eta: etaval.subs(y, func), xi : S.Zero}
                    else:
                        inf = {xi: etaval.subs(y, func), eta : S.Zero}
                    if not comp:
                        return [inf]
                    else:
                        xieta.append(inf)

        if xieta:
            return xieta

def lie_heuristic_abaco2_similar(match, comp=False):
    r"""
    This heuristic uses the following two assumptions on `\xi` and `\eta`

    .. math:: \eta = g(x), \xi = f(x)

    .. math:: \eta = f(y), \xi = g(y)

    For the first assumption,

    1. First `\frac{\frac{\partial h}{\partial y}}{\frac{\partial^{2} h}{
       \partial yy}}` is calculated. Let us say this value is A

    2. If this is constant, then `h` is matched to the form `A(x) + B(x)e^{
       \frac{y}{C}}` then, `\frac{e^{\int \frac{A(x)}{C} \,dx}}{B(x)}` gives `f(x)`
       and `A(x)*f(x)` gives `g(x)`

    3. Otherwise `\frac{\frac{\partial A}{\partial X}}{\frac{\partial A}{
       \partial Y}} = \gamma` is calculated. If

       a] `\gamma` is a function of `x` alone

       b] `\frac{\gamma\frac{\partial h}{\partial y} - \gamma'(x) - \frac{
       \partial h}{\partial x}}{h + \gamma} = G` is a function of `x` alone.
       then, `e^{\int G \,dx}` gives `f(x)` and `-\gamma*f(x)` gives `g(x)`

    The second assumption holds good if `\frac{dy}{dx} = h(x, y)` is rewritten as
    `\frac{dy}{dx} = \frac{1}{h(y, x)}` and the same properties of the first assumption
    satisfies. After obtaining `f(x)` and `g(x)`, the coordinates are again
    interchanged, to get `\xi` as `f(x^*)` and `\eta` as `g(y^*)`

    References
    ==========
    - E.S. Cheb-Terrab, A.D. Roche, Symmetries and First Order
      ODE Patterns, pp. 10 - pp. 12

    """

    h = match['h']
    hx = match['hx']
    hy = match['hy']
    func = match['func']
    hinv = match['hinv']
    x = func.args[0]
    y = match['y']
    xi = Function('xi')(x, func)
    eta = Function('eta')(x, func)

    factor = cancel(h.diff(y)/h.diff(y, 2))
    factorx = factor.diff(x)
    factory = factor.diff(y)
    if not factor.has(x) and not factor.has(y):
        A = Wild('A', exclude=[y])
        B = Wild('B', exclude=[y])
        C = Wild('C', exclude=[x, y])
        match = h.match(A + B*exp(y/C))
        try:
            tau = exp(-integrate(match[A]/match[C]), x)/match[B]
        except NotImplementedError:
            pass
        else:
            gx = match[A]*tau
            return [{xi: tau, eta: gx}]

    else:
        gamma = cancel(factorx/factory)
        if not gamma.has(y):
            tauint = cancel((gamma*hy - gamma.diff(x) - hx)/(h + gamma))
            if not tauint.has(y):
                try:
                    tau = exp(integrate(tauint, x))
                except NotImplementedError:
                    pass
                else:
                    gx = -tau*gamma
                    return [{xi: tau, eta: gx}]

    factor = cancel(hinv.diff(y)/hinv.diff(y, 2))
    factorx = factor.diff(x)
    factory = factor.diff(y)
    if not factor.has(x) and not factor.has(y):
        A = Wild('A', exclude=[y])
        B = Wild('B', exclude=[y])
        C = Wild('C', exclude=[x, y])
        match = h.match(A + B*exp(y/C))
        try:
            tau = exp(-integrate(match[A]/match[C]), x)/match[B]
        except NotImplementedError:
            pass
        else:
            gx = match[A]*tau
            return [{eta: tau.subs(x, func), xi: gx.subs(x, func)}]

    else:
        gamma = cancel(factorx/factory)
        if not gamma.has(y):
            tauint = cancel((gamma*hinv.diff(y) - gamma.diff(x) - hinv.diff(x))/(
                hinv + gamma))
            if not tauint.has(y):
                try:
                    tau = exp(integrate(tauint, x))
                except NotImplementedError:
                    pass
                else:
                    gx = -tau*gamma
                    return [{eta: tau.subs(x, func), xi: gx.subs(x, func)}]


def lie_heuristic_abaco2_unique_unknown(match, comp=False):
    r"""
    This heuristic assumes the presence of unknown functions or known functions
    with non-integer powers.

    1. A list of all functions and non-integer powers containing x and y
    2. Loop over each element `f` in the list, find `\frac{\frac{\partial f}{\partial x}}{
       \frac{\partial f}{\partial x}} = R`

       If it is separable in `x` and `y`, let `X` be the factors containing `x`. Then

       a] Check if `\xi = X` and `\eta = -\frac{X}{R}` satisfy the PDE. If yes, then return
          `\xi` and `\eta`
       b] Check if `\xi = \frac{-R}{X}` and `\eta = -\frac{1}{X}` satisfy the PDE.
           If yes, then return `\xi` and `\eta`

       If not, then check if

       a] :math:`\xi = -R,\eta = 1`

       b] :math:`\xi = 1, \eta = -\frac{1}{R}`

       are solutions.

    References
    ==========
    - E.S. Cheb-Terrab, A.D. Roche, Symmetries and First Order
      ODE Patterns, pp. 10 - pp. 12

    """

    h = match['h']
    hx = match['hx']
    hy = match['hy']
    func = match['func']
    x = func.args[0]
    y = match['y']
    xi = Function('xi')(x, func)
    eta = Function('eta')(x, func)

    funclist = []
    for atom in h.atoms(Pow):
        base, exp = atom.as_base_exp()
        if base.has(x) and base.has(y):
            if not exp.is_Integer:
                funclist.append(atom)

    for function in h.atoms(AppliedUndef):
        syms = function.free_symbols
        if x in syms and y in syms:
            funclist.append(function)

    for f in funclist:
        frac = cancel(f.diff(y)/f.diff(x))
        sep = separatevars(frac, dict=True, symbols=[x, y])
        if sep and sep['coeff']:
            xitry1 = sep[x]
            etatry1 = -1/(sep[y]*sep['coeff'])
            pde1 = etatry1.diff(y)*h - xitry1.diff(x)*h - xitry1*hx - etatry1*hy
            if not simplify(pde1):
                return [{xi: xitry1, eta: etatry1.subs(y, func)}]
            xitry2 = 1/etatry1
            etatry2 = 1/xitry1
            pde2 = etatry2.diff(x) - (xitry2.diff(y))*h**2 - xitry2*hx - etatry2*hy
            if not simplify(expand(pde2)):
                return [{xi: xitry2.subs(y, func), eta: etatry2}]

        else:
            etatry = -1/frac
            pde = etatry.diff(x) + etatry.diff(y)*h - hx - etatry*hy
            if not simplify(pde):
                return [{xi: S.One, eta: etatry.subs(y, func)}]
            xitry = -frac
            pde = -xitry.diff(x)*h -xitry.diff(y)*h**2 - xitry*hx -hy
            if not simplify(expand(pde)):
                return [{xi: xitry.subs(y, func), eta: S.One}]


def lie_heuristic_abaco2_unique_general(match, comp=False):
    r"""
    This heuristic finds if infinitesimals of the form `\eta = f(x)`, `\xi = g(y)`
    without making any assumptions on `h`.

    The complete sequence of steps is given in the paper mentioned below.

    References
    ==========
    - E.S. Cheb-Terrab, A.D. Roche, Symmetries and First Order
      ODE Patterns, pp. 10 - pp. 12

    """
    hx = match['hx']
    hy = match['hy']
    func = match['func']
    x = func.args[0]
    y = match['y']
    xi = Function('xi')(x, func)
    eta = Function('eta')(x, func)

    A = hx.diff(y)
    B = hy.diff(y) + hy**2
    C = hx.diff(x) - hx**2

    if not (A and B and C):
        return

    Ax = A.diff(x)
    Ay = A.diff(y)
    Axy = Ax.diff(y)
    Axx = Ax.diff(x)
    Ayy = Ay.diff(y)
    D = simplify(2*Axy + hx*Ay - Ax*hy + (hx*hy + 2*A)*A)*A - 3*Ax*Ay
    if not D:
        E1 = simplify(3*Ax**2 + ((hx**2 + 2*C)*A - 2*Axx)*A)
        if E1:
            E2 = simplify((2*Ayy + (2*B - hy**2)*A)*A - 3*Ay**2)
            if not E2:
                E3 = simplify(
                    E1*((28*Ax + 4*hx*A)*A**3 - E1*(hy*A + Ay)) - E1.diff(x)*8*A**4)
                if not E3:
                    etaval = cancel((4*A**3*(Ax - hx*A) + E1*(hy*A - Ay))/(S(2)*A*E1))
                    if x not in etaval:
                        try:
                            etaval = exp(integrate(etaval, y))
                        except NotImplementedError:
                            pass
                        else:
                            xival = -4*A**3*etaval/E1
                            if y not in xival:
                                return [{xi: xival, eta: etaval.subs(y, func)}]

    else:
        E1 = simplify((2*Ayy + (2*B - hy**2)*A)*A - 3*Ay**2)
        if E1:
            E2 = simplify(
                4*A**3*D - D**2 + E1*((2*Axx - (hx**2 + 2*C)*A)*A - 3*Ax**2))
            if not E2:
                E3 = simplify(
                   -(A*D)*E1.diff(y) + ((E1.diff(x) - hy*D)*A + 3*Ay*D +
                    (A*hx - 3*Ax)*E1)*E1)
                if not E3:
                    etaval = cancel(((A*hx - Ax)*E1 - (Ay + A*hy)*D)/(S(2)*A*D))
                    if x not in etaval:
                        try:
                            etaval = exp(integrate(etaval, y))
                        except NotImplementedError:
                            pass
                        else:
                            xival = -E1*etaval/D
                            if y not in xival:
                                return [{xi: xival, eta: etaval.subs(y, func)}]


def lie_heuristic_linear(match, comp=False):
    r"""
    This heuristic assumes

    1. `\xi = ax + by + c` and
    2. `\eta = fx + gy + h`

    After substituting the following assumptions in the determining PDE, it
    reduces to

    .. math:: f + (g - a)h - bh^{2} - (ax + by + c)\frac{\partial h}{\partial x}
                 - (fx + gy + c)\frac{\partial h}{\partial y}

    Solving the reduced PDE obtained, using the method of characteristics, becomes
    impractical. The method followed is grouping similar terms and solving the system
    of linear equations obtained. The difference between the bivariate heuristic is that
    `h` need not be a rational function in this case.

    References
    ==========
    - E.S. Cheb-Terrab, A.D. Roche, Symmetries and First Order
      ODE Patterns, pp. 10 - pp. 12

    """
    h = match['h']
    hx = match['hx']
    hy = match['hy']
    func = match['func']
    x = func.args[0]
    y = match['y']
    xi = Function('xi')(x, func)
    eta = Function('eta')(x, func)

    coeffdict = {}
    symbols = numbered_symbols("c", cls=Dummy)
    symlist = [next(symbols) for _ in islice(symbols, 6)]
    C0, C1, C2, C3, C4, C5 = symlist
    pde = C3 + (C4 - C0)*h - (C0*x + C1*y + C2)*hx - (C3*x + C4*y + C5)*hy - C1*h**2
    pde, denom = pde.as_numer_denom()
    pde = powsimp(expand(pde))
    if pde.is_Add:
        terms = pde.args
        for term in terms:
            if term.is_Mul:
                rem = Mul(*[m for m in term.args if not m.has(x, y)])
                xypart = term/rem
                if xypart not in coeffdict:
                    coeffdict[xypart] = rem
                else:
                    coeffdict[xypart] += rem
            else:
                if term not in coeffdict:
                    coeffdict[term] = S.One
                else:
                    coeffdict[term] += S.One

    sollist = coeffdict.values()
    soldict = solve(sollist, symlist)
    if soldict:
        if isinstance(soldict, list):
            soldict = soldict[0]
        subval = soldict.values()
        if any(t for t in subval):
            onedict = dict(zip(symlist, [1]*6))
            xival = C0*x + C1*func + C2
            etaval = C3*x + C4*func + C5
            xival = xival.subs(soldict)
            etaval = etaval.subs(soldict)
            xival = xival.subs(onedict)
            etaval = etaval.subs(onedict)
            return [{xi: xival, eta: etaval}]


def sysode_linear_2eq_order1(match_):
    x = match_['func'][0].func
    y = match_['func'][1].func
    func = match_['func']
    fc = match_['func_coeff']
    eq = match_['eq']
    r = dict()
    t = list(list(eq[0].atoms(Derivative))[0].atoms(Symbol))[0]
    for i in range(2):
        eqs = 0
        for terms in Add.make_args(eq[i]):
            eqs += terms/fc[i,func[i],1]
        eq[i] = eqs

    # for equations Eq(a1*diff(x(t),t), a*x(t) + b*y(t) + k1)
    # and Eq(a2*diff(x(t),t), c*x(t) + d*y(t) + k2)
    r['a'] = -fc[0,x(t),0]/fc[0,x(t),1]
    r['c'] = -fc[1,x(t),0]/fc[1,y(t),1]
    r['b'] = -fc[0,y(t),0]/fc[0,x(t),1]
    r['d'] = -fc[1,y(t),0]/fc[1,y(t),1]
    forcing = [S.Zero,S.Zero]
    for i in range(2):
        for j in Add.make_args(eq[i]):
            if not j.has(x(t), y(t)):
                forcing[i] += j
    if not (forcing[0].has(t) or forcing[1].has(t)):
        r['k1'] = forcing[0]
        r['k2'] = forcing[1]
    else:
        raise NotImplementedError("Only homogeneous problems are supported" +
                                  " (and constant inhomogeneity)")

    if match_['type_of_equation'] == 'type1':
        sol = _linear_2eq_order1_type1(x, y, t, r, eq)
    if match_['type_of_equation'] == 'type2':
        gsol = _linear_2eq_order1_type1(x, y, t, r, eq)
        psol = _linear_2eq_order1_type2(x, y, t, r, eq)
        sol = [Eq(x(t), gsol[0].rhs+psol[0]), Eq(y(t), gsol[1].rhs+psol[1])]
    if match_['type_of_equation'] == 'type3':
        sol = _linear_2eq_order1_type3(x, y, t, r, eq)
    if match_['type_of_equation'] == 'type4':
        sol = _linear_2eq_order1_type4(x, y, t, r, eq)
    if match_['type_of_equation'] == 'type5':
        sol = _linear_2eq_order1_type5(x, y, t, r, eq)
    if match_['type_of_equation'] == 'type6':
        sol = _linear_2eq_order1_type6(x, y, t, r, eq)
    if match_['type_of_equation'] == 'type7':
        sol = _linear_2eq_order1_type7(x, y, t, r, eq)
    return sol

def _linear_2eq_order1_type1(x, y, t, r, eq):
    r"""
    It is classified under system of two linear homogeneous first-order constant-coefficient
    ordinary differential equations.

    The equations which come under this type are

    .. math:: x' = ax + by,

    .. math:: y' = cx + dy

    The characteristics equation is written as

    .. math:: \lambda^{2} + (a+d) \lambda + ad - bc = 0

    and its discriminant is `D = (a-d)^{2} + 4bc`. There are several cases

    1. Case when `ad - bc \neq 0`. The origin of coordinates, `x = y = 0`,
    is the only stationary point; it is
    - a node if `D = 0`
    - a node if `D > 0` and `ad - bc > 0`
    - a saddle if `D > 0` and `ad - bc < 0`
    - a focus if `D < 0` and `a + d \neq 0`
    - a centre if `D < 0` and `a + d \neq 0`.

    1.1. If `D > 0`. The characteristic equation has two distinct real roots
    `\lambda_1` and `\lambda_ 2` . The general solution of the system in question is expressed as

    .. math:: x = C_1 b e^{\lambda_1 t} + C_2 b e^{\lambda_2 t}

    .. math:: y = C_1 (\lambda_1 - a) e^{\lambda_1 t} + C_2 (\lambda_2 - a) e^{\lambda_2 t}

    where `C_1` and `C_2` being arbitrary constants

    1.2. If `D < 0`. The characteristics equation has two conjugate
    roots, `\lambda_1 = \sigma + i \beta` and `\lambda_2 = \sigma - i \beta`.
    The general solution of the system is given by

    .. math:: x = b e^{\sigma t} (C_1 \sin(\beta t) + C_2 \cos(\beta t))

    .. math:: y = e^{\sigma t} ([(\sigma - a) C_1 - \beta C_2] \sin(\beta t) + [\beta C_1 + (\sigma - a) C_2 \cos(\beta t)])

    1.3. If `D = 0` and `a \neq d`. The characteristic equation has
    two equal roots, `\lambda_1 = \lambda_2`. The general solution of the system is written as

    .. math:: x = 2b (C_1 + \frac{C_2}{a-d} + C_2 t) e^{\frac{a+d}{2} t}

    .. math:: y = [(d - a) C_1 + C_2 + (d - a) C_2 t] e^{\frac{a+d}{2} t}

    1.4. If `D = 0` and `a = d \neq 0` and `b = 0`

    .. math:: x = C_1 e^{a t} , y = (c C_1 t + C_2) e^{a t}

    1.5. If `D = 0` and `a = d \neq 0` and `c = 0`

    .. math:: x = (b C_1 t + C_2) e^{a t} , y = C_1 e^{a t}

    2. Case when `ad - bc = 0` and `a^{2} + b^{2} > 0`. The whole straight
    line `ax + by = 0` consists of singular points. The original system of differential
    equations can be rewritten as

    .. math:: x' = ax + by , y' = k (ax + by)

    2.1 If `a + bk \neq 0`, solution will be

    .. math:: x = b C_1 + C_2 e^{(a + bk) t} , y = -a C_1 + k C_2 e^{(a + bk) t}

    2.2 If `a + bk = 0`, solution will be

    .. math:: x = C_1 (bk t - 1) + b C_2 t , y = k^{2} b C_1 t + (b k^{2} t + 1) C_2

    """

    C1, C2 = get_numbered_constants(eq, num=2)
    a, b, c, d = r['a'], r['b'], r['c'], r['d']
    real_coeff = all(v.is_real for v in (a, b, c, d))
    D = (a - d)**2 + 4*b*c
    l1 = (a + d + sqrt(D))/2
    l2 = (a + d - sqrt(D))/2
    equal_roots = Eq(D, 0).expand()
    gsol1, gsol2 = [], []

    # Solutions have exponential form if either D > 0 with real coefficients
    # or D != 0 with complex coefficients. Eigenvalues are distinct.
    # For each eigenvalue lam, pick an eigenvector, making sure we don't get (0, 0)
    # The candidates are (b, lam-a) and (lam-d, c).
    exponential_form = D > 0 if real_coeff else Not(equal_roots)
    bad_ab_vector1 = And(Eq(b, 0), Eq(l1, a))
    bad_ab_vector2 = And(Eq(b, 0), Eq(l2, a))
    vector1 = Matrix((Piecewise((l1 - d, bad_ab_vector1), (b, True)),
                      Piecewise((c, bad_ab_vector1), (l1 - a, True))))
    vector2 = Matrix((Piecewise((l2 - d, bad_ab_vector2), (b, True)),
                      Piecewise((c, bad_ab_vector2), (l2 - a, True))))
    sol_vector = C1*exp(l1*t)*vector1 + C2*exp(l2*t)*vector2
    gsol1.append((sol_vector[0], exponential_form))
    gsol2.append((sol_vector[1], exponential_form))

    # Solutions have trigonometric form for real coefficients with D < 0
    # Both b and c are nonzero in this case, so (b, lam-a) is an eigenvector
    # It splits into real/imag parts as (b, sigma-a) and (0, beta). Then
    # multiply it by C1(cos(beta*t) + I*C2*sin(beta*t)) and separate real/imag
    trigonometric_form = D < 0 if real_coeff else False
    sigma = re(l1)
    if im(l1).is_positive:
        beta = im(l1)
    else:
        beta = im(l2)
    vector1 = Matrix((b, sigma - a))
    vector2 = Matrix((0, beta))
    sol_vector = exp(sigma*t) * (C1*(cos(beta*t)*vector1 - sin(beta*t)*vector2) + \
        C2*(sin(beta*t)*vector1 + cos(beta*t)*vector2))
    gsol1.append((sol_vector[0], trigonometric_form))
    gsol2.append((sol_vector[1], trigonometric_form))

    # Final case is D == 0, a single eigenvalue. If the eigenspace is 2-dimensional
    # then we have a scalar matrix, deal with this case first.
    scalar_matrix = And(Eq(a, d), Eq(b, 0), Eq(c, 0))

    vector1 = Matrix((S.One, S.Zero))
    vector2 = Matrix((S.Zero, S.One))
    sol_vector = exp(l1*t) * (C1*vector1 + C2*vector2)
    gsol1.append((sol_vector[0], scalar_matrix))
    gsol2.append((sol_vector[1], scalar_matrix))

    # Have one eigenvector. Get a generalized eigenvector from (A-lam)*vector2 = vector1
    vector1 = Matrix((Piecewise((l1 - d, bad_ab_vector1), (b, True)),
                      Piecewise((c, bad_ab_vector1), (l1 - a, True))))
    vector2 = Matrix((Piecewise((S.One, bad_ab_vector1), (S.Zero, Eq(a, l1)),
                                (b/(a - l1), True)),
                      Piecewise((S.Zero, bad_ab_vector1), (S.One, Eq(a, l1)),
                                (S.Zero, True))))
    sol_vector = exp(l1*t) * (C1*vector1  + C2*(vector2 + t*vector1))
    gsol1.append((sol_vector[0], equal_roots))
    gsol2.append((sol_vector[1], equal_roots))
    return [Eq(x(t), Piecewise(*gsol1)), Eq(y(t), Piecewise(*gsol2))]


def _linear_2eq_order1_type2(x, y, t, r, eq):
    r"""
    The equations of this type are

    .. math:: x' = ax + by + k1 , y' = cx + dy + k2

    The general solution of this system is given by sum of its particular solution and the
    general solution of the corresponding homogeneous system is obtained from type1.

    1. When `ad - bc \neq 0`. The particular solution will be
    `x = x_0` and `y = y_0` where `x_0` and `y_0` are determined by solving linear system of equations

    .. math:: a x_0 + b y_0 + k1 = 0 , c x_0 + d y_0 + k2 = 0

    2. When `ad - bc = 0` and `a^{2} + b^{2} > 0`. In this case, the system of equation becomes

    .. math:: x' = ax + by + k_1 , y' = k (ax + by) + k_2

    2.1 If `\sigma = a + bk \neq 0`, particular solution is given by

    .. math:: x = b \sigma^{-1} (c_1 k - c_2) t - \sigma^{-2} (a c_1 + b c_2)

    .. math:: y = kx + (c_2 - c_1 k) t

    2.2 If `\sigma = a + bk = 0`, particular solution is given by

    .. math:: x = \frac{1}{2} b (c_2 - c_1 k) t^{2} + c_1 t

    .. math:: y = kx + (c_2 - c_1 k) t

    """
    r['k1'] = -r['k1']; r['k2'] = -r['k2']
    if (r['a']*r['d'] - r['b']*r['c']) != 0:
        x0, y0 = symbols('x0, y0', cls=Dummy)
        sol = solve((r['a']*x0+r['b']*y0+r['k1'], r['c']*x0+r['d']*y0+r['k2']), x0, y0)
        psol = [sol[x0], sol[y0]]
    elif (r['a']*r['d'] - r['b']*r['c']) == 0 and (r['a']**2+r['b']**2) > 0:
        k = r['c']/r['a']
        sigma = r['a'] + r['b']*k
        if sigma != 0:
            sol1 = r['b']*sigma**-1*(r['k1']*k-r['k2'])*t - sigma**-2*(r['a']*r['k1']+r['b']*r['k2'])
            sol2 = k*sol1 + (r['k2']-r['k1']*k)*t
        else:
            # FIXME: a previous typo fix shows this is not covered by tests
            sol1 = r['b']*(r['k2']-r['k1']*k)*t**2 + r['k1']*t
            sol2 = k*sol1 + (r['k2']-r['k1']*k)*t
        psol = [sol1, sol2]
    return psol

def _linear_2eq_order1_type3(x, y, t, r, eq):
    r"""
    The equations of this type of ode are

    .. math:: x' = f(t) x + g(t) y

    .. math:: y' = g(t) x + f(t) y

    The solution of such equations is given by

    .. math:: x = e^{F} (C_1 e^{G} + C_2 e^{-G}) , y = e^{F} (C_1 e^{G} - C_2 e^{-G})

    where `C_1` and `C_2` are arbitrary constants, and

    .. math:: F = \int f(t) \,dt , G = \int g(t) \,dt

    """
    C1, C2, C3, C4 = get_numbered_constants(eq, num=4)
    F = Integral(r['a'], t)
    G = Integral(r['b'], t)
    sol1 = exp(F)*(C1*exp(G) + C2*exp(-G))
    sol2 = exp(F)*(C1*exp(G) - C2*exp(-G))
    return [Eq(x(t), sol1), Eq(y(t), sol2)]

def _linear_2eq_order1_type4(x, y, t, r, eq):
    r"""
    The equations of this type of ode are .

    .. math:: x' = f(t) x + g(t) y

    .. math:: y' = -g(t) x + f(t) y

    The solution is given by

    .. math:: x = F (C_1 \cos(G) + C_2 \sin(G)), y = F (-C_1 \sin(G) + C_2 \cos(G))

    where `C_1` and `C_2` are arbitrary constants, and

    .. math:: F = \int f(t) \,dt , G = \int g(t) \,dt

    """
    C1, C2, C3, C4 = get_numbered_constants(eq, num=4)
    if r['b'] == -r['c']:
        F = exp(Integral(r['a'], t))
        G = Integral(r['b'], t)
        sol1 = F*(C1*cos(G) + C2*sin(G))
        sol2 = F*(-C1*sin(G) + C2*cos(G))
    # FIXME: the case below doesn't seem correct, is only XFAIL tested and doesn't
    # match the description in the docstring above. It can be triggered with:
    # dsolve([Eq(f(x).diff(x), f(x) + x*g(x)), Eq(g(x).diff(x), x*f(x) - g(x))])
    elif r['d'] == -r['a']:
        F = exp(Integral(r['b'], t))
        G = Integral(r['d'], t)
        sol1 = F*(-C1*sin(G) + C2*cos(G))
        sol2 = F*(C1*cos(G) + C2*sin(G))
    return [Eq(x(t), sol1), Eq(y(t), sol2)]

def _linear_2eq_order1_type5(x, y, t, r, eq):
    r"""
    The equations of this type of ode are .

    .. math:: x' = f(t) x + g(t) y

    .. math:: y' = a g(t) x + [f(t) + b g(t)] y

    The transformation of

    .. math:: x = e^{\int f(t) \,dt} u , y = e^{\int f(t) \,dt} v , T = \int g(t) \,dt

    leads to a system of constant coefficient linear differential equations

    .. math:: u'(T) = v , v'(T) = au + bv

    """
    u, v = symbols('u, v', cls=Function)
    T = Symbol('T')
    if not cancel(r['c']/r['b']).has(t):
        p = cancel(r['c']/r['b'])
        q = cancel((r['d']-r['a'])/r['b'])
        eq = (Eq(diff(u(T),T), v(T)), Eq(diff(v(T),T), p*u(T)+q*v(T)))
        sol = dsolve(eq)
        sol1 = exp(Integral(r['a'], t))*sol[0].rhs.subs(T, Integral(r['b'], t))
        sol2 = exp(Integral(r['a'], t))*sol[1].rhs.subs(T, Integral(r['b'], t))
    # The case below isn't tested and doesn't match the description in the
    # docstring above. Perhaps this should be removed...
    if not cancel(r['a']/r['d']).has(t):
        p = cancel(r['a']/r['d'])
        q = cancel((r['b']-r['c'])/r['d'])
        sol = dsolve(Eq(diff(u(T),T), v(T)), Eq(diff(v(T),T), p*u(T)+q*v(T)))
        sol1 = exp(Integral(r['c'], t))*sol[1].rhs.subs(T, Integral(r['d'], t))
        sol2 = exp(Integral(r['c'], t))*sol[0].rhs.subs(T, Integral(r['d'], t))
    return [Eq(x(t), sol1), Eq(y(t), sol2)]

def _linear_2eq_order1_type6(x, y, t, r, eq):
    r"""
    The equations of this type of ode are .

    .. math:: x' = f(t) x + g(t) y

    .. math:: y' = a [f(t) + a h(t)] x + a [g(t) - h(t)] y

    This is solved by first multiplying the first equation by `-a` and adding
    it to the second equation to obtain

    .. math:: y' - a x' = -a h(t) (y - a x)

    Setting `U = y - ax` and integrating the equation we arrive at

    .. math:: y - ax = C_1 e^{-a \int h(t) \,dt}

    and on substituting the value of y in first equation give rise to first order ODEs. After solving for
    `x`, we can obtain `y` by substituting the value of `x` in second equation.

    """
    C1, C2, C3, C4 = get_numbered_constants(eq, num=4)
    p = 0
    q = 0
    p1 = cancel(r['c']/cancel(r['c']/r['d']).as_numer_denom()[0])
    p2 = cancel(r['a']/cancel(r['a']/r['b']).as_numer_denom()[0])
    for n, i in enumerate([p1, p2]):
        for j in Mul.make_args(collect_const(i)):
            if not j.has(t):
                q = j
            if q!=0 and n==0:
                if ((r['c']/j - r['a'])/(r['b'] - r['d']/j)) == j:
                    p = 1
                    s = j
                    break
            if q!=0 and n==1:
                if ((r['a']/j - r['c'])/(r['d'] - r['b']/j)) == j:
                    p = 2
                    s = j
                    break

    if p == 1:
        equ = diff(x(t),t) - r['a']*x(t) - r['b']*(s*x(t) + C1*exp(-s*Integral(r['b'] - r['d']/s, t)))
        hint1 = classify_ode(equ)[1]
        sol1 = dsolve(equ, hint=hint1+'_Integral').rhs
        sol2 = s*sol1 + C1*exp(-s*Integral(r['b'] - r['d']/s, t))
    elif p ==2:
        equ = diff(y(t),t) - r['c']*y(t) - r['d']*s*y(t) + C1*exp(-s*Integral(r['d'] - r['b']/s, t))
        hint1 = classify_ode(equ)[1]
        sol2 = dsolve(equ, hint=hint1+'_Integral').rhs
        sol1 = s*sol2 + C1*exp(-s*Integral(r['d'] - r['b']/s, t))
    return [Eq(x(t), sol1), Eq(y(t), sol2)]

def _linear_2eq_order1_type7(x, y, t, r, eq):
    r"""
    The equations of this type of ode are .

    .. math:: x' = f(t) x + g(t) y

    .. math:: y' = h(t) x + p(t) y

    Differentiating the first equation and substituting the value of `y`
    from second equation will give a second-order linear equation

    .. math:: g x'' - (fg + gp + g') x' + (fgp - g^{2} h + f g' - f' g) x = 0

    This above equation can be easily integrated if following conditions are satisfied.

    1. `fgp - g^{2} h + f g' - f' g = 0`

    2. `fgp - g^{2} h + f g' - f' g = ag, fg + gp + g' = bg`

    If first condition is satisfied then it is solved by current dsolve solver and in second case it becomes
    a constant coefficient differential equation which is also solved by current solver.

    Otherwise if the above condition fails then,
    a particular solution is assumed as `x = x_0(t)` and `y = y_0(t)`
    Then the general solution is expressed as

    .. math:: x = C_1 x_0(t) + C_2 x_0(t) \int \frac{g(t) F(t) P(t)}{x_0^{2}(t)} \,dt

    .. math:: y = C_1 y_0(t) + C_2 [\frac{F(t) P(t)}{x_0(t)} + y_0(t) \int \frac{g(t) F(t) P(t)}{x_0^{2}(t)} \,dt]

    where C1 and C2 are arbitrary constants and

    .. math:: F(t) = e^{\int f(t) \,dt} , P(t) = e^{\int p(t) \,dt}

    """
    C1, C2, C3, C4 = get_numbered_constants(eq, num=4)
    e1 = r['a']*r['b']*r['c'] - r['b']**2*r['c'] + r['a']*diff(r['b'],t) - diff(r['a'],t)*r['b']
    e2 = r['a']*r['c']*r['d'] - r['b']*r['c']**2 + diff(r['c'],t)*r['d'] - r['c']*diff(r['d'],t)
    m1 = r['a']*r['b'] + r['b']*r['d'] + diff(r['b'],t)
    m2 = r['a']*r['c'] + r['c']*r['d'] + diff(r['c'],t)
    if e1 == 0:
        sol1 = dsolve(r['b']*diff(x(t),t,t) - m1*diff(x(t),t)).rhs
        sol2 = dsolve(diff(y(t),t) - r['c']*sol1 - r['d']*y(t)).rhs
    elif e2 == 0:
        sol2 = dsolve(r['c']*diff(y(t),t,t) - m2*diff(y(t),t)).rhs
        sol1 = dsolve(diff(x(t),t) - r['a']*x(t) - r['b']*sol2).rhs
    elif not (e1/r['b']).has(t) and not (m1/r['b']).has(t):
        sol1 = dsolve(diff(x(t),t,t) - (m1/r['b'])*diff(x(t),t) - (e1/r['b'])*x(t)).rhs
        sol2 = dsolve(diff(y(t),t) - r['c']*sol1 - r['d']*y(t)).rhs
    elif not (e2/r['c']).has(t) and not (m2/r['c']).has(t):
        sol2 = dsolve(diff(y(t),t,t) - (m2/r['c'])*diff(y(t),t) - (e2/r['c'])*y(t)).rhs
        sol1 = dsolve(diff(x(t),t) - r['a']*x(t) - r['b']*sol2).rhs
    else:
        x0 = Function('x0')(t)    # x0 and y0 being particular solutions
        y0 = Function('y0')(t)
        F = exp(Integral(r['a'],t))
        P = exp(Integral(r['d'],t))
        sol1 = C1*x0 + C2*x0*Integral(r['b']*F*P/x0**2, t)
        sol2 = C1*y0 + C2*(F*P/x0 + y0*Integral(r['b']*F*P/x0**2, t))
    return [Eq(x(t), sol1), Eq(y(t), sol2)]


def sysode_linear_2eq_order2(match_):
    x = match_['func'][0].func
    y = match_['func'][1].func
    func = match_['func']
    fc = match_['func_coeff']
    eq = match_['eq']
    r = dict()
    t = list(list(eq[0].atoms(Derivative))[0].atoms(Symbol))[0]
    for i in range(2):
        eqs = []
        for terms in Add.make_args(eq[i]):
            eqs.append(terms/fc[i,func[i],2])
        eq[i] = Add(*eqs)
    # for equations Eq(diff(x(t),t,t), a1*diff(x(t),t)+b1*diff(y(t),t)+c1*x(t)+d1*y(t)+e1)
    # and Eq(a2*diff(y(t),t,t), a2*diff(x(t),t)+b2*diff(y(t),t)+c2*x(t)+d2*y(t)+e2)
    r['a1'] = -fc[0,x(t),1]/fc[0,x(t),2] ; r['a2'] = -fc[1,x(t),1]/fc[1,y(t),2]
    r['b1'] = -fc[0,y(t),1]/fc[0,x(t),2] ; r['b2'] = -fc[1,y(t),1]/fc[1,y(t),2]
    r['c1'] = -fc[0,x(t),0]/fc[0,x(t),2] ; r['c2'] = -fc[1,x(t),0]/fc[1,y(t),2]
    r['d1'] = -fc[0,y(t),0]/fc[0,x(t),2] ; r['d2'] = -fc[1,y(t),0]/fc[1,y(t),2]
    const = [S.Zero, S.Zero]
    for i in range(2):
        for j in Add.make_args(eq[i]):
            if not (j.has(x(t)) or j.has(y(t))):
                const[i] += j
    r['e1'] = -const[0]
    r['e2'] = -const[1]
    if match_['type_of_equation'] == 'type1':
        sol = _linear_2eq_order2_type1(x, y, t, r, eq)
    elif match_['type_of_equation'] == 'type2':
        gsol = _linear_2eq_order2_type1(x, y, t, r, eq)
        psol = _linear_2eq_order2_type2(x, y, t, r, eq)
        sol = [Eq(x(t), gsol[0].rhs+psol[0]), Eq(y(t), gsol[1].rhs+psol[1])]
    elif match_['type_of_equation'] == 'type3':
        sol = _linear_2eq_order2_type3(x, y, t, r, eq)
    elif match_['type_of_equation'] == 'type4':
        sol = _linear_2eq_order2_type4(x, y, t, r, eq)
    elif match_['type_of_equation'] == 'type5':
        sol = _linear_2eq_order2_type5(x, y, t, r, eq)
    elif match_['type_of_equation'] == 'type6':
        sol = _linear_2eq_order2_type6(x, y, t, r, eq)
    elif match_['type_of_equation'] == 'type7':
        sol = _linear_2eq_order2_type7(x, y, t, r, eq)
    elif match_['type_of_equation'] == 'type8':
        sol = _linear_2eq_order2_type8(x, y, t, r, eq)
    elif match_['type_of_equation'] == 'type9':
        sol = _linear_2eq_order2_type9(x, y, t, r, eq)
    elif match_['type_of_equation'] == 'type10':
        sol = _linear_2eq_order2_type10(x, y, t, r, eq)
    elif match_['type_of_equation'] == 'type11':
        sol = _linear_2eq_order2_type11(x, y, t, r, eq)
    return sol

def _linear_2eq_order2_type1(x, y, t, r, eq):
    r"""
    System of two constant-coefficient second-order linear homogeneous differential equations

    .. math:: x'' = ax + by

    .. math:: y'' = cx + dy

    The characteristic equation for above equations

    .. math:: \lambda^4 - (a + d) \lambda^2 + ad - bc = 0

    whose discriminant is `D = (a - d)^2 + 4bc \neq 0`

    1. When `ad - bc \neq 0`

    1.1. If `D \neq 0`. The characteristic equation has four distinct roots, `\lambda_1, \lambda_2, \lambda_3, \lambda_4`.
    The general solution of the system is

    .. math:: x = C_1 b e^{\lambda_1 t} + C_2 b e^{\lambda_2 t} + C_3 b e^{\lambda_3 t} + C_4 b e^{\lambda_4 t}

    .. math:: y = C_1 (\lambda_1^{2} - a) e^{\lambda_1 t} + C_2 (\lambda_2^{2} - a) e^{\lambda_2 t} + C_3 (\lambda_3^{2} - a) e^{\lambda_3 t} + C_4 (\lambda_4^{2} - a) e^{\lambda_4 t}

    where `C_1,..., C_4` are arbitrary constants.

    1.2. If `D = 0` and `a \neq d`:

    .. math:: x = 2 C_1 (bt + \frac{2bk}{a - d}) e^{\frac{kt}{2}} + 2 C_2 (bt + \frac{2bk}{a - d}) e^{\frac{-kt}{2}} + 2b C_3 t e^{\frac{kt}{2}} + 2b C_4 t e^{\frac{-kt}{2}}

    .. math:: y = C_1 (d - a) t e^{\frac{kt}{2}} + C_2 (d - a) t e^{\frac{-kt}{2}} + C_3 [(d - a) t + 2k] e^{\frac{kt}{2}} + C_4 [(d - a) t - 2k] e^{\frac{-kt}{2}}

    where `C_1,..., C_4` are arbitrary constants and `k = \sqrt{2 (a + d)}`

    1.3. If `D = 0` and `a = d \neq 0` and `b = 0`:

    .. math:: x = 2 \sqrt{a} C_1 e^{\sqrt{a} t} + 2 \sqrt{a} C_2 e^{-\sqrt{a} t}

    .. math:: y = c C_1 t e^{\sqrt{a} t} - c C_2 t e^{-\sqrt{a} t} + C_3 e^{\sqrt{a} t} + C_4 e^{-\sqrt{a} t}

    1.4. If `D = 0` and `a = d \neq 0` and `c = 0`:

    .. math:: x = b C_1 t e^{\sqrt{a} t} - b C_2 t e^{-\sqrt{a} t} + C_3 e^{\sqrt{a} t} + C_4 e^{-\sqrt{a} t}

    .. math:: y = 2 \sqrt{a} C_1 e^{\sqrt{a} t} + 2 \sqrt{a} C_2 e^{-\sqrt{a} t}

    2. When `ad - bc = 0` and `a^2 + b^2 > 0`. Then the original system becomes

    .. math:: x'' = ax + by

    .. math:: y'' = k (ax + by)

    2.1. If `a + bk \neq 0`:

    .. math:: x = C_1 e^{t \sqrt{a + bk}} + C_2 e^{-t \sqrt{a + bk}} + C_3 bt + C_4 b

    .. math:: y = C_1 k e^{t \sqrt{a + bk}} + C_2 k e^{-t \sqrt{a + bk}} - C_3 at - C_4 a

    2.2. If `a + bk = 0`:

    .. math:: x = C_1 b t^3 + C_2 b t^2 + C_3 t + C_4

    .. math:: y = kx + 6 C_1 t + 2 C_2

    """
    r['a'] = r['c1']
    r['b'] = r['d1']
    r['c'] = r['c2']
    r['d'] = r['d2']
    l = Symbol('l')
    C1, C2, C3, C4 = get_numbered_constants(eq, num=4)
    chara_eq = l**4 - (r['a']+r['d'])*l**2 + r['a']*r['d'] - r['b']*r['c']
    l1 = rootof(chara_eq, 0)
    l2 = rootof(chara_eq, 1)
    l3 = rootof(chara_eq, 2)
    l4 = rootof(chara_eq, 3)
    D = (r['a'] - r['d'])**2 + 4*r['b']*r['c']
    if (r['a']*r['d'] - r['b']*r['c']) != 0:
        if D != 0:
            gsol1 = C1*r['b']*exp(l1*t) + C2*r['b']*exp(l2*t) + C3*r['b']*exp(l3*t) \
            + C4*r['b']*exp(l4*t)
            gsol2 = C1*(l1**2-r['a'])*exp(l1*t) + C2*(l2**2-r['a'])*exp(l2*t) + \
            C3*(l3**2-r['a'])*exp(l3*t) + C4*(l4**2-r['a'])*exp(l4*t)
        else:
            if r['a'] != r['d']:
                k = sqrt(2*(r['a']+r['d']))
                mid = r['b']*t+2*r['b']*k/(r['a']-r['d'])
                gsol1 = 2*C1*mid*exp(k*t/2) + 2*C2*mid*exp(-k*t/2) + \
                2*r['b']*C3*t*exp(k*t/2) + 2*r['b']*C4*t*exp(-k*t/2)
                gsol2 = C1*(r['d']-r['a'])*t*exp(k*t/2) + C2*(r['d']-r['a'])*t*exp(-k*t/2) + \
                C3*((r['d']-r['a'])*t+2*k)*exp(k*t/2) + C4*((r['d']-r['a'])*t-2*k)*exp(-k*t/2)
            elif r['a'] == r['d'] != 0 and r['b'] == 0:
                sa = sqrt(r['a'])
                gsol1 = 2*sa*C1*exp(sa*t) + 2*sa*C2*exp(-sa*t)
                gsol2 = r['c']*C1*t*exp(sa*t)-r['c']*C2*t*exp(-sa*t)+C3*exp(sa*t)+C4*exp(-sa*t)
            elif r['a'] == r['d'] != 0 and r['c'] == 0:
                sa = sqrt(r['a'])
                gsol1 = r['b']*C1*t*exp(sa*t)-r['b']*C2*t*exp(-sa*t)+C3*exp(sa*t)+C4*exp(-sa*t)
                gsol2 = 2*sa*C1*exp(sa*t) + 2*sa*C2*exp(-sa*t)
    elif (r['a']*r['d'] - r['b']*r['c']) == 0 and (r['a']**2 + r['b']**2) > 0:
        k = r['c']/r['a']
        if r['a'] + r['b']*k != 0:
            mid = sqrt(r['a'] + r['b']*k)
            gsol1 = C1*exp(mid*t) + C2*exp(-mid*t) + C3*r['b']*t + C4*r['b']
            gsol2 = C1*k*exp(mid*t) + C2*k*exp(-mid*t) - C3*r['a']*t - C4*r['a']
        else:
            gsol1 = C1*r['b']*t**3 + C2*r['b']*t**2 + C3*t + C4
            gsol2 = k*gsol1 + 6*C1*t + 2*C2
    return [Eq(x(t), gsol1), Eq(y(t), gsol2)]

def _linear_2eq_order2_type2(x, y, t, r, eq):
    r"""
    The equations in this type are

    .. math:: x'' = a_1 x + b_1 y + c_1

    .. math:: y'' = a_2 x + b_2 y + c_2

    The general solution of this system is given by the sum of its particular solution
    and the general solution of the homogeneous system. The general solution is given
    by the linear system of 2 equation of order 2 and type 1

    1. If `a_1 b_2 - a_2 b_1 \neq 0`. A particular solution will be `x = x_0` and `y = y_0`
    where the constants `x_0` and `y_0` are determined by solving the linear algebraic system

    .. math:: a_1 x_0 + b_1 y_0 + c_1 = 0, a_2 x_0 + b_2 y_0 + c_2 = 0

    2. If `a_1 b_2 - a_2 b_1 = 0` and `a_1^2 + b_1^2 > 0`. In this case, the system in question becomes

    .. math:: x'' = ax + by + c_1, y'' = k (ax + by) + c_2

    2.1. If `\sigma = a + bk \neq 0`, the particular solution will be

    .. math:: x = \frac{1}{2} b \sigma^{-1} (c_1 k - c_2) t^2 - \sigma^{-2} (a c_1 + b c_2)

    .. math:: y = kx + \frac{1}{2} (c_2 - c_1 k) t^2

    2.2. If `\sigma = a + bk = 0`, the particular solution will be

    .. math:: x = \frac{1}{24} b (c_2 - c_1 k) t^4 + \frac{1}{2} c_1 t^2

    .. math:: y = kx + \frac{1}{2} (c_2 - c_1 k) t^2

    """
    x0, y0 = symbols('x0, y0')
    if r['c1']*r['d2'] - r['c2']*r['d1'] != 0:
        sol = solve((r['c1']*x0+r['d1']*y0+r['e1'], r['c2']*x0+r['d2']*y0+r['e2']), x0, y0)
        psol = [sol[x0], sol[y0]]
    elif r['c1']*r['d2'] - r['c2']*r['d1'] == 0 and (r['c1']**2 + r['d1']**2) > 0:
        k = r['c2']/r['c1']
        sig = r['c1'] + r['d1']*k
        if sig != 0:
            psol1 = r['d1']*sig**-1*(r['e1']*k-r['e2'])*t**2/2 - \
            sig**-2*(r['c1']*r['e1']+r['d1']*r['e2'])
            psol2 = k*psol1  + (r['e2'] - r['e1']*k)*t**2/2
            psol = [psol1, psol2]
        else:
            psol1 = r['d1']*(r['e2']-r['e1']*k)*t**4/24 + r['e1']*t**2/2
            psol2 = k*psol1 + (r['e2']-r['e1']*k)*t**2/2
            psol = [psol1, psol2]
    return psol

def _linear_2eq_order2_type3(x, y, t, r, eq):
    r"""
    These type of equation is used for describing the horizontal motion of a pendulum
    taking into account the Earth rotation.
    The solution is given with `a^2 + 4b > 0`:

    .. math:: x = C_1 \cos(\alpha t) + C_2 \sin(\alpha t) + C_3 \cos(\beta t) + C_4 \sin(\beta t)

    .. math:: y = -C_1 \sin(\alpha t) + C_2 \cos(\alpha t) - C_3 \sin(\beta t) + C_4 \cos(\beta t)

    where `C_1,...,C_4` and

    .. math:: \alpha = \frac{1}{2} a + \frac{1}{2} \sqrt{a^2 + 4b}, \beta = \frac{1}{2} a - \frac{1}{2} \sqrt{a^2 + 4b}

    """
    C1, C2, C3, C4 = get_numbered_constants(eq, num=4)
    if r['b1']**2 - 4*r['c1'] > 0:
        r['a'] = r['b1'] ; r['b'] = -r['c1']
        alpha = r['a']/2 + sqrt(r['a']**2 + 4*r['b'])/2
        beta = r['a']/2 - sqrt(r['a']**2 + 4*r['b'])/2
        sol1 = C1*cos(alpha*t) + C2*sin(alpha*t) + C3*cos(beta*t) + C4*sin(beta*t)
        sol2 = -C1*sin(alpha*t) + C2*cos(alpha*t) - C3*sin(beta*t) + C4*cos(beta*t)
    return [Eq(x(t), sol1), Eq(y(t), sol2)]

def _linear_2eq_order2_type4(x, y, t, r, eq):
    r"""
    These equations are found in the theory of oscillations

    .. math:: x'' + a_1 x' + b_1 y' + c_1 x + d_1 y = k_1 e^{i \omega t}

    .. math:: y'' + a_2 x' + b_2 y' + c_2 x + d_2 y = k_2 e^{i \omega t}

    The general solution of this linear nonhomogeneous system of constant-coefficient
    differential equations is given by the sum of its particular solution and the
    general solution of the corresponding homogeneous system (with `k_1 = k_2 = 0`)

    1. A particular solution is obtained by the method of undetermined coefficients:

    .. math:: x = A_* e^{i \omega t}, y = B_* e^{i \omega t}

    On substituting these expressions into the original system of differential equations,
    one arrive at a linear nonhomogeneous system of algebraic equations for the
    coefficients `A` and `B`.

    2. The general solution of the homogeneous system of differential equations is determined
    by a linear combination of linearly independent particular solutions determined by
    the method of undetermined coefficients in the form of exponentials:

    .. math:: x = A e^{\lambda t}, y = B e^{\lambda t}

    On substituting these expressions into the original system and collecting the
    coefficients of the unknown `A` and `B`, one obtains

    .. math:: (\lambda^{2} + a_1 \lambda + c_1) A + (b_1 \lambda + d_1) B = 0

    .. math:: (a_2 \lambda + c_2) A + (\lambda^{2} + b_2 \lambda + d_2) B = 0

    The determinant of this system must vanish for nontrivial solutions A, B to exist.
    This requirement results in the following characteristic equation for `\lambda`

    .. math:: (\lambda^2 + a_1 \lambda + c_1) (\lambda^2 + b_2 \lambda + d_2) - (b_1 \lambda + d_1) (a_2 \lambda + c_2) = 0

    If all roots `k_1,...,k_4` of this equation are distinct, the general solution of the original
    system of the differential equations has the form

    .. math:: x = C_1 (b_1 \lambda_1 + d_1) e^{\lambda_1 t} - C_2 (b_1 \lambda_2 + d_1) e^{\lambda_2 t} - C_3 (b_1 \lambda_3 + d_1) e^{\lambda_3 t} - C_4 (b_1 \lambda_4 + d_1) e^{\lambda_4 t}

    .. math:: y = C_1 (\lambda_1^{2} + a_1 \lambda_1 + c_1) e^{\lambda_1 t} + C_2 (\lambda_2^{2} + a_1 \lambda_2 + c_1) e^{\lambda_2 t} + C_3 (\lambda_3^{2} + a_1 \lambda_3 + c_1) e^{\lambda_3 t} + C_4 (\lambda_4^{2} + a_1 \lambda_4 + c_1) e^{\lambda_4 t}

    """
    C1, C2, C3, C4 = get_numbered_constants(eq, num=4)
    k = Symbol('k')
    Ra, Ca, Rb, Cb = symbols('Ra, Ca, Rb, Cb')
    a1 = r['a1'] ; a2 = r['a2']
    b1 = r['b1'] ; b2 = r['b2']
    c1 = r['c1'] ; c2 = r['c2']
    d1 = r['d1'] ; d2 = r['d2']
    k1 = r['e1'].expand().as_independent(t)[0]
    k2 = r['e2'].expand().as_independent(t)[0]
    ew1 = r['e1'].expand().as_independent(t)[1]
    ew2 = powdenest(ew1).as_base_exp()[1]
    ew3 = collect(ew2, t).coeff(t)
    w = cancel(ew3/I)
    # The particular solution is assumed to be (Ra+I*Ca)*exp(I*w*t) and
    # (Rb+I*Cb)*exp(I*w*t) for x(t) and y(t) respectively
    # peq1, peq2, peq3, peq4 unused
    # peq1 = (-w**2+c1)*Ra - a1*w*Ca + d1*Rb - b1*w*Cb - k1
    # peq2 = a1*w*Ra + (-w**2+c1)*Ca + b1*w*Rb + d1*Cb
    # peq3 = c2*Ra - a2*w*Ca + (-w**2+d2)*Rb - b2*w*Cb - k2
    # peq4 = a2*w*Ra + c2*Ca + b2*w*Rb + (-w**2+d2)*Cb
    # FIXME: solve for what in what?  Ra, Rb, etc I guess
    # but then psol not used for anything?
    # psol = solve([peq1, peq2, peq3, peq4])

    chareq = (k**2+a1*k+c1)*(k**2+b2*k+d2) - (b1*k+d1)*(a2*k+c2)
    [k1, k2, k3, k4] = roots_quartic(Poly(chareq))
    sol1 = -C1*(b1*k1+d1)*exp(k1*t) - C2*(b1*k2+d1)*exp(k2*t) - \
    C3*(b1*k3+d1)*exp(k3*t) - C4*(b1*k4+d1)*exp(k4*t) + (Ra+I*Ca)*exp(I*w*t)

    a1_ = (a1-1)
    sol2 = C1*(k1**2+a1_*k1+c1)*exp(k1*t) + C2*(k2**2+a1_*k2+c1)*exp(k2*t) + \
    C3*(k3**2+a1_*k3+c1)*exp(k3*t) + C4*(k4**2+a1_*k4+c1)*exp(k4*t) + (Rb+I*Cb)*exp(I*w*t)
    return [Eq(x(t), sol1), Eq(y(t), sol2)]

def _linear_2eq_order2_type5(x, y, t, r, eq):
    r"""
    The equation which come under this category are

    .. math:: x'' = a (t y' - y)

    .. math:: y'' = b (t x' - x)

    The transformation

    .. math:: u = t x' - x, b = t y' - y

    leads to the first-order system

    .. math:: u' = atv, v' = btu

    The general solution of this system is given by

    If `ab > 0`:

    .. math:: u = C_1 a e^{\frac{1}{2} \sqrt{ab} t^2} + C_2 a e^{-\frac{1}{2} \sqrt{ab} t^2}

    .. math:: v = C_1 \sqrt{ab} e^{\frac{1}{2} \sqrt{ab} t^2} - C_2 \sqrt{ab} e^{-\frac{1}{2} \sqrt{ab} t^2}

    If `ab < 0`:

    .. math:: u = C_1 a \cos(\frac{1}{2} \sqrt{\left|ab\right|} t^2) + C_2 a \sin(-\frac{1}{2} \sqrt{\left|ab\right|} t^2)

    .. math:: v = C_1 \sqrt{\left|ab\right|} \sin(\frac{1}{2} \sqrt{\left|ab\right|} t^2) + C_2 \sqrt{\left|ab\right|} \cos(-\frac{1}{2} \sqrt{\left|ab\right|} t^2)

    where `C_1` and `C_2` are arbitrary constants. On substituting the value of `u` and `v`
    in above equations and integrating the resulting expressions, the general solution will become

    .. math:: x = C_3 t + t \int \frac{u}{t^2} \,dt, y = C_4 t + t \int \frac{u}{t^2} \,dt

    where `C_3` and `C_4` are arbitrary constants.

    """
    C1, C2, C3, C4 = get_numbered_constants(eq, num=4)
    r['a'] = -r['d1'] ; r['b'] = -r['c2']
    mul = sqrt(abs(r['a']*r['b']))
    if r['a']*r['b'] > 0:
        u = C1*r['a']*exp(mul*t**2/2) + C2*r['a']*exp(-mul*t**2/2)
        v = C1*mul*exp(mul*t**2/2) - C2*mul*exp(-mul*t**2/2)
    else:
        u = C1*r['a']*cos(mul*t**2/2) + C2*r['a']*sin(mul*t**2/2)
        v = -C1*mul*sin(mul*t**2/2) + C2*mul*cos(mul*t**2/2)
    sol1 = C3*t + t*Integral(u/t**2, t)
    sol2 = C4*t + t*Integral(v/t**2, t)
    return [Eq(x(t), sol1), Eq(y(t), sol2)]

def _linear_2eq_order2_type6(x, y, t, r, eq):
    r"""
    The equations are

    .. math:: x'' = f(t) (a_1 x + b_1 y)

    .. math:: y'' = f(t) (a_2 x + b_2 y)

    If `k_1` and `k_2` are roots of the quadratic equation

    .. math:: k^2 - (a_1 + b_2) k + a_1 b_2 - a_2 b_1 = 0

    Then by multiplying appropriate constants and adding together original equations
    we obtain two independent equations:

    .. math:: z_1'' = k_1 f(t) z_1, z_1 = a_2 x + (k_1 - a_1) y

    .. math:: z_2'' = k_2 f(t) z_2, z_2 = a_2 x + (k_2 - a_1) y

    Solving the equations will give the values of `x` and `y` after obtaining the value
    of `z_1` and `z_2` by solving the differential equation and substituting the result.

    """
    k = Symbol('k')
    z = Function('z')
    num, den = cancel(
        (r['c1']*x(t) + r['d1']*y(t))/
        (r['c2']*x(t) + r['d2']*y(t))).as_numer_denom()
    f = r['c1']/num.coeff(x(t))
    a1 = num.coeff(x(t))
    b1 = num.coeff(y(t))
    a2 = den.coeff(x(t))
    b2 = den.coeff(y(t))
    chareq = k**2 - (a1 + b2)*k + a1*b2 - a2*b1
    k1, k2 = [rootof(chareq, k) for k in range(Poly(chareq).degree())]
    z1 = dsolve(diff(z(t),t,t) - k1*f*z(t)).rhs
    z2 = dsolve(diff(z(t),t,t) - k2*f*z(t)).rhs
    sol1 = (k1*z2 - k2*z1 + a1*(z1 - z2))/(a2*(k1-k2))
    sol2 = (z1 - z2)/(k1 - k2)
    return [Eq(x(t), sol1), Eq(y(t), sol2)]

def _linear_2eq_order2_type7(x, y, t, r, eq):
    r"""
    The equations are given as

    .. math:: x'' = f(t) (a_1 x' + b_1 y')

    .. math:: y'' = f(t) (a_2 x' + b_2 y')

    If `k_1` and 'k_2` are roots of the quadratic equation

    .. math:: k^2 - (a_1 + b_2) k + a_1 b_2 - a_2 b_1 = 0

    Then the system can be reduced by adding together the two equations multiplied
    by appropriate constants give following two independent equations:

    .. math:: z_1'' = k_1 f(t) z_1', z_1 = a_2 x + (k_1 - a_1) y

    .. math:: z_2'' = k_2 f(t) z_2', z_2 = a_2 x + (k_2 - a_1) y

    Integrating these and returning to the original variables, one arrives at a linear
    algebraic system for the unknowns `x` and `y`:

    .. math:: a_2 x + (k_1 - a_1) y = C_1 \int e^{k_1 F(t)} \,dt + C_2

    .. math:: a_2 x + (k_2 - a_1) y = C_3 \int e^{k_2 F(t)} \,dt + C_4

    where `C_1,...,C_4` are arbitrary constants and `F(t) = \int f(t) \,dt`

    """
    C1, C2, C3, C4 = get_numbered_constants(eq, num=4)
    k = Symbol('k')
    num, den = cancel(
        (r['a1']*x(t) + r['b1']*y(t))/
        (r['a2']*x(t) + r['b2']*y(t))).as_numer_denom()
    f = r['a1']/num.coeff(x(t))
    a1 = num.coeff(x(t))
    b1 = num.coeff(y(t))
    a2 = den.coeff(x(t))
    b2 = den.coeff(y(t))
    chareq = k**2 - (a1 + b2)*k + a1*b2 - a2*b1
    [k1, k2] = [rootof(chareq, k) for k in range(Poly(chareq).degree())]
    F = Integral(f, t)
    z1 = C1*Integral(exp(k1*F), t) + C2
    z2 = C3*Integral(exp(k2*F), t) + C4
    sol1 = (k1*z2 - k2*z1 + a1*(z1 - z2))/(a2*(k1-k2))
    sol2 = (z1 - z2)/(k1 - k2)
    return [Eq(x(t), sol1), Eq(y(t), sol2)]

def _linear_2eq_order2_type8(x, y, t, r, eq):
    r"""
    The equation of this category are

    .. math:: x'' = a f(t) (t y' - y)

    .. math:: y'' = b f(t) (t x' - x)

    The transformation

    .. math:: u = t x' - x, v = t y' - y

    leads to the system of first-order equations

    .. math:: u' = a t f(t) v, v' = b t f(t) u

    The general solution of this system has the form

    If `ab > 0`:

    .. math:: u = C_1 a e^{\sqrt{ab} \int t f(t) \,dt} + C_2 a e^{-\sqrt{ab} \int t f(t) \,dt}

    .. math:: v = C_1 \sqrt{ab} e^{\sqrt{ab} \int t f(t) \,dt} - C_2 \sqrt{ab} e^{-\sqrt{ab} \int t f(t) \,dt}

    If `ab < 0`:

    .. math:: u = C_1 a \cos(\sqrt{\left|ab\right|} \int t f(t) \,dt) + C_2 a \sin(-\sqrt{\left|ab\right|} \int t f(t) \,dt)

    .. math:: v = C_1 \sqrt{\left|ab\right|} \sin(\sqrt{\left|ab\right|} \int t f(t) \,dt) + C_2 \sqrt{\left|ab\right|} \cos(-\sqrt{\left|ab\right|} \int t f(t) \,dt)

    where `C_1` and `C_2` are arbitrary constants. On substituting the value of `u` and `v`
    in above equations and integrating the resulting expressions, the general solution will become

    .. math:: x = C_3 t + t \int \frac{u}{t^2} \,dt, y = C_4 t + t \int \frac{u}{t^2} \,dt

    where `C_3` and `C_4` are arbitrary constants.

    """
    C1, C2, C3, C4 = get_numbered_constants(eq, num=4)
    num, den = cancel(r['d1']/r['c2']).as_numer_denom()
    f = -r['d1']/num
    a = num
    b = den
    mul = sqrt(abs(a*b))
    Igral = Integral(t*f, t)
    if a*b > 0:
        u = C1*a*exp(mul*Igral) + C2*a*exp(-mul*Igral)
        v = C1*mul*exp(mul*Igral) - C2*mul*exp(-mul*Igral)
    else:
        u = C1*a*cos(mul*Igral) + C2*a*sin(mul*Igral)
        v = -C1*mul*sin(mul*Igral) + C2*mul*cos(mul*Igral)
    sol1 = C3*t + t*Integral(u/t**2, t)
    sol2 = C4*t + t*Integral(v/t**2, t)
    return [Eq(x(t), sol1), Eq(y(t), sol2)]

def _linear_2eq_order2_type9(x, y, t, r, eq):
    r"""
    .. math:: t^2 x'' + a_1 t x' + b_1 t y' + c_1 x + d_1 y = 0

    .. math:: t^2 y'' + a_2 t x' + b_2 t y' + c_2 x + d_2 y = 0

    These system of equations are euler type.

    The substitution of `t = \sigma e^{\tau} (\sigma \neq 0)` leads to the system of constant
    coefficient linear differential equations

    .. math:: x'' + (a_1 - 1) x' + b_1 y' + c_1 x + d_1 y = 0

    .. math:: y'' + a_2 x' + (b_2 - 1) y' + c_2 x + d_2 y = 0

    The general solution of the homogeneous system of differential equations is determined
    by a linear combination of linearly independent particular solutions determined by
    the method of undetermined coefficients in the form of exponentials

    .. math:: x = A e^{\lambda t}, y = B e^{\lambda t}

    On substituting these expressions into the original system and collecting the
    coefficients of the unknown `A` and `B`, one obtains

    .. math:: (\lambda^{2} + (a_1 - 1) \lambda + c_1) A + (b_1 \lambda + d_1) B = 0

    .. math:: (a_2 \lambda + c_2) A + (\lambda^{2} + (b_2 - 1) \lambda + d_2) B = 0

    The determinant of this system must vanish for nontrivial solutions A, B to exist.
    This requirement results in the following characteristic equation for `\lambda`

    .. math:: (\lambda^2 + (a_1 - 1) \lambda + c_1) (\lambda^2 + (b_2 - 1) \lambda + d_2) - (b_1 \lambda + d_1) (a_2 \lambda + c_2) = 0

    If all roots `k_1,...,k_4` of this equation are distinct, the general solution of the original
    system of the differential equations has the form

    .. math:: x = C_1 (b_1 \lambda_1 + d_1) e^{\lambda_1 t} - C_2 (b_1 \lambda_2 + d_1) e^{\lambda_2 t} - C_3 (b_1 \lambda_3 + d_1) e^{\lambda_3 t} - C_4 (b_1 \lambda_4 + d_1) e^{\lambda_4 t}

    .. math:: y = C_1 (\lambda_1^{2} + (a_1 - 1) \lambda_1 + c_1) e^{\lambda_1 t} + C_2 (\lambda_2^{2} + (a_1 - 1) \lambda_2 + c_1) e^{\lambda_2 t} + C_3 (\lambda_3^{2} + (a_1 - 1) \lambda_3 + c_1) e^{\lambda_3 t} + C_4 (\lambda_4^{2} + (a_1 - 1) \lambda_4 + c_1) e^{\lambda_4 t}

    """
    C1, C2, C3, C4 = get_numbered_constants(eq, num=4)
    k = Symbol('k')
    a1 = -r['a1']*t; a2 = -r['a2']*t
    b1 = -r['b1']*t; b2 = -r['b2']*t
    c1 = -r['c1']*t**2; c2 = -r['c2']*t**2
    d1 = -r['d1']*t**2; d2 = -r['d2']*t**2
    eq = (k**2+(a1-1)*k+c1)*(k**2+(b2-1)*k+d2)-(b1*k+d1)*(a2*k+c2)
    [k1, k2, k3, k4] = roots_quartic(Poly(eq))
    sol1 = -C1*(b1*k1+d1)*exp(k1*log(t)) - C2*(b1*k2+d1)*exp(k2*log(t)) - \
    C3*(b1*k3+d1)*exp(k3*log(t)) - C4*(b1*k4+d1)*exp(k4*log(t))

    a1_ = (a1-1)
    sol2 = C1*(k1**2+a1_*k1+c1)*exp(k1*log(t)) + C2*(k2**2+a1_*k2+c1)*exp(k2*log(t)) \
    + C3*(k3**2+a1_*k3+c1)*exp(k3*log(t)) + C4*(k4**2+a1_*k4+c1)*exp(k4*log(t))

    return [Eq(x(t), sol1), Eq(y(t), sol2)]

def _linear_2eq_order2_type10(x, y, t, r, eq):
    r"""
    The equation of this category are

    .. math:: (\alpha t^2 + \beta t + \gamma)^{2} x'' = ax + by

    .. math:: (\alpha t^2 + \beta t + \gamma)^{2} y'' = cx + dy

    The transformation

    .. math:: \tau = \int \frac{1}{\alpha t^2 + \beta t + \gamma} \,dt , u = \frac{x}{\sqrt{\left|\alpha t^2 + \beta t + \gamma\right|}} , v = \frac{y}{\sqrt{\left|\alpha t^2 + \beta t + \gamma\right|}}

    leads to a constant coefficient linear system of equations

    .. math:: u'' = (a - \alpha \gamma + \frac{1}{4} \beta^{2}) u + b v

    .. math:: v'' = c u + (d - \alpha \gamma + \frac{1}{4} \beta^{2}) v

    These system of equations obtained can be solved by type1 of System of two
    constant-coefficient second-order linear homogeneous differential equations.

    """
    # FIXME: This function is equivalent to type6 (and broken). Should be removed...
    C1, C2, C3, C4 = get_numbered_constants(eq, num=4)
    u, v = symbols('u, v', cls=Function)
    assert False
    p = Wild('p', exclude=[t, t**2])
    q = Wild('q', exclude=[t, t**2])
    s = Wild('s', exclude=[t, t**2])
    n = Wild('n', exclude=[t, t**2])
    num, den = r['c1'].as_numer_denom()
    dic = den.match((n*(p*t**2+q*t+s)**2).expand())
    eqz = dic[p]*t**2 + dic[q]*t + dic[s]
    a = num/dic[n]
    b = cancel(r['d1']*eqz**2)
    c = cancel(r['c2']*eqz**2)
    d = cancel(r['d2']*eqz**2)
    [msol1, msol2] = dsolve([Eq(diff(u(t), t, t), (a - dic[p]*dic[s] + dic[q]**2/4)*u(t) \
    + b*v(t)), Eq(diff(v(t),t,t), c*u(t) + (d - dic[p]*dic[s] + dic[q]**2/4)*v(t))])
    sol1 = (msol1.rhs*sqrt(abs(eqz))).subs(t, Integral(1/eqz, t))
    sol2 = (msol2.rhs*sqrt(abs(eqz))).subs(t, Integral(1/eqz, t))
    return [Eq(x(t), sol1), Eq(y(t), sol2)]

def _linear_2eq_order2_type11(x, y, t, r, eq):
    r"""
    The equations which comes under this type are

    .. math:: x'' = f(t) (t x' - x) + g(t) (t y' - y)

    .. math:: y'' = h(t) (t x' - x) + p(t) (t y' - y)

    The transformation

    .. math:: u = t x' - x, v = t y' - y

    leads to the linear system of first-order equations

    .. math:: u' = t f(t) u + t g(t) v, v' = t h(t) u + t p(t) v

    On substituting the value of `u` and `v` in transformed equation gives value of `x` and `y` as

    .. math:: x = C_3 t + t \int \frac{u}{t^2} \,dt , y = C_4 t + t \int \frac{v}{t^2} \,dt.

    where `C_3` and `C_4` are arbitrary constants.

    """
    C1, C2, C3, C4 = get_numbered_constants(eq, num=4)
    u, v = symbols('u, v', cls=Function)
    f = -r['c1'] ; g = -r['d1']
    h = -r['c2'] ; p = -r['d2']
    [msol1, msol2] = dsolve([Eq(diff(u(t),t), t*f*u(t) + t*g*v(t)), Eq(diff(v(t),t), t*h*u(t) + t*p*v(t))])
    sol1 = C3*t + t*Integral(msol1.rhs/t**2, t)
    sol2 = C4*t + t*Integral(msol2.rhs/t**2, t)
    return [Eq(x(t), sol1), Eq(y(t), sol2)]

def sysode_linear_3eq_order1(match_):
    x = match_['func'][0].func
    y = match_['func'][1].func
    z = match_['func'][2].func
    func = match_['func']
    fc = match_['func_coeff']
    eq = match_['eq']
    r = dict()
    t = list(list(eq[0].atoms(Derivative))[0].atoms(Symbol))[0]
    for i in range(3):
        eqs = 0
        for terms in Add.make_args(eq[i]):
            eqs += terms/fc[i,func[i],1]
        eq[i] = eqs
    # for equations:
    #   Eq(g1*diff(x(t),t), a1*x(t)+b1*y(t)+c1*z(t)+d1),
    #   Eq(g2*diff(y(t),t), a2*x(t)+b2*y(t)+c2*z(t)+d2), and
    #   Eq(g3*diff(z(t),t), a3*x(t)+b3*y(t)+c3*z(t)+d3)
    r['a1'] = fc[0,x(t),0]/fc[0,x(t),1]; r['a2'] = fc[1,x(t),0]/fc[1,y(t),1];
    r['a3'] = fc[2,x(t),0]/fc[2,z(t),1]
    r['b1'] = fc[0,y(t),0]/fc[0,x(t),1]; r['b2'] = fc[1,y(t),0]/fc[1,y(t),1];
    r['b3'] = fc[2,y(t),0]/fc[2,z(t),1]
    r['c1'] = fc[0,z(t),0]/fc[0,x(t),1]; r['c2'] = fc[1,z(t),0]/fc[1,y(t),1];
    r['c3'] = fc[2,z(t),0]/fc[2,z(t),1]
    for i in range(3):
        for j in Add.make_args(eq[i]):
            if not j.has(x(t), y(t), z(t)):
                raise NotImplementedError("Only homogeneous problems are supported, non-homogeneous are not supported currently.")
    if match_['type_of_equation'] == 'type1':
        sol = _linear_3eq_order1_type1(x, y, z, t, r, eq)
    if match_['type_of_equation'] == 'type2':
        sol = _linear_3eq_order1_type2(x, y, z, t, r, eq)
    if match_['type_of_equation'] == 'type3':
        sol = _linear_3eq_order1_type3(x, y, z, t, r, eq)
    if match_['type_of_equation'] == 'type4':
        sol = _linear_3eq_order1_type4(x, y, z, t, r, eq)
    if match_['type_of_equation'] == 'type6':
        sol = _linear_neq_order1_type1(match_)
    return sol

def _linear_3eq_order1_type1(x, y, z, t, r, eq):
    r"""
    .. math:: x' = ax

    .. math:: y' = bx + cy

    .. math:: z' = dx + ky + pz

    Solution of such equations are forward substitution. Solving first equations
    gives the value of `x`, substituting it in second and third equation and
    solving second equation gives `y` and similarly substituting `y` in third
    equation give `z`.

    .. math:: x = C_1 e^{at}

    .. math:: y = \frac{b C_1}{a - c} e^{at} + C_2 e^{ct}

    .. math:: z = \frac{C_1}{a - p} (d + \frac{bk}{a - c}) e^{at} + \frac{k C_2}{c - p} e^{ct} + C_3 e^{pt}

    where `C_1, C_2` and `C_3` are arbitrary constants.

    """
    C1, C2, C3, C4 = get_numbered_constants(eq, num=4)
    a = -r['a1']; b = -r['a2']; c = -r['b2']
    d = -r['a3']; k = -r['b3']; p = -r['c3']
    sol1 = C1*exp(a*t)
    sol2 = b*C1*exp(a*t)/(a-c) + C2*exp(c*t)
    sol3 = C1*(d+b*k/(a-c))*exp(a*t)/(a-p) + k*C2*exp(c*t)/(c-p) + C3*exp(p*t)
    return [Eq(x(t), sol1), Eq(y(t), sol2), Eq(z(t), sol3)]

def _linear_3eq_order1_type2(x, y, z, t, r, eq):
    r"""
    The equations of this type are

    .. math:: x' = cy - bz

    .. math:: y' = az - cx

    .. math:: z' = bx - ay

    1. First integral:

    .. math:: ax + by + cz = A             \qquad - (1)

    .. math:: x^2 + y^2 + z^2 = B^2        \qquad - (2)

    where `A` and `B` are arbitrary constants. It follows from these integrals
    that the integral lines are circles formed by the intersection of the planes
    `(1)` and sphere `(2)`

    2. Solution:

    .. math:: x = a C_0 + k C_1 \cos(kt) + (c C_2 - b C_3) \sin(kt)

    .. math:: y = b C_0 + k C_2 \cos(kt) + (a C_2 - c C_3) \sin(kt)

    .. math:: z = c C_0 + k C_3 \cos(kt) + (b C_2 - a C_3) \sin(kt)

    where `k = \sqrt{a^2 + b^2 + c^2}` and the four constants of integration,
    `C_1,...,C_4` are constrained by a single relation,

    .. math:: a C_1 + b C_2 + c C_3 = 0

    """
    C0, C1, C2, C3 = get_numbered_constants(eq, num=4, start=0)
    a = -r['c2']; b = -r['a3']; c = -r['b1']
    k = sqrt(a**2 + b**2 + c**2)
    C3 = (-a*C1 - b*C2)/c
    sol1 = a*C0 + k*C1*cos(k*t) + (c*C2-b*C3)*sin(k*t)
    sol2 = b*C0 + k*C2*cos(k*t) + (a*C3-c*C1)*sin(k*t)
    sol3 = c*C0 + k*C3*cos(k*t) + (b*C1-a*C2)*sin(k*t)
    return [Eq(x(t), sol1), Eq(y(t), sol2), Eq(z(t), sol3)]

def _linear_3eq_order1_type3(x, y, z, t, r, eq):
    r"""
    Equations of this system of ODEs

    .. math:: a x' = bc (y - z)

    .. math:: b y' = ac (z - x)

    .. math:: c z' = ab (x - y)

    1. First integral:

    .. math:: a^2 x + b^2 y + c^2 z = A

    where A is an arbitrary constant. It follows that the integral lines are plane curves.

    2. Solution:

    .. math:: x = C_0 + k C_1 \cos(kt) + a^{-1} bc (C_2 - C_3) \sin(kt)

    .. math:: y = C_0 + k C_2 \cos(kt) + a b^{-1} c (C_3 - C_1) \sin(kt)

    .. math:: z = C_0 + k C_3 \cos(kt) + ab c^{-1} (C_1 - C_2) \sin(kt)

    where `k = \sqrt{a^2 + b^2 + c^2}` and the four constants of integration,
    `C_1,...,C_4` are constrained by a single relation

    .. math:: a^2 C_1 + b^2 C_2 + c^2 C_3 = 0

    """
    C0, C1, C2, C3 = get_numbered_constants(eq, num=4, start=0)
    c = sqrt(r['b1']*r['c2'])
    b = sqrt(r['b1']*r['a3'])
    a = sqrt(r['c2']*r['a3'])
    C3 = (-a**2*C1-b**2*C2)/c**2
    k = sqrt(a**2 + b**2 + c**2)
    sol1 = C0 + k*C1*cos(k*t) + a**-1*b*c*(C2-C3)*sin(k*t)
    sol2 = C0 + k*C2*cos(k*t) + a*b**-1*c*(C3-C1)*sin(k*t)
    sol3 = C0 + k*C3*cos(k*t) + a*b*c**-1*(C1-C2)*sin(k*t)
    return [Eq(x(t), sol1), Eq(y(t), sol2), Eq(z(t), sol3)]

def _linear_3eq_order1_type4(x, y, z, t, r, eq):
    r"""
    Equations:

    .. math:: x' = (a_1 f(t) + g(t)) x + a_2 f(t) y + a_3 f(t) z

    .. math:: y' = b_1 f(t) x + (b_2 f(t) + g(t)) y + b_3 f(t) z

    .. math:: z' = c_1 f(t) x + c_2 f(t) y + (c_3 f(t) + g(t)) z

    The transformation

    .. math:: x = e^{\int g(t) \,dt} u, y = e^{\int g(t) \,dt} v, z = e^{\int g(t) \,dt} w, \tau = \int f(t) \,dt

    leads to the system of constant coefficient linear differential equations

    .. math:: u' = a_1 u + a_2 v + a_3 w

    .. math:: v' = b_1 u + b_2 v + b_3 w

    .. math:: w' = c_1 u + c_2 v + c_3 w

    These system of equations are solved by homogeneous linear system of constant
    coefficients of `n` equations of first order. Then substituting the value of
    `u, v` and `w` in transformed equation gives value of `x, y` and `z`.

    """
    u, v, w = symbols('u, v, w', cls=Function)
    a2, a3 = cancel(r['b1']/r['c1']).as_numer_denom()
    f = cancel(r['b1']/a2)
    b1 = cancel(r['a2']/f); b3 = cancel(r['c2']/f)
    c1 = cancel(r['a3']/f); c2 = cancel(r['b3']/f)
    a1, g = div(r['a1'],f)
    b2 = div(r['b2'],f)[0]
    c3 = div(r['c3'],f)[0]
    trans_eq = (diff(u(t),t)-a1*u(t)-a2*v(t)-a3*w(t), diff(v(t),t)-b1*u(t)-\
    b2*v(t)-b3*w(t), diff(w(t),t)-c1*u(t)-c2*v(t)-c3*w(t))
    sol = dsolve(trans_eq)
    sol1 = exp(Integral(g,t))*((sol[0].rhs).subs(t, Integral(f,t)))
    sol2 = exp(Integral(g,t))*((sol[1].rhs).subs(t, Integral(f,t)))
    sol3 = exp(Integral(g,t))*((sol[2].rhs).subs(t, Integral(f,t)))
    return [Eq(x(t), sol1), Eq(y(t), sol2), Eq(z(t), sol3)]

def sysode_linear_neq_order1(match_):
    sol = _linear_neq_order1_type1(match_)
    return sol

def _linear_neq_order1_type1(match_):
    r"""
    System of n first-order constant-coefficient linear nonhomogeneous differential equation

    .. math:: y'_k = a_{k1} y_1 + a_{k2} y_2 +...+ a_{kn} y_n; k = 1,2,...,n

    or that can be written as `\vec{y'} = A . \vec{y}`
    where `\vec{y}` is matrix of `y_k` for `k = 1,2,...n` and `A` is a `n \times n` matrix.

    Since these equations are equivalent to a first order homogeneous linear
    differential equation. So the general solution will contain `n` linearly
    independent parts and solution will consist some type of exponential
    functions. Assuming `y = \vec{v} e^{rt}` is a solution of the system where
    `\vec{v}` is a vector of coefficients of `y_1,...,y_n`. Substituting `y` and
    `y' = r v e^{r t}` into the equation `\vec{y'} = A . \vec{y}`, we get

    .. math:: r \vec{v} e^{rt} = A \vec{v} e^{rt}

    .. math:: r \vec{v} = A \vec{v}

    where `r` comes out to be eigenvalue of `A` and vector `\vec{v}` is the eigenvector
    of `A` corresponding to `r`. There are three possibilities of eigenvalues of `A`

    - `n` distinct real eigenvalues
    - complex conjugate eigenvalues
    - eigenvalues with multiplicity `k`

    1. When all eigenvalues `r_1,..,r_n` are distinct with `n` different eigenvectors
    `v_1,...v_n` then the solution is given by

    .. math:: \vec{y} = C_1 e^{r_1 t} \vec{v_1} + C_2 e^{r_2 t} \vec{v_2} +...+ C_n e^{r_n t} \vec{v_n}

    where `C_1,C_2,...,C_n` are arbitrary constants.

    2. When some eigenvalues are complex then in order to make the solution real,
    we take a linear combination: if `r = a + bi` has an eigenvector
    `\vec{v} = \vec{w_1} + i \vec{w_2}` then to obtain real-valued solutions to
    the system, replace the complex-valued solutions `e^{rx} \vec{v}`
    with real-valued solution `e^{ax} (\vec{w_1} \cos(bx) - \vec{w_2} \sin(bx))`
    and for `r = a - bi` replace the solution `e^{-r x} \vec{v}` with
    `e^{ax} (\vec{w_1} \sin(bx) + \vec{w_2} \cos(bx))`

    3. If some eigenvalues are repeated. Then we get fewer than `n` linearly
    independent eigenvectors, we miss some of the solutions and need to
    construct the missing ones. We do this via generalized eigenvectors, vectors
    which are not eigenvectors but are close enough that we can use to write
    down the remaining solutions. For a eigenvalue `r` with eigenvector `\vec{w}`
    we obtain `\vec{w_2},...,\vec{w_k}` using

    .. math:: (A - r I) . \vec{w_2} = \vec{w}

    .. math:: (A - r I) . \vec{w_3} = \vec{w_2}

    .. math:: \vdots

    .. math:: (A - r I) . \vec{w_k} = \vec{w_{k-1}}

    Then the solutions to the system for the eigenspace are `e^{rt} [\vec{w}],
    e^{rt} [t \vec{w} + \vec{w_2}], e^{rt} [\frac{t^2}{2} \vec{w} + t \vec{w_2} + \vec{w_3}],
    ...,e^{rt} [\frac{t^{k-1}}{(k-1)!} \vec{w} + \frac{t^{k-2}}{(k-2)!} \vec{w_2} +...+ t \vec{w_{k-1}}
    + \vec{w_k}]`

    So, If `\vec{y_1},...,\vec{y_n}` are `n` solution of obtained from three
    categories of `A`, then general solution to the system `\vec{y'} = A . \vec{y}`

    .. math:: \vec{y} = C_1 \vec{y_1} + C_2 \vec{y_2} + \cdots + C_n \vec{y_n}

    """
    eq = match_['eq']
    func = match_['func']
    fc = match_['func_coeff']
    n = len(eq)
    t = list(list(eq[0].atoms(Derivative))[0].atoms(Symbol))[0]
    constants = numbered_symbols(prefix='C', cls=Symbol, start=1)
    M = Matrix(n,n,lambda i,j:-fc[i,func[j],0])
    evector = M.eigenvects(simplify=True)
    def is_complex(mat, root):
        return Matrix(n, 1, lambda i,j: re(mat[i])*cos(im(root)*t) - im(mat[i])*sin(im(root)*t))
    def is_complex_conjugate(mat, root):
        return Matrix(n, 1, lambda i,j: re(mat[i])*sin(abs(im(root))*t) + im(mat[i])*cos(im(root)*t)*abs(im(root))/im(root))
    conjugate_root = []
    e_vector = zeros(n,1)
    for evects in evector:
        if evects[0] not in conjugate_root:
            # If number of column of an eigenvector is not equal to the multiplicity
            # of its eigenvalue then the legt eigenvectors are calculated
            if len(evects[2])!=evects[1]:
                var_mat = Matrix(n, 1, lambda i,j: Symbol('x'+str(i)))
                Mnew = (M - evects[0]*eye(evects[2][-1].rows))*var_mat
                w = [0 for i in range(evects[1])]
                w[0] = evects[2][-1]
                for r in range(1, evects[1]):
                    w_ = Mnew - w[r-1]
                    sol_dict = solve(list(w_), var_mat[1:])
                    sol_dict[var_mat[0]] = var_mat[0]
                    for key, value in sol_dict.items():
                        sol_dict[key] = value.subs(var_mat[0],1)
                    w[r] = Matrix(n, 1, lambda i,j: sol_dict[var_mat[i]])
                    evects[2].append(w[r])
            for i in range(evects[1]):
                C = next(constants)
                for j in range(i+1):
                    if evects[0].has(I):
                        evects[2][j] = simplify(evects[2][j])
                        e_vector += C*is_complex(evects[2][j], evects[0])*t**(i-j)*exp(re(evects[0])*t)/factorial(i-j)
                        C = next(constants)
                        e_vector += C*is_complex_conjugate(evects[2][j], evects[0])*t**(i-j)*exp(re(evects[0])*t)/factorial(i-j)
                    else:
                        e_vector += C*evects[2][j]*t**(i-j)*exp(evects[0]*t)/factorial(i-j)
            if evects[0].has(I):
                conjugate_root.append(conjugate(evects[0]))
    sol = []
    for i in range(len(eq)):
        sol.append(Eq(func[i],e_vector[i]))
    return sol

def sysode_nonlinear_2eq_order1(match_):
    func = match_['func']
    eq = match_['eq']
    fc = match_['func_coeff']
    t = list(list(eq[0].atoms(Derivative))[0].atoms(Symbol))[0]
    if match_['type_of_equation'] == 'type5':
        sol = _nonlinear_2eq_order1_type5(func, t, eq)
        return sol
    x = func[0].func
    y = func[1].func
    for i in range(2):
        eqs = 0
        for terms in Add.make_args(eq[i]):
            eqs += terms/fc[i,func[i],1]
        eq[i] = eqs
    if match_['type_of_equation'] == 'type1':
        sol = _nonlinear_2eq_order1_type1(x, y, t, eq)
    elif match_['type_of_equation'] == 'type2':
        sol = _nonlinear_2eq_order1_type2(x, y, t, eq)
    elif match_['type_of_equation'] == 'type3':
        sol = _nonlinear_2eq_order1_type3(x, y, t, eq)
    elif match_['type_of_equation'] == 'type4':
        sol = _nonlinear_2eq_order1_type4(x, y, t, eq)
    return sol

def _nonlinear_2eq_order1_type1(x, y, t, eq):
    r"""
    Equations:

    .. math:: x' = x^n F(x,y)

    .. math:: y' = g(y) F(x,y)

    Solution:

    .. math:: x = \varphi(y), \int \frac{1}{g(y) F(\varphi(y),y)} \,dy = t + C_2

    where

    if `n \neq 1`

    .. math:: \varphi = [C_1 + (1-n) \int \frac{1}{g(y)} \,dy]^{\frac{1}{1-n}}

    if `n = 1`

    .. math:: \varphi = C_1 e^{\int \frac{1}{g(y)} \,dy}

    where `C_1` and `C_2` are arbitrary constants.

    """
    C1, C2 = get_numbered_constants(eq, num=2)
    n = Wild('n', exclude=[x(t),y(t)])
    f = Wild('f')
    u, v = symbols('u, v')
    r = eq[0].match(diff(x(t),t) - x(t)**n*f)
    g = ((diff(y(t),t) - eq[1])/r[f]).subs(y(t),v)
    F = r[f].subs(x(t),u).subs(y(t),v)
    n = r[n]
    if n!=1:
        phi = (C1 + (1-n)*Integral(1/g, v))**(1/(1-n))
    else:
        phi = C1*exp(Integral(1/g, v))
    phi = phi.doit()
    sol2 = solve(Integral(1/(g*F.subs(u,phi)), v).doit() - t - C2, v)
    sol = []
    for sols in sol2:
        sol.append(Eq(x(t),phi.subs(v, sols)))
        sol.append(Eq(y(t), sols))
    return sol

def _nonlinear_2eq_order1_type2(x, y, t, eq):
    r"""
    Equations:

    .. math:: x' = e^{\lambda x} F(x,y)

    .. math:: y' = g(y) F(x,y)

    Solution:

    .. math:: x = \varphi(y), \int \frac{1}{g(y) F(\varphi(y),y)} \,dy = t + C_2

    where

    if `\lambda \neq 0`

    .. math:: \varphi = -\frac{1}{\lambda} log(C_1 - \lambda \int \frac{1}{g(y)} \,dy)

    if `\lambda = 0`

    .. math:: \varphi = C_1 + \int \frac{1}{g(y)} \,dy

    where `C_1` and `C_2` are arbitrary constants.

    """
    C1, C2 = get_numbered_constants(eq, num=2)
    n = Wild('n', exclude=[x(t),y(t)])
    f = Wild('f')
    u, v = symbols('u, v')
    r = eq[0].match(diff(x(t),t) - exp(n*x(t))*f)
    g = ((diff(y(t),t) - eq[1])/r[f]).subs(y(t),v)
    F = r[f].subs(x(t),u).subs(y(t),v)
    n = r[n]
    if n:
        phi = -1/n*log(C1 - n*Integral(1/g, v))
    else:
        phi = C1 + Integral(1/g, v)
    phi = phi.doit()
    sol2 = solve(Integral(1/(g*F.subs(u,phi)), v).doit() - t - C2, v)
    sol = []
    for sols in sol2:
        sol.append(Eq(x(t),phi.subs(v, sols)))
        sol.append(Eq(y(t), sols))
    return sol

def _nonlinear_2eq_order1_type3(x, y, t, eq):
    r"""
    Autonomous system of general form

    .. math:: x' = F(x,y)

    .. math:: y' = G(x,y)

    Assuming `y = y(x, C_1)` where `C_1` is an arbitrary constant is the general
    solution of the first-order equation

    .. math:: F(x,y) y'_x = G(x,y)

    Then the general solution of the original system of equations has the form

    .. math:: \int \frac{1}{F(x,y(x,C_1))} \,dx = t + C_1

    """
    C1, C2, C3, C4 = get_numbered_constants(eq, num=4)
    v = Function('v')
    u = Symbol('u')
    f = Wild('f')
    g = Wild('g')
    r1 = eq[0].match(diff(x(t),t) - f)
    r2 = eq[1].match(diff(y(t),t) - g)
    F = r1[f].subs(x(t), u).subs(y(t), v(u))
    G = r2[g].subs(x(t), u).subs(y(t), v(u))
    sol2r = dsolve(Eq(diff(v(u), u), G/F))
    if isinstance(sol2r, Expr):
        sol2r = [sol2r]
    for sol2s in sol2r:
        sol1 = solve(Integral(1/F.subs(v(u), sol2s.rhs), u).doit() - t - C2, u)
    sol = []
    for sols in sol1:
        sol.append(Eq(x(t), sols))
        sol.append(Eq(y(t), (sol2s.rhs).subs(u, sols)))
    return sol

def _nonlinear_2eq_order1_type4(x, y, t, eq):
    r"""
    Equation:

    .. math:: x' = f_1(x) g_1(y) \phi(x,y,t)

    .. math:: y' = f_2(x) g_2(y) \phi(x,y,t)

    First integral:

    .. math:: \int \frac{f_2(x)}{f_1(x)} \,dx - \int \frac{g_1(y)}{g_2(y)} \,dy = C

    where `C` is an arbitrary constant.

    On solving the first integral for `x` (resp., `y` ) and on substituting the
    resulting expression into either equation of the original solution, one
    arrives at a first-order equation for determining `y` (resp., `x` ).

    """
    C1, C2 = get_numbered_constants(eq, num=2)
    u, v = symbols('u, v')
    U, V = symbols('U, V', cls=Function)
    f = Wild('f')
    g = Wild('g')
    f1 = Wild('f1', exclude=[v,t])
    f2 = Wild('f2', exclude=[v,t])
    g1 = Wild('g1', exclude=[u,t])
    g2 = Wild('g2', exclude=[u,t])
    r1 = eq[0].match(diff(x(t),t) - f)
    r2 = eq[1].match(diff(y(t),t) - g)
    num, den = (
        (r1[f].subs(x(t),u).subs(y(t),v))/
        (r2[g].subs(x(t),u).subs(y(t),v))).as_numer_denom()
    R1 = num.match(f1*g1)
    R2 = den.match(f2*g2)
    phi = (r1[f].subs(x(t),u).subs(y(t),v))/num
    F1 = R1[f1]; F2 = R2[f2]
    G1 = R1[g1]; G2 = R2[g2]
    sol1r = solve(Integral(F2/F1, u).doit() - Integral(G1/G2,v).doit() - C1, u)
    sol2r = solve(Integral(F2/F1, u).doit() - Integral(G1/G2,v).doit() - C1, v)
    sol = []
    for sols in sol1r:
        sol.append(Eq(y(t), dsolve(diff(V(t),t) - F2.subs(u,sols).subs(v,V(t))*G2.subs(v,V(t))*phi.subs(u,sols).subs(v,V(t))).rhs))
    for sols in sol2r:
        sol.append(Eq(x(t), dsolve(diff(U(t),t) - F1.subs(u,U(t))*G1.subs(v,sols).subs(u,U(t))*phi.subs(v,sols).subs(u,U(t))).rhs))
    return set(sol)

def _nonlinear_2eq_order1_type5(func, t, eq):
    r"""
    Clairaut system of ODEs

    .. math:: x = t x' + F(x',y')

    .. math:: y = t y' + G(x',y')

    The following are solutions of the system

    `(i)` straight lines:

    .. math:: x = C_1 t + F(C_1, C_2), y = C_2 t + G(C_1, C_2)

    where `C_1` and `C_2` are arbitrary constants;

    `(ii)` envelopes of the above lines;

    `(iii)` continuously differentiable lines made up from segments of the lines
    `(i)` and `(ii)`.

    """
    C1, C2 = get_numbered_constants(eq, num=2)
    f = Wild('f')
    g = Wild('g')
    def check_type(x, y):
        r1 = eq[0].match(t*diff(x(t),t) - x(t) + f)
        r2 = eq[1].match(t*diff(y(t),t) - y(t) + g)
        if not (r1 and r2):
            r1 = eq[0].match(diff(x(t),t) - x(t)/t + f/t)
            r2 = eq[1].match(diff(y(t),t) - y(t)/t + g/t)
        if not (r1 and r2):
            r1 = (-eq[0]).match(t*diff(x(t),t) - x(t) + f)
            r2 = (-eq[1]).match(t*diff(y(t),t) - y(t) + g)
        if not (r1 and r2):
            r1 = (-eq[0]).match(diff(x(t),t) - x(t)/t + f/t)
            r2 = (-eq[1]).match(diff(y(t),t) - y(t)/t + g/t)
        return [r1, r2]
    for func_ in func:
        if isinstance(func_, list):
            x = func[0][0].func
            y = func[0][1].func
            [r1, r2] = check_type(x, y)
            if not (r1 and r2):
                [r1, r2] = check_type(y, x)
                x, y = y, x
    x1 = diff(x(t),t); y1 = diff(y(t),t)
    return {Eq(x(t), C1*t + r1[f].subs(x1,C1).subs(y1,C2)), Eq(y(t), C2*t + r2[g].subs(x1,C1).subs(y1,C2))}

def sysode_nonlinear_3eq_order1(match_):
    x = match_['func'][0].func
    y = match_['func'][1].func
    z = match_['func'][2].func
    eq = match_['eq']
    t = list(list(eq[0].atoms(Derivative))[0].atoms(Symbol))[0]
    if match_['type_of_equation'] == 'type1':
        sol = _nonlinear_3eq_order1_type1(x, y, z, t, eq)
    if match_['type_of_equation'] == 'type2':
        sol = _nonlinear_3eq_order1_type2(x, y, z, t, eq)
    if match_['type_of_equation'] == 'type3':
        sol = _nonlinear_3eq_order1_type3(x, y, z, t, eq)
    if match_['type_of_equation'] == 'type4':
        sol = _nonlinear_3eq_order1_type4(x, y, z, t, eq)
    if match_['type_of_equation'] == 'type5':
        sol = _nonlinear_3eq_order1_type5(x, y, z, t, eq)
    return sol

def _nonlinear_3eq_order1_type1(x, y, z, t, eq):
    r"""
    Equations:

    .. math:: a x' = (b - c) y z, \enspace b y' = (c - a) z x, \enspace c z' = (a - b) x y

    First Integrals:

    .. math:: a x^{2} + b y^{2} + c z^{2} = C_1

    .. math:: a^{2} x^{2} + b^{2} y^{2} + c^{2} z^{2} = C_2

    where `C_1` and `C_2` are arbitrary constants. On solving the integrals for `y` and
    `z` and on substituting the resulting expressions into the first equation of the
    system, we arrives at a separable first-order equation on `x`. Similarly doing that
    for other two equations, we will arrive at first order equation on `y` and `z` too.

    References
    ==========
    -http://eqworld.ipmnet.ru/en/solutions/sysode/sode0401.pdf

    """
    C1, C2 = get_numbered_constants(eq, num=2)
    u, v, w = symbols('u, v, w')
    p = Wild('p', exclude=[x(t), y(t), z(t), t])
    q = Wild('q', exclude=[x(t), y(t), z(t), t])
    s = Wild('s', exclude=[x(t), y(t), z(t), t])
    r = (diff(x(t),t) - eq[0]).match(p*y(t)*z(t))
    r.update((diff(y(t),t) - eq[1]).match(q*z(t)*x(t)))
    r.update((diff(z(t),t) - eq[2]).match(s*x(t)*y(t)))
    n1, d1 = r[p].as_numer_denom()
    n2, d2 = r[q].as_numer_denom()
    n3, d3 = r[s].as_numer_denom()
    val = solve([n1*u-d1*v+d1*w, d2*u+n2*v-d2*w, d3*u-d3*v-n3*w],[u,v])
    vals = [val[v], val[u]]
    c = lcm(vals[0].as_numer_denom()[1], vals[1].as_numer_denom()[1])
    b = vals[0].subs(w, c)
    a = vals[1].subs(w, c)
    y_x = sqrt(((c*C1-C2) - a*(c-a)*x(t)**2)/(b*(c-b)))
    z_x = sqrt(((b*C1-C2) - a*(b-a)*x(t)**2)/(c*(b-c)))
    z_y = sqrt(((a*C1-C2) - b*(a-b)*y(t)**2)/(c*(a-c)))
    x_y = sqrt(((c*C1-C2) - b*(c-b)*y(t)**2)/(a*(c-a)))
    x_z = sqrt(((b*C1-C2) - c*(b-c)*z(t)**2)/(a*(b-a)))
    y_z = sqrt(((a*C1-C2) - c*(a-c)*z(t)**2)/(b*(a-b)))
    sol1 = dsolve(a*diff(x(t),t) - (b-c)*y_x*z_x)
    sol2 = dsolve(b*diff(y(t),t) - (c-a)*z_y*x_y)
    sol3 = dsolve(c*diff(z(t),t) - (a-b)*x_z*y_z)
    return [sol1, sol2, sol3]


def _nonlinear_3eq_order1_type2(x, y, z, t, eq):
    r"""
    Equations:

    .. math:: a x' = (b - c) y z f(x, y, z, t)

    .. math:: b y' = (c - a) z x f(x, y, z, t)

    .. math:: c z' = (a - b) x y f(x, y, z, t)

    First Integrals:

    .. math:: a x^{2} + b y^{2} + c z^{2} = C_1

    .. math:: a^{2} x^{2} + b^{2} y^{2} + c^{2} z^{2} = C_2

    where `C_1` and `C_2` are arbitrary constants. On solving the integrals for `y` and
    `z` and on substituting the resulting expressions into the first equation of the
    system, we arrives at a first-order differential equations on `x`. Similarly doing
    that for other two equations we will arrive at first order equation on `y` and `z`.

    References
    ==========
    -http://eqworld.ipmnet.ru/en/solutions/sysode/sode0402.pdf

    """
    C1, C2 = get_numbered_constants(eq, num=2)
    u, v, w = symbols('u, v, w')
    p = Wild('p', exclude=[x(t), y(t), z(t), t])
    q = Wild('q', exclude=[x(t), y(t), z(t), t])
    s = Wild('s', exclude=[x(t), y(t), z(t), t])
    f = Wild('f')
    r1 = (diff(x(t),t) - eq[0]).match(y(t)*z(t)*f)
    r = collect_const(r1[f]).match(p*f)
    r.update(((diff(y(t),t) - eq[1])/r[f]).match(q*z(t)*x(t)))
    r.update(((diff(z(t),t) - eq[2])/r[f]).match(s*x(t)*y(t)))
    n1, d1 = r[p].as_numer_denom()
    n2, d2 = r[q].as_numer_denom()
    n3, d3 = r[s].as_numer_denom()
    val = solve([n1*u-d1*v+d1*w, d2*u+n2*v-d2*w, -d3*u+d3*v+n3*w],[u,v])
    vals = [val[v], val[u]]
    c = lcm(vals[0].as_numer_denom()[1], vals[1].as_numer_denom()[1])
    a = vals[0].subs(w, c)
    b = vals[1].subs(w, c)
    y_x = sqrt(((c*C1-C2) - a*(c-a)*x(t)**2)/(b*(c-b)))
    z_x = sqrt(((b*C1-C2) - a*(b-a)*x(t)**2)/(c*(b-c)))
    z_y = sqrt(((a*C1-C2) - b*(a-b)*y(t)**2)/(c*(a-c)))
    x_y = sqrt(((c*C1-C2) - b*(c-b)*y(t)**2)/(a*(c-a)))
    x_z = sqrt(((b*C1-C2) - c*(b-c)*z(t)**2)/(a*(b-a)))
    y_z = sqrt(((a*C1-C2) - c*(a-c)*z(t)**2)/(b*(a-b)))
    sol1 = dsolve(a*diff(x(t),t) - (b-c)*y_x*z_x*r[f])
    sol2 = dsolve(b*diff(y(t),t) - (c-a)*z_y*x_y*r[f])
    sol3 = dsolve(c*diff(z(t),t) - (a-b)*x_z*y_z*r[f])
    return [sol1, sol2, sol3]

def _nonlinear_3eq_order1_type3(x, y, z, t, eq):
    r"""
    Equations:

    .. math:: x' = c F_2 - b F_3, \enspace y' = a F_3 - c F_1, \enspace z' = b F_1 - a F_2

    where `F_n = F_n(x, y, z, t)`.

    1. First Integral:

    .. math:: a x + b y + c z = C_1,

    where C is an arbitrary constant.

    2. If we assume function `F_n` to be independent of `t`,i.e, `F_n` = `F_n (x, y, z)`
    Then, on eliminating `t` and `z` from the first two equation of the system, one
    arrives at the first-order equation

    .. math:: \frac{dy}{dx} = \frac{a F_3 (x, y, z) - c F_1 (x, y, z)}{c F_2 (x, y, z) -
                b F_3 (x, y, z)}

    where `z = \frac{1}{c} (C_1 - a x - b y)`

    References
    ==========
    -http://eqworld.ipmnet.ru/en/solutions/sysode/sode0404.pdf

    """
    C1 = get_numbered_constants(eq, num=1)
    u, v, w = symbols('u, v, w')
    fu, fv, fw = symbols('u, v, w', cls=Function)
    p = Wild('p', exclude=[x(t), y(t), z(t), t])
    q = Wild('q', exclude=[x(t), y(t), z(t), t])
    s = Wild('s', exclude=[x(t), y(t), z(t), t])
    F1, F2, F3 = symbols('F1, F2, F3', cls=Wild)
    r1 = (diff(x(t), t) - eq[0]).match(F2-F3)
    r = collect_const(r1[F2]).match(s*F2)
    r.update(collect_const(r1[F3]).match(q*F3))
    if eq[1].has(r[F2]) and not eq[1].has(r[F3]):
        r[F2], r[F3] = r[F3], r[F2]
        r[s], r[q] = -r[q], -r[s]
    r.update((diff(y(t), t) - eq[1]).match(p*r[F3] - r[s]*F1))
    a = r[p]; b = r[q]; c = r[s]
    F1 = r[F1].subs(x(t), u).subs(y(t),v).subs(z(t), w)
    F2 = r[F2].subs(x(t), u).subs(y(t),v).subs(z(t), w)
    F3 = r[F3].subs(x(t), u).subs(y(t),v).subs(z(t), w)
    z_xy = (C1-a*u-b*v)/c
    y_zx = (C1-a*u-c*w)/b
    x_yz = (C1-b*v-c*w)/a
    y_x = dsolve(diff(fv(u),u) - ((a*F3-c*F1)/(c*F2-b*F3)).subs(w,z_xy).subs(v,fv(u))).rhs
    z_x = dsolve(diff(fw(u),u) - ((b*F1-a*F2)/(c*F2-b*F3)).subs(v,y_zx).subs(w,fw(u))).rhs
    z_y = dsolve(diff(fw(v),v) - ((b*F1-a*F2)/(a*F3-c*F1)).subs(u,x_yz).subs(w,fw(v))).rhs
    x_y = dsolve(diff(fu(v),v) - ((c*F2-b*F3)/(a*F3-c*F1)).subs(w,z_xy).subs(u,fu(v))).rhs
    y_z = dsolve(diff(fv(w),w) - ((a*F3-c*F1)/(b*F1-a*F2)).subs(u,x_yz).subs(v,fv(w))).rhs
    x_z = dsolve(diff(fu(w),w) - ((c*F2-b*F3)/(b*F1-a*F2)).subs(v,y_zx).subs(u,fu(w))).rhs
    sol1 = dsolve(diff(fu(t),t) - (c*F2 - b*F3).subs(v,y_x).subs(w,z_x).subs(u,fu(t))).rhs
    sol2 = dsolve(diff(fv(t),t) - (a*F3 - c*F1).subs(u,x_y).subs(w,z_y).subs(v,fv(t))).rhs
    sol3 = dsolve(diff(fw(t),t) - (b*F1 - a*F2).subs(u,x_z).subs(v,y_z).subs(w,fw(t))).rhs
    return [sol1, sol2, sol3]

def _nonlinear_3eq_order1_type4(x, y, z, t, eq):
    r"""
    Equations:

    .. math:: x' = c z F_2 - b y F_3, \enspace y' = a x F_3 - c z F_1, \enspace z' = b y F_1 - a x F_2

    where `F_n = F_n (x, y, z, t)`

    1. First integral:

    .. math:: a x^{2} + b y^{2} + c z^{2} = C_1

    where `C` is an arbitrary constant.

    2. Assuming the function `F_n` is independent of `t`: `F_n = F_n (x, y, z)`. Then on
    eliminating `t` and `z` from the first two equations of the system, one arrives at
    the first-order equation

    .. math:: \frac{dy}{dx} = \frac{a x F_3 (x, y, z) - c z F_1 (x, y, z)}
                {c z F_2 (x, y, z) - b y F_3 (x, y, z)}

    where `z = \pm \sqrt{\frac{1}{c} (C_1 - a x^{2} - b y^{2})}`

    References
    ==========
    -http://eqworld.ipmnet.ru/en/solutions/sysode/sode0405.pdf

    """
    C1 = get_numbered_constants(eq, num=1)
    u, v, w = symbols('u, v, w')
    p = Wild('p', exclude=[x(t), y(t), z(t), t])
    q = Wild('q', exclude=[x(t), y(t), z(t), t])
    s = Wild('s', exclude=[x(t), y(t), z(t), t])
    F1, F2, F3 = symbols('F1, F2, F3', cls=Wild)
    r1 = eq[0].match(diff(x(t),t) - z(t)*F2 + y(t)*F3)
    r = collect_const(r1[F2]).match(s*F2)
    r.update(collect_const(r1[F3]).match(q*F3))
    if eq[1].has(r[F2]) and not eq[1].has(r[F3]):
        r[F2], r[F3] = r[F3], r[F2]
        r[s], r[q] = -r[q], -r[s]
    r.update((diff(y(t),t) - eq[1]).match(p*x(t)*r[F3] - r[s]*z(t)*F1))
    a = r[p]; b = r[q]; c = r[s]
    F1 = r[F1].subs(x(t),u).subs(y(t),v).subs(z(t),w)
    F2 = r[F2].subs(x(t),u).subs(y(t),v).subs(z(t),w)
    F3 = r[F3].subs(x(t),u).subs(y(t),v).subs(z(t),w)
    x_yz = sqrt((C1 - b*v**2 - c*w**2)/a)
    y_zx = sqrt((C1 - c*w**2 - a*u**2)/b)
    z_xy = sqrt((C1 - a*u**2 - b*v**2)/c)
    y_x = dsolve(diff(v(u),u) - ((a*u*F3-c*w*F1)/(c*w*F2-b*v*F3)).subs(w,z_xy).subs(v,v(u))).rhs
    z_x = dsolve(diff(w(u),u) - ((b*v*F1-a*u*F2)/(c*w*F2-b*v*F3)).subs(v,y_zx).subs(w,w(u))).rhs
    z_y = dsolve(diff(w(v),v) - ((b*v*F1-a*u*F2)/(a*u*F3-c*w*F1)).subs(u,x_yz).subs(w,w(v))).rhs
    x_y = dsolve(diff(u(v),v) - ((c*w*F2-b*v*F3)/(a*u*F3-c*w*F1)).subs(w,z_xy).subs(u,u(v))).rhs
    y_z = dsolve(diff(v(w),w) - ((a*u*F3-c*w*F1)/(b*v*F1-a*u*F2)).subs(u,x_yz).subs(v,v(w))).rhs
    x_z = dsolve(diff(u(w),w) - ((c*w*F2-b*v*F3)/(b*v*F1-a*u*F2)).subs(v,y_zx).subs(u,u(w))).rhs
    sol1 = dsolve(diff(u(t),t) - (c*w*F2 - b*v*F3).subs(v,y_x).subs(w,z_x).subs(u,u(t))).rhs
    sol2 = dsolve(diff(v(t),t) - (a*u*F3 - c*w*F1).subs(u,x_y).subs(w,z_y).subs(v,v(t))).rhs
    sol3 = dsolve(diff(w(t),t) - (b*v*F1 - a*u*F2).subs(u,x_z).subs(v,y_z).subs(w,w(t))).rhs
    return [sol1, sol2, sol3]

def _nonlinear_3eq_order1_type5(x, y, z, t, eq):
    r"""
    .. math:: x' = x (c F_2 - b F_3), \enspace y' = y (a F_3 - c F_1), \enspace z' = z (b F_1 - a F_2)

    where `F_n = F_n (x, y, z, t)` and are arbitrary functions.

    First Integral:

    .. math:: \left|x\right|^{a} \left|y\right|^{b} \left|z\right|^{c} = C_1

    where `C` is an arbitrary constant. If the function `F_n` is independent of `t`,
    then, by eliminating `t` and `z` from the first two equations of the system, one
    arrives at a first-order equation.

    References
    ==========
    -http://eqworld.ipmnet.ru/en/solutions/sysode/sode0406.pdf

    """
    C1 = get_numbered_constants(eq, num=1)
    u, v, w = symbols('u, v, w')
    fu, fv, fw = symbols('u, v, w', cls=Function)
    p = Wild('p', exclude=[x(t), y(t), z(t), t])
    q = Wild('q', exclude=[x(t), y(t), z(t), t])
    s = Wild('s', exclude=[x(t), y(t), z(t), t])
    F1, F2, F3 = symbols('F1, F2, F3', cls=Wild)
    r1 = eq[0].match(diff(x(t), t) - x(t)*F2 + x(t)*F3)
    r = collect_const(r1[F2]).match(s*F2)
    r.update(collect_const(r1[F3]).match(q*F3))
    if eq[1].has(r[F2]) and not eq[1].has(r[F3]):
        r[F2], r[F3] = r[F3], r[F2]
        r[s], r[q] = -r[q], -r[s]
    r.update((diff(y(t), t) - eq[1]).match(y(t)*(p*r[F3] - r[s]*F1)))
    a = r[p]; b = r[q]; c = r[s]
    F1 = r[F1].subs(x(t), u).subs(y(t), v).subs(z(t), w)
    F2 = r[F2].subs(x(t), u).subs(y(t), v).subs(z(t), w)
    F3 = r[F3].subs(x(t), u).subs(y(t), v).subs(z(t), w)
    x_yz = (C1*v**-b*w**-c)**-a
    y_zx = (C1*w**-c*u**-a)**-b
    z_xy = (C1*u**-a*v**-b)**-c
    y_x = dsolve(diff(fv(u), u) - ((v*(a*F3 - c*F1))/(u*(c*F2 - b*F3))).subs(w, z_xy).subs(v, fv(u))).rhs
    z_x = dsolve(diff(fw(u), u) - ((w*(b*F1 - a*F2))/(u*(c*F2 - b*F3))).subs(v, y_zx).subs(w, fw(u))).rhs
    z_y = dsolve(diff(fw(v), v) - ((w*(b*F1 - a*F2))/(v*(a*F3 - c*F1))).subs(u, x_yz).subs(w, fw(v))).rhs
    x_y = dsolve(diff(fu(v), v) - ((u*(c*F2 - b*F3))/(v*(a*F3 - c*F1))).subs(w, z_xy).subs(u, fu(v))).rhs
    y_z = dsolve(diff(fv(w), w) - ((v*(a*F3 - c*F1))/(w*(b*F1 - a*F2))).subs(u, x_yz).subs(v, fv(w))).rhs
    x_z = dsolve(diff(fu(w), w) - ((u*(c*F2 - b*F3))/(w*(b*F1 - a*F2))).subs(v, y_zx).subs(u, fu(w))).rhs
    sol1 = dsolve(diff(fu(t), t) - (u*(c*F2 - b*F3)).subs(v, y_x).subs(w, z_x).subs(u, fu(t))).rhs
    sol2 = dsolve(diff(fv(t), t) - (v*(a*F3 - c*F1)).subs(u, x_y).subs(w, z_y).subs(v, fv(t))).rhs
    sol3 = dsolve(diff(fw(t), t) - (w*(b*F1 - a*F2)).subs(u, x_z).subs(v, y_z).subs(w, fw(t))).rhs
    return [sol1, sol2, sol3]

from .single import NthAlgebraic, Factorable, FirstLinear, AlmostLinear, Bernoulli, SingleODEProblem, SingleODESolver
#This import is written at the bottom to avoid circular imports.<|MERGE_RESOLUTION|>--- conflicted
+++ resolved
@@ -273,10 +273,7 @@
 from sympy.solvers.deutils import _preprocess, ode_order, _desolve
 
 from .subscheck import sub_func_doit
-<<<<<<< HEAD
-=======
 from .single import NthAlgebraic, FirstLinear, AlmostLinear, Bernoulli, SingleODEProblem, SingleODESolver, RiccatiSpecial
->>>>>>> 11f4bbcc
 
 
 #: This is a list of hints in the order that they should be preferred by
@@ -1046,12 +1043,9 @@
         FirstLinear: ('1st_linear',),
         AlmostLinear: ('almost_linear',),
         Bernoulli: ('Bernoulli',),
-<<<<<<< HEAD
-        Factorable: ('factorable',)
-=======
-        RiccatiSpecial: ('Riccati_special_minus2',)
->>>>>>> 11f4bbcc
-        }
+        Factorable: ('factorable',),
+        RiccatiSpecial: ('Riccati_special_minus2',),
+    }
     for solvercls in solvers:
         solver = solvercls(ode)
         if solver.matches():
