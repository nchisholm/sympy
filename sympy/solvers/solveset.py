"""
This module contains functions to:

    - solve a single equation for a single variable, in any domain either real or complex.

    - solve a system of linear equations with N variables and M equations.
"""
from __future__ import print_function, division

from sympy.core.sympify import sympify
from sympy.core import S, Pow, Dummy, pi, Expr, Wild, Mul, Equality
from sympy.core.numbers import I, Number, Rational, oo
from sympy.core.function import (Lambda, expand, expand_complex)
from sympy.core.relational import Eq
<<<<<<< HEAD
from sympy.simplify.simplify import simplify, fraction, trigsimp
=======
from sympy.core.symbol import Symbol
from sympy.simplify.simplify import fraction, trigsimp
>>>>>>> ab3d6f0f
from sympy.functions import (log, Abs, tan, cot, sin, cos, sec, csc, exp,
                             acos, asin, atan, acsc, asec, arg,
                             Piecewise, piecewise_fold)
from sympy.functions.elementary.trigonometric import (TrigonometricFunction,
                                                      HyperbolicFunction)
from sympy.functions.elementary.miscellaneous import real_root
from sympy.sets import (FiniteSet, EmptySet, imageset, Interval, Intersection,
                        Union, ConditionSet)
from sympy.matrices import Matrix
from sympy.polys import (roots, Poly, degree, together, PolynomialError,
                         RootOf)
from sympy.solvers.solvers import checksol, denoms
from sympy.solvers.inequalities import solve_univariate_inequality
from sympy.utilities import filldedent

import warnings


def invert_real(f_x, y, x):
    """ Inverts a real valued function

    Reduces the real valued equation ``f(x) = y`` to a set of equations ``{g(x)
    = h_1(y), g(x) = h_2(y), ..., g(x) = h_n(y) }`` where ``g(x)`` is a simpler
    function than ``f(x)``.  The return value is a tuple ``(g(x), set_h)``,
    where ``g(x)`` is a function of ``x`` and ``set_h`` is the set of
    functions ``{h_1(y), h_2(y), ..., h_n(y)}``.
    Here, ``y`` is not necessarily a symbol.

    The ``set_h`` contains the functions along with the information about their
    domain in which they are valid, through set operations. For instance, if
    ``y = Abs(x) - n``, is inverted, then, the ``set_h`` doesn't simply
    return `{-n, n}`, as it doesn't explicitly mentions about the nature of
    `n` rather it will return:
    `Intersection([0, oo) {n}) U Intersection((-oo, 0], {-n})`


    Examples
    ========

    >>> from sympy.solvers.solveset import invert_real
    >>> from sympy import tan, Abs, exp
    >>> from sympy.abc import x, y, n
    >>> invert_real(exp(x), 1, x)
    (x, {0})
    >>> invert_real(tan(x), y, x)
    (x, ImageSet(Lambda(_n, _n*pi + atan(y)), Integers()))


    * ``set_h`` containing information about the domain

    >>> invert_real(Abs(x**31 + x), y, x)
    (x**31 + x, Intersection([0, oo), {y}) U Intersection((-oo, 0], {-y}))
    >>> invert_real(exp(Abs(x)), y, x)
    (x, Intersection([0, oo), {log(y)}) U Intersection((-oo, 0], {-log(y)}))

    See Also
    ========
    invert_complex
    """
    y = sympify(y)
    if not y.has(x):
        return _invert_real(f_x, FiniteSet(y), x)
    else:
        raise ValueError(" y should be independent of x ")


def _invert_real(f, g_ys, symbol):
    """ Helper function for invert_real """

    if not f.has(symbol):
        raise ValueError("Inverse of constant function doesn't exist")

    if f is symbol:
        return (f, g_ys)

    n = Dummy('n')
    if hasattr(f, 'inverse') and not isinstance(f, TrigonometricFunction) and \
            not isinstance(f, HyperbolicFunction):
        if len(f.args) > 1:
            raise ValueError("Only functions with one argument are supported.")
        return _invert_real(f.args[0],
                            imageset(Lambda(n, f.inverse()(n)), g_ys), symbol)

    if isinstance(f, Abs):
        return _invert_real(f.args[0],
                            Union(imageset(Lambda(n, n), g_ys).intersect(Interval(0, oo)),
                                  imageset(Lambda(n, -n), g_ys).intersect(Interval(-oo, 0))),
                            symbol)

    if f.is_Add:
        # f = g + h
        g, h = f.as_independent(symbol)
        if g != S.Zero:
            return _invert_real(h, imageset(Lambda(n, n - g), g_ys), symbol)

    if f.is_Mul:
        # f = g*h
        g, h = f.as_independent(symbol)

        if g != S.One:
            return _invert_real(h, imageset(Lambda(n, n/g), g_ys), symbol)

    if f.is_Pow:
        base, expo = f.args
        base_has_sym = base.has(symbol)
        expo_has_sym = expo.has(symbol)

        if not expo_has_sym:
            res = imageset(Lambda(n, real_root(n, expo)), g_ys)
            if expo.is_rational:
                numer, denom = expo.as_numer_denom()
                if numer == S.One or numer == - S.One:
                    return _invert_real(base, res, symbol)
                else:
                    if numer % 2 == 0:
                        n = Dummy('n')
                        neg_res = imageset(Lambda(n, -n), res)
                        return _invert_real(base, res + neg_res, symbol)
                    else:
                        return _invert_real(base, res, symbol)
            else:
                if not base.is_positive:
                    raise ValueError("x**w where w is irrational is not "
                                     "defined for negative x")
                return _invert_real(base, res, symbol)

        if not base_has_sym:
            return _invert_real(expo, imageset(Lambda(n, log(n)/log(base)),
                                               g_ys), symbol)

    if isinstance(f, sin):
        n = Dummy('n')
        if isinstance(g_ys, FiniteSet):
            sin_invs = Union(*[imageset(Lambda(n, n*pi + (-1)**n*asin(g_y)), \
                                        S.Integers) for g_y in g_ys])
            return _invert_real(f.args[0], sin_invs, symbol)

    if isinstance(f, csc):
        n = Dummy('n')
        if isinstance(g_ys, FiniteSet):
            csc_invs = Union(*[imageset(Lambda(n, n*pi + (-1)**n*acsc(g_y)), \
                                        S.Integers) for g_y in g_ys])
            return _invert_real(f.args[0], csc_invs, symbol)

    if isinstance(f, cos):
        n = Dummy('n')
        if isinstance(g_ys, FiniteSet):
            cos_invs_f1 = Union(*[imageset(Lambda(n, 2*n*pi + acos(g_y)), \
                                        S.Integers) for g_y in g_ys])
            cos_invs_f2 = Union(*[imageset(Lambda(n, 2*n*pi - acos(g_y)), \
                                        S.Integers) for g_y in g_ys])
            cos_invs = Union(cos_invs_f1, cos_invs_f2)
            return _invert_real(f.args[0], cos_invs, symbol)

    if isinstance(f, sec):
        n = Dummy('n')
        if isinstance(g_ys, FiniteSet):
            sec_invs_f1 = Union(*[imageset(Lambda(n, 2*n*pi + asec(g_y)), \
                                        S.Integers) for g_y in g_ys])
            sec_invs_f2 = Union(*[imageset(Lambda(n, 2*n*pi - asec(g_y)), \
                                        S.Integers) for g_y in g_ys])
            sec_invs = Union(sec_invs_f1, sec_invs_f2)
            return _invert_real(f.args[0], sec_invs, symbol)

    if isinstance(f, tan) or isinstance(f, cot):
        n = Dummy('n')
        if isinstance(g_ys, FiniteSet):
            tan_cot_invs = Union(*[imageset(Lambda(n, n*pi + f.inverse()(g_y)), \
                                        S.Integers) for g_y in g_ys])
            return _invert_real(f.args[0], tan_cot_invs, symbol)

    return (f, g_ys)


def invert_complex(f_x, y, x):
    """ Inverts a complex valued function.

    Reduces the complex valued equation ``f(x) = y`` to a set of equations
    ``{g(x) = h_1(y), g(x) = h_2(y), ..., g(x) = h_n(y) }`` where ``g(x)`` is
    a simpler function than ``f(x)``.  The return value is a tuple ``(g(x),
    set_h)``, where ``g(x)`` is a function of ``x`` and ``set_h`` is
    the set of function ``{h_1(y), h_2(y), ..., h_n(y)}``.
    Here, ``y`` is not necessarily a symbol.

    Note that `invert\_complex` and `invert\_real` don't always produce the
    same result even for a seemingly simple function like ``exp(x)`` because
    the complex extension of real valued ``log`` is multivariate in the complex
    system and has infinitely many branches. If you are working with real
    values only or you are not sure with function to use you should use
    `invert\_real`.


    Examples
    ========

    >>> from sympy.solvers.solveset import invert_complex
    >>> from sympy.abc import x, y
    >>> from sympy import exp, log
    >>> invert_complex(log(x), y, x)
    (x, {exp(y)})
    >>> invert_complex(log(x), 0, x)  # Second parameter is not a symbol
    (x, {1})
    >>> invert_complex(exp(x), y, x)
    (x, ImageSet(Lambda(_n, I*(2*_n*pi + arg(y)) + log(Abs(y))), Integers()))

    See Also
    ========
    invert_real
    """
    y = sympify(y)
    if not y.has(x):
        return _invert_complex(f_x, FiniteSet(y), x)
    else:
        raise ValueError(" y should be independent of x ")


def _invert_complex(f, g_ys, symbol):
    """ Helper function for invert_complex """

    if not f.has(symbol):
        raise ValueError("Inverse of constant function doesn't exist")

    if f is symbol:
        return (f, g_ys)

    n = Dummy('n')
    if f.is_Add:
        # f = g + h
        g, h = f.as_independent(symbol)
        if g != S.Zero:
            return _invert_complex(h, imageset(Lambda(n, n - g), g_ys), symbol)

    if f.is_Mul:
        # f = g*h
        g, h = f.as_independent(symbol)

        if g != S.One:
            return _invert_complex(h, imageset(Lambda(n, n/g), g_ys), symbol)

    if hasattr(f, 'inverse') and \
       not isinstance(f, TrigonometricFunction) and \
       not isinstance(f, exp):
        if len(f.args) > 1:
            raise ValueError("Only functions with one argument are supported.")
        return _invert_complex(f.args[0],
                               imageset(Lambda(n, f.inverse()(n)), g_ys), symbol)

    if isinstance(f, exp):
        if isinstance(g_ys, FiniteSet):
            exp_invs = Union(*[imageset(Lambda(n, I*(2*n*pi + arg(g_y)) +
                                               log(Abs(g_y))), S.Integers)
                               for g_y in g_ys if g_y != 0])
            return _invert_complex(f.args[0], exp_invs, symbol)
    return (f, g_ys)


def domain_check(f, symbol, p):
    """Returns False if point p is infinite or any subexpression of f
    is infinite or becomes so after replacing symbol with p. If none of
    these conditions is met then True will be returned.

    Examples
    ========

    >>> from sympy import Mul, oo
    >>> from sympy.abc import x
    >>> from sympy.solvers.solveset import domain_check
    >>> g = 1/(1 + (1/(x + 1))**2)
    >>> domain_check(g, x, -1)
    False
    >>> domain_check(x**2, x, 0)
    True
    >>> domain_check(1/x, x, oo)
    False

    * The function relies on the assumption that the original form
      of the equation has not been changed by automatic simplification.

    >>> domain_check(x/x, x, 0) # x/x is automatically simplified to 1
    True

    * To deal with automatic evaluations use evaluate=False:

    >>> domain_check(Mul(x, 1/x, evaluate=False), x, 0)
    False
    """
    f, p = sympify(f), sympify(p)
    if p.is_infinite:
        return False
    return _domain_check(f, symbol, p)


def _domain_check(f, symbol, p):
    # helper for domain check
    if f.is_Atom and f.is_finite:
        return True
    elif f.subs(symbol, p).is_infinite:
        return False
    else:
        return all([_domain_check(g, symbol, p)
                    for g in f.args])


def _is_finite_with_finite_vars(f):
    """
    Return True if the given expression is finite when all free symbols
    (that are not already specified as finite) are made finite.
    """
    reps = dict([(s, Dummy(s.name, finite=True, **s.assumptions0))
                for s in f.free_symbols if s.is_finite is None])
    return f.xreplace(reps).is_finite


def _is_function_class_equation(func_class, f, symbol):
    """ Tests whether the equation is an equation of the given function class.

    The given equation belongs to the given function class if it is
    comprised of functions of the function class which are multiplied by
    or added to expressions independent of the symbol. In addition, the
    arguments of all such functions must be linear in the symbol as well.

    Examples
    ========

    >>> from sympy.solvers.solveset import _is_function_class_equation
    >>> from sympy import tan, sin, tanh, sinh, exp
    >>> from sympy.abc import x
    >>> from sympy.functions.elementary.trigonometric import (TrigonometricFunction,
    ... HyperbolicFunction)
    >>> _is_function_class_equation(TrigonometricFunction, exp(x) + tan(x), x)
    False
    >>> _is_function_class_equation(TrigonometricFunction, tan(x) + sin(x), x)
    True
    >>> _is_function_class_equation(TrigonometricFunction, tan(x**2), x)
    False
    >>> _is_function_class_equation(TrigonometricFunction, tan(x + 2), x)
    True
    >>> _is_function_class_equation(HyperbolicFunction, tanh(x) + sinh(x), x)
    True
    """
    if f.is_Mul or f.is_Add:
        return all(_is_function_class_equation(func_class, arg, symbol)
                   for arg in f.args)

    if f.is_Pow:
        if not f.exp.has(symbol):
            return _is_function_class_equation(func_class, f.base, symbol)
        else:
            return False

    if not f.has(symbol):
        return True

    if isinstance(f, func_class):
        try:
            g = Poly(f.args[0], symbol)
            return g.degree() <= 1
        except PolynomialError:
            return False
    else:
        return False


def solveset_real(f, symbol):
    """ Solves a real valued equation.

    Parameters
    ==========

    f : Expr
        The target equation
    symbol : Symbol
        The variable for which the equation is solved

    Returns
    =======

    Set
        A set of values for `symbol` for which `f` is equal to
        zero. An `EmptySet` is returned if no solution is found.
        A `ConditionSet` is returned as unsolved object if algorithms
        to evaluate complete solutions are not yet implemented.

    `solveset_real` claims to be complete in the set of the solution it
    returns.

    Raises
    ======

    NotImplementedError
        Algorithms to solve inequalities in complex domain are
        not yet implemented.
    ValueError
        The input is not valid.
    RuntimeError
        It is a bug, please report to the github issue tracker.


    See Also
    =======

    solveset_complex : solver for complex domain

    Examples
    ========

    >>> from sympy import Symbol, exp, sin, sqrt, I
    >>> from sympy.solvers.solveset import solveset_real
    >>> x = Symbol('x', real=True)
    >>> a = Symbol('a', real=True, finite=True, positive=True)
    >>> solveset_real(x**2 - 1, x)
    {-1, 1}
    >>> solveset_real(sqrt(5*x + 6) - 2 - x, x)
    {-1, 2}
    >>> solveset_real(x - I, x)
    EmptySet()
    >>> solveset_real(x - a, x)
    {a}
    >>> solveset_real(exp(x) - a, x)
    {log(a)}

    * In case the equation has infinitely many solutions an infinitely indexed
      `ImageSet` is returned.

    >>> solveset_real(sin(x) - 1, x)
    ImageSet(Lambda(_n, 2*_n*pi + pi/2), Integers())

    * If the equation is true for any arbitrary value of the symbol a `S.Reals`
      set is returned.

    >>> solveset_real(x - x, x)
    (-oo, oo)

    """
    if not getattr(symbol, 'is_Symbol', False):
        raise ValueError('A Symbol must be given, not type %s: %s' %
            (type(symbol), symbol))

    f = sympify(f)
    if not isinstance(f, (Expr, Number)):
        raise ValueError("%s is not a valid SymPy expression" % (f))

    original_eq = f
    f = together(f)

    # In this, unlike in solveset_complex, expression should only
    # be expanded when fraction(f)[1] does not contain the symbol
    # for which we are solving
    if not symbol in fraction(f)[1].free_symbols and f.is_rational_function():
        f = expand(f)

    f = piecewise_fold(f)

    result = EmptySet()

    if f.expand().is_zero:
        return S.Reals
    elif not f.has(symbol):
        return EmptySet()
    elif f.is_Mul and all([_is_finite_with_finite_vars(m) for m in f.args]):
        # if f(x) and g(x) are both finite we can say that the solution of
        # f(x)*g(x) == 0 is same as Union(f(x) == 0, g(x) == 0) is not true in
        # general. g(x) can grow to infinitely large for the values where
        # f(x) == 0. To be sure that we are not silently allowing any
        # wrong solutions we are using this technique only if both f and g are
        # finite for a finite input.
        result = Union(*[solveset_real(m, symbol) for m in f.args])
    elif _is_function_class_equation(TrigonometricFunction, f, symbol) or \
            _is_function_class_equation(HyperbolicFunction, f, symbol):
        result = _solve_real_trig(f, symbol)
    elif f.is_Piecewise:
        result = EmptySet()
        expr_set_pairs = f.as_expr_set_pairs()
        for (expr, in_set) in expr_set_pairs:
            solns = solveset_real(expr, symbol).intersect(in_set)
            result = result + solns
    else:
        lhs, rhs_s = invert_real(f, 0, symbol)
        if lhs == symbol:
            result = rhs_s
        elif isinstance(rhs_s, FiniteSet):
            equations = [lhs - rhs for rhs in rhs_s]
            for equation in equations:
                if equation == f:
                    if any(_has_rational_power(g, symbol)[0]
                           for g in equation.args):
                        result += _solve_radical(equation,
                                                 symbol,
                                                 solveset_real)
                    elif equation.has(Abs):
                        result += _solve_abs(f, symbol)
                    else:
                        result += _solve_as_rational(equation, symbol,
                                                     solveset_solver=solveset_real,
                                                     as_poly_solver=_solve_as_poly_real)
                else:
                    result += solveset_real(equation, symbol)
        else:
            result = ConditionSet(symbol, Eq(f, 0), S.Reals)

    if isinstance(result, FiniteSet):
        result = [s for s in result
                  if isinstance(s, RootOf)
                  or domain_check(original_eq, symbol, s)]
        return FiniteSet(*result).intersect(S.Reals)
    else:
        return result.intersect(S.Reals)


def _solve_as_rational(f, symbol, solveset_solver, as_poly_solver):
    """ solve rational functions"""
    f = together(f, deep=True)
    g, h = fraction(f)
    if not h.has(symbol):
        return as_poly_solver(g, symbol)
    else:
        valid_solns = solveset_solver(g, symbol)
        invalid_solns = solveset_solver(h, symbol)
        return valid_solns - invalid_solns


def _solve_real_trig(f, symbol):
    """ Helper to solve trigonometric equations """
    f = trigsimp(f)
    f = f.rewrite(exp)
    f = together(f)
    g, h = fraction(f)
    y = Dummy('y')
    g, h = g.expand(), h.expand()
    g, h = g.subs(exp(I*symbol), y), h.subs(exp(I*symbol), y)
    if g.has(symbol) or h.has(symbol):
        return ConditionSet(symbol, Eq(f, 0), S.Reals)

    solns = solveset_complex(g, y) - solveset_complex(h, y)

    if isinstance(solns, FiniteSet):
        return Union(*[invert_complex(exp(I*symbol), s, symbol)[1]
                       for s in solns])
    elif solns is S.EmptySet:
        return S.EmptySet
    else:
        return ConditionSet(symbol, Eq(f, 0), S.Reals)


def _solve_as_poly(f, symbol, solveset_solver, invert_func):
    """
    Solve the equation using polynomial techniques if it already is a
    polynomial equation or, with a change of variables, can be made so.
    """
    result = None
    if f.is_polynomial(symbol):

        solns = roots(f, symbol, cubics=True, quartics=True,
                      quintics=True, domain='EX')
        num_roots = sum(solns.values())
        if degree(f, symbol) <= num_roots:
            result = FiniteSet(*solns.keys())
        else:
            poly = Poly(f, symbol)
            solns = poly.all_roots()
            if poly.degree() <= len(solns):
                result = FiniteSet(*solns)
            else:
                result = ConditionSet(symbol, Eq(f, 0), S.Complexes)
    else:
        poly = Poly(f)
        if poly is None:
            result = ConditionSet(symbol, Eq(f, 0), S.Complexes)
        gens = [g for g in poly.gens if g.has(symbol)]

        if len(gens) == 1:
            poly = Poly(poly, gens[0])
            gen = poly.gen
            deg = poly.degree()
            poly = Poly(poly.as_expr(), poly.gen, composite=True)
            poly_solns = FiniteSet(*roots(poly, cubics=True, quartics=True,
                                          quintics=True).keys())

            if len(poly_solns) < deg:
                result = ConditionSet(symbol, Eq(f, 0), S.Complexes)

            if gen != symbol:
                y = Dummy('y')
                lhs, rhs_s = invert_func(gen, y, symbol)
                if lhs is symbol:
                    result = Union(*[rhs_s.subs(y, s) for s in poly_solns])
                else:
                    result = ConditionSet(symbol, Eq(f, 0), S.Complexes)
        else:
            result = ConditionSet(symbol, Eq(f, 0), S.Complexes)

    if result is not None:
        if isinstance(result, FiniteSet):
            # this is to simplify solutions like -sqrt(-I) to sqrt(2)/2
            # - sqrt(2)*I/2. We are not expanding for solution with free
            # variables because that makes the solution more complicated. For
            # example expand_complex(a) returns re(a) + I*im(a)
            if all([s.free_symbols == set() and not isinstance(s, RootOf)
                    for s in result]):
                s = Dummy('s')
                result = imageset(Lambda(s, expand_complex(s)), result)
        return result
    else:
        return ConditionSet(symbol, Eq(f, 0), S.Complexes)


def _solve_as_poly_real(f, symbol):
    """
    Solve real valued equation with methods to solve polynomial
    equations.
    """
    return _solve_as_poly(f, symbol,
                          solveset_solver=solveset_real,
                          invert_func=invert_real)


def _solve_as_poly_complex(f, symbol):
    """
    Solve complex valued equation with methods to solve polynomial
    equations.
    """
    return _solve_as_poly(f, symbol,
                          solveset_solver=solveset_complex,
                          invert_func=invert_complex)


def _has_rational_power(expr, symbol):
    """
    Returns (bool, den) where bool is True if the term has a
    non-integer rational power and den is the denominator of the
    expression's exponent.

    Examples
    ========

    >>> from sympy.solvers.solveset import _has_rational_power
    >>> from sympy import sqrt
    >>> from sympy.abc import x
    >>> _has_rational_power(sqrt(x), x)
    (True, 2)
    >>> _has_rational_power(x**2, x)
    (False, 1)
    """
    a, p, q = Wild('a'), Wild('p'), Wild('q')
    pattern_match = expr.match(a*p**q) or {}
    if pattern_match.get(a, S.Zero) is S.Zero:
        return (False, S.One)
    elif p not in pattern_match.keys():
        return (False, S.One)
    elif isinstance(pattern_match[q], Rational) \
            and pattern_match[p].has(symbol):
        if not pattern_match[q].q == S.One:
            return (True, pattern_match[q].q)

    if not isinstance(pattern_match[a], Pow) \
            or isinstance(pattern_match[a], Mul):
        return (False, S.One)
    else:
        return _has_rational_power(pattern_match[a], symbol)


def _solve_radical(f, symbol, solveset_solver):
    """ Helper function to solve equations with radicals """
    from sympy.solvers.solvers import unrad
    eq, cov = unrad(f)
    if not cov:
        result = solveset_solver(eq, symbol) - \
            Union(*[solveset_solver(g, symbol) for g in denoms(f, [symbol])])
    else:
        y, yeq = cov
        if not solveset_solver(y - I, y):
            yreal = Dummy('yreal', real=True)
            yeq = yeq.xreplace({y: yreal})
            eq = eq.xreplace({y: yreal})
            y = yreal
        g_y_s = solveset_solver(yeq, symbol)
        f_y_sols = solveset_solver(eq, y)
        result = Union(*[imageset(Lambda(y, g_y), f_y_sols)
                         for g_y in g_y_s])

    return FiniteSet(*[s for s in result if checksol(f, symbol, s) is True])


def _solve_abs(f, symbol):
    """ Helper function to solve equation involving absolute value function """
    p, q, r = Wild('p'), Wild('q'), Wild('r')
    pattern_match = f.match(p*Abs(q) + r) or {}
    if not pattern_match.get(p, S.Zero).is_zero:
        f_p, f_q, f_r = pattern_match[p], pattern_match[q], pattern_match[r]
        q_pos_cond = solve_univariate_inequality(f_q >= 0, symbol,
                                                 relational=False)
        q_neg_cond = solve_univariate_inequality(f_q < 0, symbol,
                                                 relational=False)

        sols_q_pos = solveset_real(f_p*f_q + f_r,
                                           symbol).intersect(q_pos_cond)
        sols_q_neg = solveset_real(f_p*(-f_q) + f_r,
                                           symbol).intersect(q_neg_cond)
        return Union(sols_q_pos, sols_q_neg)
    else:
        return ConditionSet(symbol, Eq(f, 0), S.Complexes)


def solveset_complex(f, symbol):
    """ Solve a complex valued equation.

    Parameters
    ==========

    f : Expr
        The target equation
    symbol : Symbol
        The variable for which the equation is solved

    Returns
    =======

    Set
        A set of values for `symbol` for which `f` equal to
        zero. An `EmptySet` is returned if no solution is found.
        A `ConditionSet` is returned as an unsolved object if algorithms
        to evaluate complete solutions are not yet implemented.

    `solveset_complex` claims to be complete in the solution set that
    it returns.

    Raises
    ======

    NotImplementedError
        The algorithms to solve inequalities in complex domain  are
        not yet implemented.
    ValueError
        The input is not valid.
    RuntimeError
        It is a bug, please report to the github issue tracker.

    See Also
    ========

    solveset_real: solver for real domain

    Examples
    ========

    >>> from sympy import Symbol, exp
    >>> from sympy.solvers.solveset import solveset_complex
    >>> from sympy.abc import x, a, b, c
    >>> solveset_complex(a*x**2 + b*x +c, x)
    {-b/(2*a) - sqrt(-4*a*c + b**2)/(2*a), -b/(2*a) + sqrt(-4*a*c + b**2)/(2*a)}

    * Due to the fact that complex extension of my real valued functions are
      multivariate even some simple equations can have infinitely many
      solution.

    >>> solveset_complex(exp(x) - 1, x)
    ImageSet(Lambda(_n, 2*_n*I*pi), Integers())

    """
    if not getattr(symbol, 'is_Symbol', False):
        raise ValueError('A Symbol must be given, not type %s: %s' %
            (type(symbol), symbol))

    f = sympify(f)
    original_eq = f
    if not isinstance(f, (Expr, Number)):
        raise ValueError(" %s is not a valid sympy expression" % (f))

    f = together(f)
    # Without this equations like a + 4*x**2 - E keep oscillating
    # into form  a/4 + x**2 - E/4 and (a + 4*x**2 - E)/4
    if not fraction(f)[1].has(symbol):
        f = expand(f)

    if f.is_zero:
        return S.Complexes
    elif not f.has(symbol):
        result = EmptySet()
    elif f.is_Mul and all([_is_finite_with_finite_vars(m) for m in f.args]):
        result = Union(*[solveset_complex(m, symbol) for m in f.args])
    else:
        lhs, rhs_s = invert_complex(f, 0, symbol)
        if lhs == symbol:
            result = rhs_s
        elif isinstance(rhs_s, FiniteSet):
            equations = [lhs - rhs for rhs in rhs_s]
            result = EmptySet()
            for equation in equations:
                if equation == f:
                    if any(_has_rational_power(g, symbol)[0]
                           for g in equation.args):
                        result += _solve_radical(equation,
                                                 symbol,
                                                 solveset_complex)
                    else:
                        result += _solve_as_rational(equation, symbol,
                                                 solveset_solver=solveset_complex,
                                                 as_poly_solver=_solve_as_poly_complex)
                else:
                    result += solveset_complex(equation, symbol)
        else:
            result = ConditionSet(symbol, Eq(f, 0), S.Complexes)

    if isinstance(result, FiniteSet):
        result = [s for s in result
                  if isinstance(s, RootOf)
                  or domain_check(original_eq, symbol, s)]
        return FiniteSet(*result)
    else:
        return result


def solveset(f, symbol=None, domain=S.Complexes):
    """Solves a given inequality or equation with set as output

    Parameters
    ==========

    f : Expr or a relational.
        The target equation or inequality
    symbol : Symbol
        The variable for which the equation is solved
    domain : Set
        The domain over which the equation is solved

    Returns
    =======

    Set
        A set of values for `symbol` for which `f` is True or is equal to
        zero. An `EmptySet` is returned if `f` is False or nonzero.
        A `ConditionSet` is returned as unsolved object if algorithms
        to evaluatee complete solution are not yet implemented.

    `solveset` claims to be complete in the solution set that it returns.

    Raises
    ======

    NotImplementedError
        The algorithms to solve inequalities in complex domain  are
        not yet implemented.
    ValueError
        The input is not valid.
    RuntimeError
        It is a bug, please report to the github issue tracker.


    `solveset` uses two underlying functions `solveset_real` and
    `solveset_complex` to solve equations. They are the solvers for real and
    complex domain respectively. `solveset` ignores the assumptions on the
    variable being solved for and instead, uses the `domain` parameter to
    decide which solver to use.

    Notes
    =====

    Python interprets 0 and 1 as False and True, respectively, but
    in this function they refer to solutions of an expression. So 0 and 1
    return the Domain and EmptySet, respectively, while True and False
    return the opposite (as they are assumed to be solutions of relational
    expressions).


    See Also
    ========

    solveset_real: solver for real domain
    solveset_complex: solver for complex domain

    Examples
    ========

    >>> from sympy import exp, Symbol, Eq, pprint, S, solveset
    >>> from sympy.abc import x

    * The default domain is complex. Not specifying a domain will lead to the
      solving of the equation in the complex domain.

    >>> pprint(solveset(exp(x) - 1, x), use_unicode=False)
    {2*n*I*pi | n in Integers()}

    * If you want to solve equation in real domain by the `solveset`
      interface, then specify that the domain is real. Alternatively use
      `solveset\_real`.

    >>> x = Symbol('x')
    >>> solveset(exp(x) - 1, x, S.Reals)
    {0}
    >>> solveset(Eq(exp(x), 1), x, S.Reals)
    {0}

    * Inequalities can be solved over the real domain only. Use of a complex
      domain leads to a NotImplementedError.

    >>> solveset(exp(x) > 1, x, S.Reals)
    (0, oo)

    """

    f = sympify(f)

    if f is S.true:
        return domain

    if f is S.false:
        return S.EmptySet

    free_symbols = f.free_symbols

    if not free_symbols:
        b = Eq(f, 0)
        if b is S.true:
            return domain
        elif b is S.false:
            return S.EmptySet
        else:
            raise NotImplementedError(filldedent('''
                relationship between value and 0 is unknown: %s''' % b))

    if symbol is None:
        if len(free_symbols) == 1:
            symbol = free_symbols.pop()
        else:
            raise ValueError(filldedent('''
                The independent variable must be specified for a
                multivariate equation.'''))
    elif not getattr(symbol, 'is_Symbol', False):
        raise ValueError('A Symbol must be given, not type %s: %s' %
            (type(symbol), symbol))

    if isinstance(f, Eq):
        from sympy.core import Add
        f = Add(f.lhs, - f.rhs, evaluate=False)

    if f.is_Relational:
        if not domain.is_subset(S.Reals):
            raise NotImplementedError(filldedent('''
                Inequalities in the complex domain are
                not supported. Try the real domain by
                setting domain=S.Reals'''))
        try:
            result = solve_univariate_inequality(
            f, symbol, relational=False).intersection(domain)
        except NotImplementedError:
            result = ConditionSet(symbol, f, domain)
        return result

    if isinstance(f, (Expr, Number)):
        if domain is S.Reals:
            return solveset_real(f, symbol)
        elif domain is S.Complexes:
            return solveset_complex(f, symbol)
        elif domain.is_subset(S.Reals):
            return Intersection(solveset_real(f, symbol), domain)
        else:
            return Intersection(solveset_complex(f, symbol), domain)


###############################################################################
################################ LINSOLVE #####################################
###############################################################################


def linear_eq_to_matrix(equations, *symbols):
    r"""
    Converts a given System of Equations into Matrix form.
    Here `equations` must be a linear system of equations in
    `symbols`. The order of symbols in input `symbols` will
    determine the order of coefficients in the returned
    Matrix.

    The Matrix form corresponds to the augmented matrix form.
    For example:

    .. math:: 4x + 2y + 3z  = 1
    .. math:: 3x +  y +  z  = -6
    .. math:: 2x + 4y + 9z  = 2

    This system would return `A` & `b` as given below:

    ::

         [ 4  2  3 ]          [ 1 ]
     A = [ 3  1  1 ]   b  =   [-6 ]
         [ 2  4  9 ]          [ 2 ]

    Examples
    ========

    >>> from sympy import linear_eq_to_matrix, symbols
    >>> x, y, z = symbols('x, y, z')
    >>> eqns = [x + 2*y + 3*z - 1, 3*x + y + z + 6, 2*x + 4*y + 9*z - 2]
    >>> A, b = linear_eq_to_matrix(eqns, [x, y, z])
    >>> A
    Matrix([
    [1, 2, 3],
    [3, 1, 1],
    [2, 4, 9]])
    >>> b
    Matrix([
    [ 1],
    [-6],
    [ 2]])
    >>> eqns = [x + z - 1, y + z, x - y]
    >>> A, b = linear_eq_to_matrix(eqns, [x, y, z])
    >>> A
    Matrix([
    [1,  0, 1],
    [0,  1, 1],
    [1, -1, 0]])
    >>> b
    Matrix([
    [1],
    [0],
    [0]])

    * Symbolic coefficients are also supported

    >>> a, b, c, d, e, f = symbols('a, b, c, d, e, f')
    >>> eqns = [a*x + b*y - c, d*x + e*y - f]
    >>> A, B = linear_eq_to_matrix(eqns, x, y)
    >>> A
    Matrix([
    [a, b],
    [d, e]])
    >>> B
    Matrix([
    [c],
    [f]])

    """

    if not symbols:
        raise ValueError('Symbols must be given, for which coefficients \
                         are to be found.')

    if hasattr(symbols[0], '__iter__'):
        symbols = symbols[0]

    M = Matrix([symbols])
    # initialise Matrix with symbols + 1 columns
    M = M.col_insert(len(symbols), Matrix([1]))
    row_no = 1

    for equation in equations:
        f = sympify(equation)
        if isinstance(f, Equality):
            f = f.lhs - f.rhs

        # Extract coeff of symbols
        coeff_list = []
        for symbol in symbols:
            coeff_list.append(f.coeff(symbol))

        # append constant term (term free from symbols)
        coeff_list.append(-f.as_coeff_add(*symbols)[0])

        # insert equations coeff's into rows
        M = M.row_insert(row_no, Matrix([coeff_list]))
        row_no += 1

    # delete the initialised (Ist) trivial row
    M.row_del(0)
    A, b = M[:, :-1], M[:, -1:]
    return A, b


def linsolve(system, *symbols):
    r"""
    Solve system of N linear equations with M variables, which
    means both under - and overdetermined systems are supported.
    The possible number of solutions is zero, one or infinite.
    Zero solutions throws a ValueError, where as infinite
    solutions are represented parametrically in terms of given
    symbols. For unique solution a FiniteSet of ordered tuple
    is returned.

    All Standard input formats are supported:
    For the given set of Equations, the respective input types
    are given below:

    .. math:: 3x + 2y -   z = 1
    .. math:: 2x - 2y + 4z = -2
    .. math:: 2x -   y + 2z = 0

    * Augmented Matrix Form, `system` given below:

    ::

              [3   2  -1  1]
     system = [2  -2   4 -2]
              [2  -1   2  0]

    * List Of Equations Form

    `system  =  [3x + 2y - z - 1, 2x - 2y + 4z + 2, 2x - y + 2z]`

    * Input A & b Matrix Form (from Ax = b) are given as below:

    ::

         [3   2  -1 ]         [  1 ]
     A = [2  -2   4 ]    b =  [ -2 ]
         [2  -1   2 ]         [  0 ]

    `system = (A, b)`

    Symbols to solve for should be given as input in all the
    cases either in an iterable or as comma separated arguments.
    This is done to maintain consistency in returning solutions
    in the form of variable input by the user.

    The algorithm used here is Gauss-Jordan elimination, which
    results, after elimination, in an row echelon form matrix.

    Returns
    =======

    A FiniteSet of ordered tuple of values of `symbols` for which
    the `system` has solution.

    Please note that general FiniteSet is unordered, the solution
    returned here is not simply a FiniteSet of solutions, rather
    it is a FiniteSet of ordered tuple, i.e. the first & only
    argument to FiniteSet is a tuple of solutions, which is ordered,
    & hence the returned solution is ordered.

    Also note that solution could also have been returned as an
    ordered tuple, FiniteSet is just a wrapper `{}` around
    the tuple. It has no other significance except for
    the fact it is just used to maintain a consistent output
    format throughout the solveset.

    Returns EmptySet(), if the linear system is inconsistent.

    Raises
    ======

    ValueError
        The input is not valid.
        The symbols are not given.

    Examples
    ========

    >>> from sympy import Matrix, S, linsolve, symbols
    >>> x, y, z = symbols("x, y, z")
    >>> A = Matrix([[1, 2, 3], [4, 5, 6], [7, 8, 10]])
    >>> b = Matrix([3, 6, 9])
    >>> A
    Matrix([
    [1, 2,  3],
    [4, 5,  6],
    [7, 8, 10]])
    >>> b
    Matrix([
    [3],
    [6],
    [9]])
    >>> linsolve((A, b), [x, y, z])
    {(-1, 2, 0)}

    * Parametric Solution: In case the system is under determined, the function
      will return parametric solution in terms of the given symbols.
      Free symbols in the system are returned as it is. For e.g. in the system
      below, `z` is returned as the solution for variable z, which means z is a
      free symbol, i.e. it can take arbitrary values.

    >>> A = Matrix([[1, 2, 3], [4, 5, 6], [7, 8, 9]])
    >>> b = Matrix([3, 6, 9])
    >>> linsolve((A, b), [x, y, z])
    {(z - 1, -2*z + 2, z)}

    * List of Equations as input

    >>> Eqns = [3*x + 2*y - z - 1, 2*x - 2*y + 4*z + 2, - x + S(1)/2*y - z]
    >>> linsolve(Eqns, x, y, z)
    {(1, -2, -2)}

    * Augmented Matrix as input

    >>> aug = Matrix([[2, 1, 3, 1], [2, 6, 8, 3], [6, 8, 18, 5]])
    >>> aug
    Matrix([
    [2, 1,  3, 1],
    [2, 6,  8, 3],
    [6, 8, 18, 5]])
    >>> linsolve(aug, x, y, z)
    {(3/10, 2/5, 0)}

    * Solve for symbolic coefficients

    >>> a, b, c, d, e, f = symbols('a, b, c, d, e, f')
    >>> eqns = [a*x + b*y - c, d*x + e*y - f]
    >>> linsolve(eqns, x, y)
    {((-b*f + c*e)/(a*e - b*d), (a*f - c*d)/(a*e - b*d))}

    * A degenerate system returns solution as set of given
      symbols.

    >>> system = Matrix(([0,0,0], [0,0,0], [0,0,0]))
    >>> linsolve(system, x, y)
    {(x, y)}

    * For an empty system linsolve returns empty set

    >>> linsolve([ ], x)
    EmptySet()

    """

    if not system:
        return S.EmptySet

    if not symbols:
        raise ValueError('Symbols must be given, for which solution of the '
                         'system is to be found.')

    if hasattr(symbols[0], '__iter__'):
        symbols = symbols[0]

    try:
        sym = symbols[0].is_Symbol
    except AttributeError:
        sym = False

    if not sym:
        raise ValueError('Symbols or iterable of symbols must be given as '
                         'second argument, not type %s: %s' % (type(symbols[0]), symbols[0]))

    # 1). Augmented Matrix input Form
    if isinstance(system, Matrix):
        A, b = system[:, :-1], system[:, -1:]

    elif hasattr(system, '__iter__'):

        # 2). A & b as input Form
        if len(system) == 2 and system[0].is_Matrix:
            A, b = system[0], system[1]

        # 3). List of equations Form
        if not system[0].is_Matrix:
            A, b = linear_eq_to_matrix(system, symbols)

    else:
        raise ValueError("Invalid arguments")

    # Solve using Gauss-Jordan elimination
    try:
        sol, params, free_syms = A.gauss_jordan_solve(b, freevar=True)
    except ValueError:
        # No solution
        return EmptySet()

    # Replace free parameters with free symbols
    solution = []
    if params:
        for s in sol:
            for k, v in enumerate(params):
<<<<<<< HEAD
                s = s.subs(v, symbols[free_syms[k]])
            solution.append(simplify(s))
=======
                s = s.xreplace({v: symbols[free_syms[k]]})
            solution.append(s)
>>>>>>> ab3d6f0f

    else:
        for s in sol:
            solution.append(simplify(s))

    # Return solutions
    solution = FiniteSet(tuple(solution))
    return solution<|MERGE_RESOLUTION|>--- conflicted
+++ resolved
@@ -12,12 +12,8 @@
 from sympy.core.numbers import I, Number, Rational, oo
 from sympy.core.function import (Lambda, expand, expand_complex)
 from sympy.core.relational import Eq
-<<<<<<< HEAD
 from sympy.simplify.simplify import simplify, fraction, trigsimp
-=======
 from sympy.core.symbol import Symbol
-from sympy.simplify.simplify import fraction, trigsimp
->>>>>>> ab3d6f0f
 from sympy.functions import (log, Abs, tan, cot, sin, cos, sec, csc, exp,
                              acos, asin, atan, acsc, asec, arg,
                              Piecewise, piecewise_fold)
@@ -1278,14 +1274,8 @@
     if params:
         for s in sol:
             for k, v in enumerate(params):
-<<<<<<< HEAD
-                s = s.subs(v, symbols[free_syms[k]])
+                s = s.xreplace({v: symbols[free_syms[k]]})
             solution.append(simplify(s))
-=======
-                s = s.xreplace({v: symbols[free_syms[k]]})
-            solution.append(s)
->>>>>>> ab3d6f0f
-
     else:
         for s in sol:
             solution.append(simplify(s))
