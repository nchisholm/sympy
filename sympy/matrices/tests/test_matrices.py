--- conflicted
+++ resolved
@@ -1,12 +1,3 @@
-<<<<<<< HEAD
-from sympy import (symbols, Matrix, eye, I, Symbol, Rational, wronskian, cos,
-        sin, exp, hessian, sqrt, zeros, ones, randMatrix, Poly, S, pi,
-        oo, raises, trigsimp, Integer, block_diag, N, zeros)
-from sympy.matrices.matrices import (ShapeError,
-        matrix_multiply_elementwise, _dims_to_nm, NonSquareMatrixError, SMatrix)
-def test_division():
-    x, y, z = symbols('x,y,z')
-=======
 from sympy import (symbols, Matrix, SparseMatrix, eye, I, Symbol, Rational, wronskian, cos,
     sin, exp, hessian, sqrt, zeros, ones, randMatrix, Poly, S, pi, E,
     oo, trigsimp, Integer, block_diag, N, zeros)
@@ -19,18 +10,13 @@
 
 def test_division():
     x, y, z = symbols('x y z')
->>>>>>> c9470ac4
     v = Matrix(1,2,[x, y])
     assert v.__div__(z) == Matrix(1,2,[x/z, y/z])
     assert v.__truediv__(z) == Matrix(1,2,[x/z, y/z])
     assert v/z == Matrix(1,2,[x/z, y/z])
 
 def test_sum():
-<<<<<<< HEAD
-    x, y, z = symbols('x,y,z')
-=======
     x, y, z = symbols('x y z')
->>>>>>> c9470ac4
     m = Matrix([[1,2,3],[x,y,x],[2*y,-50,z*x]])
     assert m+m == Matrix([[2,4,6],[2*x,2*y,2*x],[4*y,-100,2*z*x]])
 
@@ -130,11 +116,7 @@
     assert c[:] == [1,2,3,4,5,6,7,8,9]
 
 def test_tolist():
-<<<<<<< HEAD
-    x, y, z = symbols('x,y,z')
-=======
     x, y, z = symbols('x y z')
->>>>>>> c9470ac4
     lst = [[S.One,S.Half,x*y,S.Zero],[x,y,z,x**2],[y,-S.One,z*x,3]]
     m = Matrix(lst)
     assert m.tolist() == lst
@@ -286,11 +268,7 @@
     assert m0.applyfunc(lambda x: 0 ) == zeros(3)
 
 def test_expand():
-<<<<<<< HEAD
-    x,y = symbols('x,y')
-=======
     x,y = symbols('x y')
->>>>>>> c9470ac4
     m0 = Matrix([[x*(x+y),2],[((x+y)*y)*x,x*(y+x*(x+y))]])
     # Test if expand() returns a matrix
     m1 = m0.expand()
@@ -540,11 +518,7 @@
     return tuple(set([c(x) for x in v]))
 
 def test_eigen():
-<<<<<<< HEAD
-    x,y = symbols('x,y')
-=======
     x,y = symbols('x y')
->>>>>>> c9470ac4
 
     R = Rational
 
@@ -949,13 +923,8 @@
     assert Matrix([[x,2],[x+y,4]]).subs({x:-1,y:-2}) == Matrix([[-1,2],[-3,4]])
 
 def test_simplify():
-<<<<<<< HEAD
-    x,y,f,n = symbols('x,y,f,n')
-    M = Matrix([ [    1/x + 1/y,               (x + x*y)/ x             ],
-=======
     x,y,f,n = symbols('x y f n')
     M = Matrix([ [    1/x + 1/y,               (x + x*y)/ x           ],
->>>>>>> c9470ac4
                  [(f(x) + y*f(x))/f(x), 2 * (1/n - cos(n * pi)/n)/ pi ]
                  ])
     M.simplify()
@@ -1022,21 +991,13 @@
     assert M.trace() == 14
 
 def test_shape():
-<<<<<<< HEAD
-    x, y = symbols("x,y")
-=======
     x, y = symbols("x y")
->>>>>>> c9470ac4
     M = Matrix([[x,0,0],
                 [0,y,0]])
     assert M.shape == (2, 3)
 
 def test_col_row():
-<<<<<<< HEAD
-    x, y = symbols("x,y")
-=======
     x, y = symbols("x y")
->>>>>>> c9470ac4
     M = Matrix([[x,0,0],
                 [0,y,0]])
     M.row(1,lambda r, j: r+j+1)
@@ -1149,11 +1110,7 @@
     assert a.cols == 0
 
 def test_issue650():
-<<<<<<< HEAD
-    x, y = symbols('x,y')
-=======
     x, y = symbols('x y')
->>>>>>> c9470ac4
     a = Matrix([[x**2, x*y],[x*sin(y), x*cos(y)]])
     assert a.diff(x) == Matrix([[2*x, y],[sin(y), cos(y)]])
     assert Matrix([[x, -x, x**2],[exp(x),1/x-exp(-x), x+1/x]]).limit(x, oo) == Matrix([[oo, -oo, oo],[oo, 0, oo]])
@@ -1191,11 +1148,7 @@
     assert X.jacobian(Y) == J
 
 def test_issue1465():
-<<<<<<< HEAD
-    x, y, z = symbols('x,y,z')
-=======
     x, y, z = symbols('x y z')
->>>>>>> c9470ac4
     X = Matrix([exp(x + y + z), exp(x + y + z), exp(x + y + z)])
     Y = Matrix([x, y, z])
     for i in range(1, 3):
@@ -1209,11 +1162,7 @@
                 assert J[:,k] == X_slice
 
 def test_nonvectorJacobian():
-<<<<<<< HEAD
-    x, y, z = symbols('x,y,z')
-=======
     x, y, z = symbols('x y z')
->>>>>>> c9470ac4
     X = Matrix([ [exp(x + y + z), exp(x + y + z)],
                  [exp(x + y + z), exp(x + y + z)] ])
     Y = Matrix([x, y, z])
@@ -1240,11 +1189,7 @@
     x,y = symbols('x,y')
     m = Matrix([ [1, x*(x+y)], [y*x+x**2, 1] ])
     m_vech = m.vech(diagonal=False)
-<<<<<<< HEAD
-    assert m_vech[0] == y*x+x**2
-=======
     assert m_vech[0] == x*(x + y)
->>>>>>> c9470ac4
     x,y = symbols('x,y')
     m = Matrix([ [1, x*(x+y)], [y*x, 1] ])
     m_vech = m.vech(diagonal=False, check_symmetry=False)
@@ -1256,13 +1201,8 @@
     m = Matrix([ [1,3], [2,4] ])
     raises(ValueError, 'm.vech()')
 
-<<<<<<< HEAD
-def test_block_diag1():
-    x, y, z = symbols("x,y,z")
-=======
 def test_diag():
     x, y, z = symbols("x y z")
->>>>>>> c9470ac4
     a = Matrix([[1, 2], [2, 3]])
     b = Matrix([[3, x], [y, 3]])
     c = Matrix([[3, x, 3], [y, 3, z], [x, y, z]])
@@ -1358,10 +1298,6 @@
     assert ones((3L, Integer(4))) == ones((3, 4))
     raises(TypeError, 'Matrix(1, 2)')
 
-<<<<<<< HEAD
-def test_Matrix_berkowitz_charpoly():
-    x, UA, K_i, K_w = symbols('x,UA,K_i,K_w')
-=======
 def test_diagonal_symmetrical():
     m = Matrix(2,2,[0, 1, 1, 0])
     assert not m.is_diagonal()
@@ -1527,7 +1463,6 @@
 
 def test_Matrix_berkowitz_charpoly():
     x, UA, K_i, K_w = symbols('x UA K_i K_w')
->>>>>>> c9470ac4
 
     A = Matrix([[-K_i - UA + K_i**2/(K_i + K_w),       K_i*K_w/(K_i + K_w)],
                 [           K_i*K_w/(K_i + K_w), -K_w + K_w**2/(K_i + K_w)]])
@@ -1535,8 +1470,6 @@
     assert A.berkowitz_charpoly(x) == \
         Poly(x**2 + (K_i*UA + K_w*UA + 2*K_i*K_w)/(K_i + K_w)*x + K_i*K_w*UA/(K_i + K_w), x, domain='ZZ(K_i,K_w,UA)')
 
-<<<<<<< HEAD
-=======
 def test_exp():
     m = Matrix([[3,4],[0,-2]])
     assert m.exp() == Matrix([[exp(3),-4*exp(-2)/5 + 4*exp(3)/5],[0,exp(-2)]])
@@ -1567,7 +1500,6 @@
     A = A.subs(x,2)
     assert not A.has(x)
 
->>>>>>> c9470ac4
 def test_errors():
     # Note, some errors not tested.  See 'XXX' in code.
     raises(ValueError, "_dims_to_nm([1, 0, 2])")
@@ -1580,18 +1512,6 @@
     raises(ShapeError, "Matrix([1]).row_insert(1, Matrix([[1, 2], [3, 4]]))")
     raises(ShapeError, "Matrix([1]).col_insert(1, Matrix([[1, 2], [3, 4]]))")
     raises(NonSquareMatrixError, "Matrix([1, 2]).trace()")
-<<<<<<< HEAD
-    raises(TypeError, "SMatrix([[1, 2], [3, 4]]).submatrix([1, 1])")
-    raises(TypeError, "Matrix([1]).applyfunc(1)")
-    raises(ShapeError, "Matrix([1]).LUsolve(Matrix([[1, 2], [3, 4]]))")
-    raises(NonSquareMatrixError, "Matrix([1, 2]).LUdecomposition_Simple()")
-    raises(ValueError, "Matrix([[1, 2], [3, 4]]).minorEntry(4, 5)")
-    raises(ValueError, "Matrix([[1, 2], [3, 4]]).minorMatrix(4, 5)")
-    raises(NonSquareMatrixError, "Matrix([1, 2]).QRdecomposition()")
-    raises(TypeError, "Matrix([1, 2, 3]).cross(1)")
-    raises(TypeError, "Matrix([1, 2, 3]).dot(1)")
-    raises(ShapeError, "Matrix([1, 2, 3]).dot(Matrix([1, 2]))")
-=======
     raises(TypeError, "SparseMatrix([[1, 2], [3, 4]]).submatrix([1, 1])")
     raises(TypeError, "Matrix([1]).applyfunc(1)")
     raises(ShapeError, "Matrix([1]).LUsolve(Matrix([[1, 2], [3, 4]]))")
@@ -1604,26 +1524,12 @@
     raises(ShapeError, "Matrix([1, 2, 3]).dot(Matrix([1, 2]))")
     raises(NotImplementedError, "Matrix([[0,1,2],[0,0,-1], [0,0,0]]).exp()")
     raises(NonSquareMatrixError, "Matrix([1, 2, 3]).exp()")
->>>>>>> c9470ac4
     raises(ShapeError, "Matrix([[1, 2], [3, 4]]).norm()")
     raises(ShapeError, "Matrix([[1, 2], [3, 4]]).normalized()")
     raises(NonSquareMatrixError, "Matrix([1, 2]).inverse_GE()")
     raises(ValueError, "Matrix([[1, 2], [1, 2]]).inverse_GE()")
     raises(NonSquareMatrixError, "Matrix([1, 2]).inverse_ADJ()")
     raises(ValueError, "Matrix([[1, 2], [1, 2]]).inverse_ADJ()")
-<<<<<<< HEAD
-    raises(ValueError, "hessian(Matrix([[1, 2], [3, 4]]), Matrix([[1, 2], [2, 1]]))")
-    raises(ValueError, "hessian(Matrix([[1, 2], [3, 4]]), [])")
-    raises(NonSquareMatrixError, "block_diag([Matrix([[1, 2], [3, 4]]), Matrix([1, 2])])")
-    raises(TypeError, "SMatrix(1.4, 2, lambda i, j: 0)")
-    raises(ValueError, "SMatrix([1, 2, 3], [1, 2])")
-    raises(ValueError, "SMatrix([[1, 2], [3, 4]])[(1, 2, 3)]")
-    raises(ValueError, "SMatrix([[1, 2], [3, 4]]).rowdecomp(5)")
-    raises(ValueError, "SMatrix([[1, 2], [3, 4]])[1, 2, 3] = 4")
-    raises(TypeError, "SMatrix([[1, 2], [3, 4]]).copyin_list([0, 1], set([]))")
-    raises(TypeError, "SMatrix([[1, 2], [3, 4]]).submatrix((1, 2))")
-    raises(TypeError, "SMatrix([1, 2, 3]).cross(1)")
-=======
     raises(NonSquareMatrixError, "Matrix([1,2]).is_nilpotent()")
     raises(ValueError, "hessian(Matrix([[1, 2], [3, 4]]), Matrix([[1, 2], [2, 1]]))")
     raises(ValueError, "hessian(Matrix([[1, 2], [3, 4]]), [])")
@@ -1638,7 +1544,6 @@
     raises(ValueError, "Matrix([[5, 10, 7],[0, -1, 2],[8,  3, 4]]).LUdecomposition_Simple(iszerofunc=lambda x:abs(x)<=4)")
     raises(NotImplementedError, "Matrix([[1, 0],[1, 1]])**(S(1)/2)")
     raises(NotImplementedError, "Matrix([[1, 2, 3],[4, 5, 6],[7,  8, 9]])**(0.5)")
->>>>>>> c9470ac4
 
 def test_len():
     assert len(Matrix()) == 0
@@ -1646,9 +1551,6 @@
     assert len(Matrix(0, 2, lambda i, j: 0)) == len(Matrix(2, 0, lambda i, j: 0)) == 0
     assert len(Matrix([[0, 1, 2], [3, 4, 5]])) == 6
     assert Matrix([1])
-<<<<<<< HEAD
-    assert not Matrix()
-=======
     assert not Matrix()
 
 def test_integrate():
@@ -1727,4 +1629,3 @@
     b = A*x
     soln = A.LDLsolve(b)
     assert soln == x
->>>>>>> c9470ac4
