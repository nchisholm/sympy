--- conflicted
+++ resolved
@@ -621,10 +621,6 @@
     from sympy import Derivative
     lines = expr._eval_derivative_matrix_lines(x)
 
-<<<<<<< HEAD
-    ranks = [i.rank() for i in lines]
-    assert len(set(ranks)) == 1
-=======
     parts = [i.build() for i in lines]
 
     def _get_shape(elem):
@@ -636,7 +632,6 @@
         return sum([j not in (1, None) for i in parts for j in _get_shape(i)])
 
     ranks = [get_rank(i) for i in parts]
->>>>>>> a53b98b8
     rank = ranks[0]
 
     def contract_one_dims(parts):
@@ -655,11 +650,7 @@
                 return pbase*Mul.fromiter(parts[2:])
 
     if rank <= 2:
-<<<<<<< HEAD
-        return Add.fromiter([i.matrix_form() for i in lines])
-=======
         return Add.fromiter([contract_one_dims(i) for i in parts])
->>>>>>> a53b98b8
 
     return Derivative(expr, x)
 
@@ -795,13 +786,8 @@
                 [first, second],
             )]
         else:
-<<<<<<< HEAD
-            first = Identity(self.shape[0])
-            second = Identity(self.shape[1])
-=======
             first = Identity(self.shape[0]) if self.shape[0] != 1 else S.One
             second = Identity(self.shape[1]) if self.shape[1] != 1 else S.One
->>>>>>> a53b98b8
             return [_LeftRightArgs(
                 [first, second],
             )]
@@ -985,10 +971,6 @@
     def __ne__(self, other):
         return not (self == other)
 
-<<<<<<< HEAD
-
-=======
->>>>>>> a53b98b8
     def __hash__(self):
         return super(GenericZeroMatrix, self).__hash__()
 
@@ -1073,14 +1055,6 @@
     def matrix_form(self):
         if self.first != 1 and self.higher != 1:
             raise ValueError("higher dimensional array cannot be represented")
-<<<<<<< HEAD
-        # Remove one-dimensional identity matrices:
-        # (this is needed by `a.diff(a)` where `a` is a vector)
-        if self.first == Identity(1):
-            return self.second.T
-        if self.second == Identity(1):
-            return self.first
-=======
 
         def _get_shape(elem):
             if isinstance(elem, MatrixExpr):
@@ -1095,7 +1069,6 @@
             if _get_shape(self.first) == (1, 1):
                 return self.first[1, 1]*self.second.T
             raise ValueError("incompatible shapes")
->>>>>>> a53b98b8
         if self.first != 1:
             return self.first*self.second.T
         else:
