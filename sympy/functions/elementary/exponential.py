--- conflicted
+++ resolved
@@ -79,13 +79,9 @@
         included, excluded = [], []
 
         for arg in args:
-<<<<<<< HEAD
             # Warning: code in risch.py will be very sensitive to changes
             # in this (see DifferentialExtension).
-            coeff, terms = arg.as_coeff_terms()
-=======
             coeff, terms = arg.as_coeff_mul()
->>>>>>> c9470ac4
 
             if coeff is S.Infinity:
                 excluded.append(coeff**Mul(*terms))
@@ -121,14 +117,6 @@
     def exp(self):
         return self.args[0]
 
-    @property
-    def base(self):
-        return S.Exp1
-
-    @property
-    def exp(self):
-        return self.args[0]
-
     @staticmethod
     @cacheit
     def taylor_term(n, x, *previous_terms):
@@ -160,17 +148,12 @@
         return S.Exp1, Mul(*self.args)
 
     def _eval_subs(self, old, new):
-<<<<<<< HEAD
-        if self==old:
+        if self == old:
             return new
         else:
             # Temporarily hack, only allow exact substitution to make the
             # Risch algorithm work.
             return Function._eval_subs(self, old, new)
-=======
-        if self == old:
-            return new
->>>>>>> c9470ac4
         arg = self.args[0]
         o = old
         if old.is_Pow: # handle (exp(3*log(x))).subs(x**2, z) -> z**(3/2)
